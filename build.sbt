--- conflicted
+++ resolved
@@ -34,7 +34,6 @@
     "-language:postfixOps"
   ),
   libraryDependencies ++= Seq(
-<<<<<<< HEAD
     "org.scalaz"        %% "scalaz-core"               % scalazVersion     % "compile, test",
     "org.scalaz"        %% "scalaz-concurrent"         % scalazVersion     % "compile, test",  
     "org.scalaz.stream" %% "scalaz-stream"             % "0.5a"            % "compile, test",
@@ -47,34 +46,13 @@
     "net.databinder"    %% "unfiltered-filter"         % unfilteredVersion % "compile, test",
     "net.databinder"    %% "unfiltered-netty-server"   % unfilteredVersion % "compile, test",
     "net.databinder"    %% "unfiltered-netty"          % unfilteredVersion % "compile, test",
-    "io.argonaut"       %% "argonaut"                  % "6.1-M4"          % "compile, test",
+    "io.argonaut"       %% "argonaut"                  % "6.1-M5"          % "compile, test",
     "org.jboss.aesh"    %  "aesh"                      % "0.55"            % "compile, test",
     "org.scalaz"        %% "scalaz-scalacheck-binding" % scalazVersion     % "compile, test",
     "com.github.julien-truffaut" %% "monocle-law"      % monocleVersion    % "compile, test",
     "org.scalacheck"    %% "scalacheck"                % "1.10.1"          % "test",
     "org.specs2"        %% "specs2"                    % "2.4.15"          % "test",
     "net.databinder.dispatch" %% "dispatch-core"       % "0.11.1"          % "test"
-=======
-    "org.scalaz"        %% "scalaz-core"               % scalazVersion              % "compile, test",
-    "org.scalaz"        %% "scalaz-concurrent"         % scalazVersion              % "compile, test",
-    "org.scalaz.stream" %% "scalaz-stream"             % "0.5a"                     % "compile, test",
-    "org.spire-math"    %% "spire"                     % "0.8.2"                    % "compile, test",
-    "com.github.julien-truffaut" %% "monocle-core"     % monocleVersion             % "compile, test",
-    "com.github.julien-truffaut" %% "monocle-generic"  % monocleVersion             % "compile, test",
-    "com.github.julien-truffaut" %% "monocle-macro"    % monocleVersion             % "compile, test",
-    "org.threeten"      %  "threetenbp"                % "1.2"                      % "compile, test",
-    "org.mongodb"       %  "mongo-java-driver"         % "2.12.2"                   % "compile, test",
-    "net.databinder"    %% "unfiltered-filter"         % unfilteredVersion          % "compile, test",
-    "net.databinder"    %% "unfiltered-netty-server"   % unfilteredVersion          % "compile, test",
-    "net.databinder"    %% "unfiltered-netty"          % unfilteredVersion          % "compile, test",
-    "io.argonaut"       %% "argonaut"                  % "6.1-M5"                   % "compile, test",
-    "org.jboss.aesh"    %  "aesh"                      % "0.55"                     % "compile, test",
-    "org.scalaz"        %% "scalaz-scalacheck-binding" % scalazVersion              % "compile, test",
-    "com.github.julien-truffaut" %% "monocle-law"      % monocleVersion             % "compile, test",
-    "org.scalacheck"    %% "scalacheck"                % "1.10.1"                   % "test",
-    "org.specs2"        %% "specs2"                    % "2.3.13-scalaz-7.1.0-RC1"  % "test",
-    "net.databinder.dispatch" %% "dispatch-core"       % "0.11.1"                   % "test"
->>>>>>> 27a90091
   ),
   licenses += ("GNU Affero GPL V3", url("http://www.gnu.org/licenses/agpl-3.0.html")))
 
