import github.GithubPlugin._
import quasar.project._
import quasar.project.build._

import java.lang.{ String, Integer }
import scala.{Boolean, List, Predef, None, Some, sys, Unit}, Predef.{any2ArrowAssoc, assert, augmentString}
import scala.collection.Seq
import scala.collection.immutable.Map

import de.heikoseeberger.sbtheader.HeaderPlugin
import de.heikoseeberger.sbtheader.license.Apache2_0
import sbt._, Aggregation.KeyValue, Keys._
import sbt.std.Transform.DummyTaskMap
import sbt.TestFrameworks.Specs2
import sbtrelease._, ReleaseStateTransformations._, Utilities._
import scoverage._

val BothScopes = "test->test;compile->compile"

// Exclusive execution settings
lazy val ExclusiveTests = config("exclusive") extend Test

val ExclusiveTest = Tags.Tag("exclusive-test")

def exclusiveTasks(tasks: Scoped*) =
  tasks.flatMap(inTask(_)(tags := Seq((ExclusiveTest, 1))))

lazy val checkHeaders =
  taskKey[Unit]("Fail the build if createHeaders is not up-to-date")

lazy val buildSettings = Seq(
  organization := "org.quasar-analytics",
  headers := Map(
    ("scala", Apache2_0("2014–2017", "SlamData Inc.")),
    ("java",  Apache2_0("2014–2017", "SlamData Inc."))),
  scalaOrganization := "org.typelevel",
  outputStrategy := Some(StdoutOutput),
  initialize := {
    val version = sys.props("java.specification.version")
    assert(
      Integer.parseInt(version.split("\\.")(1)) >= 8,
      "Java 8 or above required, found " + version)
  },
  autoCompilerPlugins := true,
  autoAPIMappings := true,
  resolvers ++= Seq(
    Resolver.sonatypeRepo("releases"),
    Resolver.sonatypeRepo("snapshots"),
    "JBoss repository" at "https://repository.jboss.org/nexus/content/repositories/",
    "Scalaz Bintray Repo" at "http://dl.bintray.com/scalaz/releases",
    "bintray/non" at "http://dl.bintray.com/non/maven"),
  addCompilerPlugin("org.spire-math"  %% "kind-projector" % "0.9.3"),
  addCompilerPlugin("org.scalamacros" %  "paradise"       % "2.1.0" cross CrossVersion.full),

  ScoverageKeys.coverageHighlighting := true,

  // NB: These options need scalac 2.11.7 ∴ sbt > 0.13 for meta-project
  scalacOptions ++= BuildInfo.scalacOptions ++ Seq(
    "-target:jvm-1.8",
    "-Ybackend:GenBCode",
    "-Ydelambdafy:method",
    "-Ypartial-unification",
    "-Yliteral-types",
    "-Ywarn-unused-import"),
  scalacOptions in (Test, console) --= Seq(
    "-Yno-imports",
    "-Ywarn-unused-import"),
  scalacOptions in (Compile, doc) -= "-Xfatal-warnings",
  // NB: Some warts are disabled in specific projects. Here’s why:
  //   • AsInstanceOf   – wartremover/wartremover#266
  //   • others         – simply need to be reviewed & fixed
  wartremoverWarnings in (Compile, compile) ++= Warts.allBut(
    Wart.Any,                   // - see wartremover/wartremover#263
    Wart.PublicInference,       // - creates many compile errors when enabled - needs to be enabled incrementally
    Wart.ImplicitParameter,     // - creates many compile errors when enabled - needs to be enabled incrementally
    Wart.ImplicitConversion,    // - see mpilquist/simulacrum#35
    Wart.Nothing),              // - see wartremover/wartremover#263
  // Normal tests exclude those tagged in Specs2 with 'exclusive'.
  testOptions in Test := Seq(Tests.Argument(Specs2, "exclude", "exclusive")),
  // Exclusive tests include only those tagged with 'exclusive'.
  testOptions in ExclusiveTests := Seq(Tests.Argument(Specs2, "include", "exclusive")),

  console := (console in Test).value, // console alias test:console

  licenses += (("Apache 2", url("http://www.apache.org/licenses/LICENSE-2.0"))),

  checkHeaders := {
    if ((createHeaders in Compile).value.nonEmpty)
      sys.error("headers not all present")
  })

// In Travis, the processor count is reported as 32, but only ~2 cores are
// actually available to run.
concurrentRestrictions in Global := {
  val maxTasks = 2
  if (isTravisBuild.value)
    // Recreate the default rules with the task limit hard-coded:
    Seq(Tags.limitAll(maxTasks), Tags.limit(Tags.ForkedTestGroup, 1))
  else
    (concurrentRestrictions in Global).value
}

// Tasks tagged with `ExclusiveTest` should be run exclusively.
concurrentRestrictions in Global += Tags.exclusive(ExclusiveTest)

lazy val publishSettings = Seq(
  organizationName := "SlamData Inc.",
  organizationHomepage := Some(url("http://quasar-analytics.org")),
  homepage := Some(url("https://github.com/quasar-analytics/quasar")),
  licenses := Seq("Apache 2.0" -> url("http://www.apache.org/licenses/LICENSE-2.0")),
  publishTo := {
    val nexus = "https://oss.sonatype.org/"
    if (isSnapshot.value)
      Some("snapshots" at nexus + "content/repositories/snapshots")
    else
      Some("releases"  at nexus + "service/local/staging/deploy/maven2")
  },
  publishMavenStyle := true,
  publishArtifact in Test := false,
  pomIncludeRepository := { _ => false },
  releasePublishArtifactsAction := PgpKeys.publishSigned.value,
  releaseCrossBuild := true,
  autoAPIMappings := true,
  scmInfo := Some(
    ScmInfo(
      url("https://github.com/quasar-analytics/quasar"),
      "scm:git@github.com:quasar-analytics/quasar.git"
    )
  ),
  developers := List(
    Developer(
      id = "slamdata",
      name = "SlamData Inc.",
      email = "contact@slamdata.com",
      url = new URL("http://slamdata.com")
    )
  )
)

lazy val assemblySettings = Seq(
  test in assembly := {},

  assemblyMergeStrategy in assembly := {
    case PathList("META-INF", "io.netty.versions.properties") => MergeStrategy.last
    case PathList("org", "apache", "hadoop", "yarn", xs @ _*) => MergeStrategy.last
    case PathList("com", "google", "common", "base", xs @ _*) => MergeStrategy.last

    case other => (assemblyMergeStrategy in assembly).value apply other
  }
)

// Build and publish a project, excluding its tests.
lazy val commonSettings = buildSettings ++ publishSettings ++ assemblySettings

// Include to also publish a project's tests
lazy val publishTestsSettings = Seq(
  publishArtifact in (Test, packageBin) := true
)

// Include to prevent publishing any artifacts for a project
lazy val noPublishSettings = Seq(
  publishTo := Some(Resolver.file("nopublish repository", file("target/nopublishrepo"))),
  publish := {},
  publishLocal := {},
  publishArtifact := false
)

lazy val githubReleaseSettings =
  githubSettings ++ Seq(
    GithubKeys.assets := Seq(assembly.value),
    GithubKeys.repoSlug := "quasar-analytics/quasar",
    releaseVersionFile := file("version.sbt"),
    releaseUseGlobalVersion := true,
    releaseProcess := Seq[ReleaseStep](
      checkSnapshotDependencies,
      inquireVersions,
      runTest,
      setReleaseVersion,
      commitReleaseVersion,
      pushChanges)
  )

lazy val isCIBuild               = settingKey[Boolean]("True when building in any automated environment (e.g. Travis)")
lazy val isIsolatedEnv           = settingKey[Boolean]("True if running in an isolated environment")
lazy val exclusiveTestTag        = settingKey[String]("Tag for exclusive execution tests")
lazy val sparkDependencyProvided = settingKey[Boolean]("Whether or not the spark dependency should be marked as provided. If building for use in a Spark cluster, one would set this to true otherwise setting it to false will allow you to run the assembly jar on it's own")

lazy val root = project.in(file("."))
  .settings(commonSettings)
  .settings(noPublishSettings)
  .settings(aggregate in assembly := false)
  .aggregate(
        foundation,
//     / / | | \ \    // NB: need to get dependencies to look like:
//                    //         ┌ common ┐
      ejson, js,      //  ┌ frontend ┬ connector ┬─────────┬──────┐
//       \  /         // sql       core      marklogic  mongodb  ...
        common,       //  └──────────┼───────────┴─────────┴──────┘
//        |           //         interface
    frontend, effect,
//   |    \   |
    sql, connector, marklogicValidation,
//   |  /   | | \ \      |
    core, couchbase, marklogic, mongodb, postgresql, skeleton, sparkcore,
//      \ \ | / /
        interface,
<<<<<<< HEAD
//        /  \
      repl,   web,
//        \  /
           it, precog, blueeyes, yggdrasil, mimir, macros, fallback)
=======
//        /   \
       repl,  web,
//             |
              it)
>>>>>>> 4a42accd
  .enablePlugins(AutomateHeaderPlugin)

// common components

/** Very general utilities, ostensibly not Quasar-specific, but they just aren’t
  * in other places yet. This also contains `contrib` packages for things we’d
  * like to push to upstream libraries.
  */
lazy val foundation = project
  .settings(name := "quasar-foundation-internal")
  .settings(commonSettings)
  .settings(publishTestsSettings)
  .settings(
    buildInfoKeys := Seq[BuildInfoKey](version, ScoverageKeys.coverageEnabled, isCIBuild, isIsolatedEnv, exclusiveTestTag),
    buildInfoPackage := "quasar.build",
    exclusiveTestTag := "exclusive",
    isCIBuild := isTravisBuild.value,
    isIsolatedEnv := java.lang.Boolean.parseBoolean(java.lang.System.getProperty("isIsolatedEnv")),
    libraryDependencies ++= Dependencies.foundation)
  .enablePlugins(AutomateHeaderPlugin, BuildInfoPlugin)

/** A fixed-point implementation of the EJson spec. This should probably become
  * a standalone library.
  */
lazy val ejson = project
  .settings(name := "quasar-ejson-internal")
  .dependsOn(foundation % BothScopes)
  .settings(libraryDependencies ++= Dependencies.ejson)
  .settings(commonSettings)
  .enablePlugins(AutomateHeaderPlugin)

lazy val effect = project
  .settings(name := "quasar-effect-internal")
  .dependsOn(foundation % BothScopes)
  .settings(libraryDependencies ++= Dependencies.effect)
  .settings(commonSettings)
  .settings(wartremoverWarnings in (Compile, compile) --= Seq(
    Wart.AsInstanceOf))
  .enablePlugins(AutomateHeaderPlugin)

/** Somewhat Quasar- and MongoDB-specific JavaScript implementations.
  */
lazy val js = project
  .settings(name := "quasar-js-internal")
  .dependsOn(foundation % BothScopes)
  .settings(commonSettings)
  .enablePlugins(AutomateHeaderPlugin)

/** Quasar components shared by both frontend and connector. This includes
  * things like data models, types, etc.
  */
lazy val common = project
  .settings(name := "quasar-common-internal")
  // TODO: The dependency on `js` is because `Data` encapsulates its `toJs`,
  //       which should be extracted.
  .dependsOn(foundation % BothScopes, ejson % BothScopes, js % BothScopes)
  .settings(commonSettings)
  .settings(publishTestsSettings)
  .settings(
    ScoverageKeys.coverageMinimum := 79,
    ScoverageKeys.coverageFailOnMinimum := true,
    wartremoverWarnings in (Compile, compile) --= Seq(
      Wart.Equals))
  .enablePlugins(AutomateHeaderPlugin)

/** The compiler from `LogicalPlan` to `QScript` – this is the bulk of
  * transformation, type checking, optimization, etc.
  */
lazy val core = project
  .settings(name := "quasar-core-internal")
  .dependsOn(frontend % BothScopes, connector % BothScopes, sql)
  .settings(commonSettings)
  .settings(publishTestsSettings)
  .settings(
    libraryDependencies ++= Dependencies.core,
    ScoverageKeys.coverageMinimum := 79,
    ScoverageKeys.coverageFailOnMinimum := true,
    wartremoverWarnings in (Compile, compile) -= Wart.AsInstanceOf)
  .enablePlugins(AutomateHeaderPlugin)

// frontends

/** Types and operations needed by query language implementations.
  */
lazy val frontend = project
  .settings(name := "quasar-frontend-internal")
  .dependsOn(common % BothScopes)
  .settings(commonSettings)
  .settings(publishTestsSettings)
  .settings(
    libraryDependencies ++= Dependencies.frontend,
    ScoverageKeys.coverageMinimum := 79,
    ScoverageKeys.coverageFailOnMinimum := true,
    wartremoverWarnings in (Compile, compile) --= Seq(
      Wart.Equals))
  .enablePlugins(AutomateHeaderPlugin)

/** Implementation of the SQL² query language.
  */
lazy val sql = project
  .settings(name := "quasar-sql-internal")
  .dependsOn(frontend % BothScopes)
  .settings(commonSettings)
  .settings(
    wartremoverWarnings in (Compile, compile) --= Seq(
      Wart.Equals))
  .enablePlugins(AutomateHeaderPlugin)

// connectors

/** Types and operations needed by connector implementations.
  */
lazy val connector = project
  .settings(name := "quasar-connector-internal")
  .dependsOn(
    common   % BothScopes,
    effect   % BothScopes,
    frontend % BothScopes,
    sql      % "test->test")
  .settings(commonSettings)
  .settings(publishTestsSettings)
  .settings(
    ScoverageKeys.coverageMinimum := 79,
    ScoverageKeys.coverageFailOnMinimum := true,
    wartremoverWarnings in (Compile, compile) --= Seq(
      Wart.AsInstanceOf))
  .enablePlugins(AutomateHeaderPlugin)

/** Implementation of the Couchbase connector.
  */
lazy val couchbase = project
  .settings(name := "quasar-couchbase-internal")
  .dependsOn(connector % BothScopes)
  .settings(commonSettings)
  .settings(libraryDependencies ++= Dependencies.couchbase)
  .settings(wartremoverWarnings in (Compile, compile) -= Wart.AsInstanceOf)
  .enablePlugins(AutomateHeaderPlugin)

/** Implementation of the MarkLogic connector.
  */
lazy val marklogic = project
  .settings(name := "quasar-marklogic-internal")
  .dependsOn(connector % BothScopes, marklogicValidation)
  .settings(commonSettings)
  .settings(resolvers += "MarkLogic" at "http://developer.marklogic.com/maven2")
  .settings(
    libraryDependencies ++= Dependencies.marklogic,
    wartremoverWarnings in (Compile, compile) --= Seq(
      Wart.AsInstanceOf,
      Wart.Overloading))
  .enablePlugins(AutomateHeaderPlugin)

lazy val marklogicValidation = project.in(file("marklogic-validation"))
  .settings(name := "quasar-marklogic-validation-internal")
  .settings(commonSettings)
  .settings(libraryDependencies ++= Dependencies.marklogicValidation)
  // TODO: Disabled until a new release of sbt-headers with exclusion is available
  //       as we don't want our headers applied to XMLChar.java
  //.enablePlugins(AutomateHeaderPlugin)

/** Implementation of the MongoDB connector.
  */
lazy val mongodb = project
  .settings(name := "quasar-mongodb-internal")
  .dependsOn(
    connector % BothScopes,
    js        % BothScopes,
    core      % "test->compile")
  .settings(commonSettings)
  .settings(
    libraryDependencies ++= Dependencies.mongodb,
    wartremoverWarnings in (Compile, compile) --= Seq(
      Wart.AsInstanceOf,
      Wart.Equals,
      Wart.Overloading))
  .enablePlugins(AutomateHeaderPlugin)

/** Implementation of the Postgresql connector.
  */
lazy val postgresql = project
  .settings(name := "quasar-postgresql-internal")
  .dependsOn(connector % BothScopes)
  .settings(commonSettings)
  .settings(
    libraryDependencies ++= Dependencies.postgresql,
    wartremoverWarnings in (Compile, compile) -= Wart.AsInstanceOf)
  .enablePlugins(AutomateHeaderPlugin)

/** A connector outline, meant to be copied and incrementally filled in while
  * implementing a new connector.
  */
lazy val skeleton = project
  .settings(name := "quasar-skeleton-internal")
  .dependsOn(connector % BothScopes)
  .settings(commonSettings)
  .enablePlugins(AutomateHeaderPlugin)

/** Implementation of the Spark connector.
  */
lazy val sparkcore = project
  .settings(name := "quasar-sparkcore-internal")
  .dependsOn(
    connector % BothScopes
    )
  .settings(commonSettings)
  .settings(assemblyJarName in assembly := "sparkcore.jar")
  .settings(parallelExecution in Test := false)
  .settings(
    sparkDependencyProvided := false,
    libraryDependencies ++= Dependencies.sparkcore(sparkDependencyProvided.value),
    wartremoverWarnings in (Compile, compile) --= Seq(
      Wart.AsInstanceOf))
  .enablePlugins(AutomateHeaderPlugin)

// interfaces

/** Types and operations needed by applications that embed Quasar.
  */
lazy val interface = project
  .settings(name := "quasar-interface-internal")
  .dependsOn(
    core % BothScopes,
    couchbase,
    marklogic % BothScopes,
    mongodb,
    postgresql,
    sparkcore,
    skeleton,
    fallback)
  .settings(commonSettings)
  .settings(libraryDependencies ++= Dependencies.interface)
  .enablePlugins(AutomateHeaderPlugin)

/** An interactive REPL application for Quasar.
  */
lazy val repl = project
  .settings(name := "quasar-repl")
  .dependsOn(interface, foundation % BothScopes)
  .settings(commonSettings)
  .settings(noPublishSettings)
  .settings(githubReleaseSettings)
  .settings(
    fork in run := true,
    connectInput in run := true,
    outputStrategy := Some(StdoutOutput),
    wartremoverWarnings in (Compile, compile) -= Wart.AsInstanceOf)
  .enablePlugins(AutomateHeaderPlugin)

/** An HTTP interface to Quasar.
  */
lazy val web = project
  .settings(name := "quasar-web")
  .dependsOn(interface % BothScopes, core % BothScopes)
  .settings(commonSettings)
  .settings(publishTestsSettings)
  .settings(githubReleaseSettings)
  .settings(
    mainClass in Compile := Some("quasar.server.Server"),
    libraryDependencies ++= Dependencies.web,
    wartremoverWarnings in (Compile, compile) --= Seq(
      Wart.Overloading))
  .enablePlugins(AutomateHeaderPlugin)

// integration tests

/** Integration tests that have some dependency on a running connector.
  */
lazy val it = project
  .configs(ExclusiveTests)
  .dependsOn(web % BothScopes, core % BothScopes)
  .settings(commonSettings)
  .settings(noPublishSettings)
  .settings(libraryDependencies ++= Dependencies.it)
  // Configure various test tasks to run exclusively in the `ExclusiveTests` config.
  .settings(inConfig(ExclusiveTests)(Defaults.testTasks): _*)
  .settings(inConfig(ExclusiveTests)(exclusiveTasks(test, testOnly, testQuick)): _*)
  .settings(parallelExecution in Test := false)
  .enablePlugins(AutomateHeaderPlugin)



/***** PRECOG *****/

import precogbuild.Build._

lazy val precog    = project.setup dependsOn (common % BothScopes) deps (Dependencies.precog: _*)
lazy val blueeyes  = project.setup dependsOn (precog % BothScopes)
lazy val mimir     = project.setup.noArtifacts dependsOn (yggdrasil % BothScopes, blueeyes, precog % BothScopes)
lazy val yggdrasil = project.setup dependsOn (blueeyes % BothScopes, precog % BothScopes) also (
  initialCommands in console in Compile := "import quasar.precog._, blueeyes._, json._",
     initialCommands in console in Test := "import quasar.precog._, blueeyes._, json._, com.precog._, bytecode._, common._, yggdrasil._"
)

lazy val benchmark = project.setup dependsOn (blueeyes % BothScopes) enablePlugins JmhPlugin also (
                fork in Test :=  true,
      sourceDirectory in Jmh := (sourceDirectory in Test).value,
       classDirectory in Jmh := (classDirectory in Test).value,
  dependencyClasspath in Jmh := (dependencyClasspath in Test).value,
              compile in Jmh := ((compile in Jmh) dependsOn (compile in Test)).value,
                  run in Jmh := ((run in Jmh) dependsOn (Keys.compile in Jmh)).evaluated
)

addCommandAlias("bench", "benchmark/jmh:run -f1 -t1")
addCommandAlias("cc", "; mimir/test:compile ; test:compile")
addCommandAlias("tt", "; mimir/test ; test")
addCommandAlias("ttq", "; mimir/testQuick ; testQuick")
addCommandAlias("cover", "; coverage ; mimir/test ; coverageReport")

def fallbackRepl = """
import blueeyes.json._
import quasar._, fp._, qscript._
import quasar.physical.fallback.fs._
import matryoshka._, implicits._
import scalaz._, Scalaz._
import ygg.macros._, JsonMacros.EJson._
"""

/** Macros.
 */

lazy val macros = project.setup
  .dependsOn(precog % BothScopes, frontend)
  .settings(commonSettings)
  .settings(scalacOptions -= "-Xfatal-warnings")
  .settings(scalacOptions += "-language:_")
  .settings(libraryDependencies += "io.argonaut"    %% "argonaut-jawn" % "6.2-M3")
  .settings(libraryDependencies += "org.spire-math" %% "jawn-ast"      % "0.10.4")

/** Fallback evaluator.
 */

lazy val fallback = project
  .settings(name := "quasar-fallback-internal")
  .dependsOn(connector % BothScopes, mimir, macros)
  .settings(commonSettings)
  .settings(wartremoverWarnings in (Compile, compile) := scala.Nil)
  .settings(scalacOptions -= "-Xfatal-warnings")
  .settings(libraryDependencies += "commons-io" % "commons-io" % "2.1")
  .settings(initialCommands in (Compile, console) := fallbackRepl)
  .enablePlugins(AutomateHeaderPlugin)
<|MERGE_RESOLUTION|>--- conflicted
+++ resolved
@@ -204,17 +204,10 @@
     core, couchbase, marklogic, mongodb, postgresql, skeleton, sparkcore,
 //      \ \ | / /
         interface,
-<<<<<<< HEAD
-//        /  \
-      repl,   web,
-//        \  /
-           it, precog, blueeyes, yggdrasil, mimir, macros, fallback)
-=======
 //        /   \
        repl,  web,
 //             |
-              it)
->>>>>>> 4a42accd
+              it, precog, blueeyes, yggdrasil, mimir, macros, fallback)
   .enablePlugins(AutomateHeaderPlugin)
 
 // common components
