/*
 *  ____    ____    _____    ____    ___     ____ 
 * |  _ \  |  _ \  | ____|  / ___|  / _/    / ___|        Precog (R)
 * | |_) | | |_) | |  _|   | |     | |  /| | |  _         Advanced Analytics Engine for NoSQL Data
 * |  __/  |  _ <  | |___  | |___  |/ _| | | |_| |        Copyright (C) 2010 - 2013 SlamData, Inc.
 * |_|     |_| \_\ |_____|  \____|   /__/   \____|        All Rights Reserved.
 *
 * This program is free software: you can redistribute it and/or modify it under the terms of the 
 * GNU Affero General Public License as published by the Free Software Foundation, either version 
 * 3 of the License, or (at your option) any later version.
 *
 * This program is distributed in the hope that it will be useful, but WITHOUT ANY WARRANTY; 
 * without even the implied warranty of MERCHANTABILITY or FITNESS FOR A PARTICULAR PURPOSE. See 
 * the GNU Affero General Public License for more details.
 *
 * You should have received a copy of the GNU Affero General Public License along with this 
 * program. If not, see <http://www.gnu.org/licenses/>.
 *
 */
package com.precog
package muspelheim

import yggdrasil._
import blueeyes.json._
import com.precog.common._
import org.specs2.mutable._

trait EvalStackSpecs[IdType] extends Specification {
  def eval(str: String, debug: Boolean = false): Set[SValue]
<<<<<<< HEAD
  def evalE(str: String, debug: Boolean = false): Set[(Vector[IdType], SValue)]

  implicit def add_~=(d: Double) = new AlmostEqual(d)
  implicit val precision = Precision(0.000000001)

  "the full stack" should {
    "count all input datasets" >> {
      "clicks" >> {
        eval("count(//clicks)") mustEqual Set(SDecimal(100))
      }

      "views" >> {
        eval("count(//views)") mustEqual Set(SDecimal(100))
      }

      "summer_games" >> {
        "athletes" >> {
          eval("count(//summer_games/athletes)") mustEqual Set(SDecimal(10886))
        }

        "historic_medals" >> {
          eval("count(//summer_games/historic_medals)") mustEqual Set(SDecimal(13999))
        }

        "london_medals" >> {
          eval("count(//summer_games/london_medals)") mustEqual Set(SDecimal(1019))
        }
      }
    }

    "count a filtered clicks dataset" in {
      val input = """
        | clicks := //clicks
        | count(clicks where clicks.time > 0)""".stripMargin
        
      eval(input) mustEqual Set(SDecimal(100))
    }

    "count the campaigns dataset" >> {
      "<root>" >> {
        eval("count(//campaigns)") mustEqual Set(SDecimal(100))
      }
      
      "gender" >> {
        eval("count((//campaigns).gender)") mustEqual Set(SDecimal(100))
      }
      
      "platform" >> {
        eval("count((//campaigns).platform)") mustEqual Set(SDecimal(100))
      }
      
      "campaign" >> {
        eval("count((//campaigns).campaign)") mustEqual Set(SDecimal(100))
      }
      
      "cpm" >> {
        eval("count((//campaigns).cpm)") mustEqual Set(SDecimal(100))
      }

      "ageRange" >> {
        eval("count((//campaigns).ageRange)") mustEqual Set(SDecimal(100))
      }
    }

    "reduce the obnoxiously large dataset" >> {
      "<root>" >> {
        eval("mean((//obnoxious).v)") mustEqual Set(SDecimal(50000.5))
      }
    }

    "accept !true and !false" >> {
      "!true" >> {
        eval("!true") mustEqual Set(SBoolean(false))
      }

      "!false" >> {
        eval("!false") mustEqual Set(SBoolean(true))
      }
    }

    "accept a dereferenced array" >> {
      "non-empty array" >> {
        eval("[1,2,3].foo") mustEqual Set()
      }

      "empty array" >> {
        eval("[].foo") mustEqual Set()
      }
    }

    "accept a dereferenced object" >> {
      "non-empty object" >> {
        eval("{a: 42}[1]") mustEqual Set()
      }

      "empty object" >> {
        eval("{}[0]") mustEqual Set()
      }
    }    
    
    "accept a where'd empty array and empty object" >> {
      "empty object (left)" >> {
        eval("{} where true") mustEqual Set(SObject(Map()))
      }

      "empty object (right)" >> {
        eval("true where {}") mustEqual Set()
      }
      
      "empty array (left)" >> {
        eval("[] where true") mustEqual Set(SArray(Vector()))
      }

      "empty array (right)" >> {
        eval("true where []") mustEqual Set()
      }
    }    
    
    "accept a with'd empty array and empty object" >> {
      "empty object (left)" >> {
        eval("{} with true") mustEqual Set()
      }

      "empty object (right)" >> {
        eval("true with {}") mustEqual Set()
      }
      
      "empty array (left)" >> {
        eval("[] with true") mustEqual Set()
      }

      "empty array (right)" >> {
        eval("true with []") mustEqual Set()
      }
    }
    
    "ensure that with operation uses inner-join semantics" in {
      val input = """
        | clicks := //clicks
        | a := {dummy: if clicks.time < 1329326691939 then 1 else 0}
        | clicks with {a:a}
        | """.stripMargin
        
      forall(evalE(input)) {
        case (ids, SObject(fields)) => fields must haveKey("a")
      }
    }

    "reduce sets" in {
      val input = """
        | medals := //summer_games/london_medals
        |   sum(medals.HeightIncm) + mean(medals.Weight) - count(medals.Age) + stdDev(medals.S)
      """.stripMargin

      val result = evalE(input) 

      result must haveSize(1)

      val actual = result collect {
        case (ids, SDecimal(num)) if ids.length == 0 => num.toDouble ~= 174257.3421888046
      }

      actual must contain(true).only
    }

    "return the left size of a true if/else operation" in {
      val input1 = """
        | if true then //clicks else //campaigns
      """.stripMargin

      val result1 = evalE(input1)

      val input2 = """
        | //clicks
      """.stripMargin

      val result2 = evalE(input2)

      result1 mustEqual result2
    }

    "return the right size of a false if/else operation" in {
      val input1 = """
        | if false then //clicks else //campaigns
      """.stripMargin

      val result1 = evalE(input1)

      val input2 = """
        | //campaigns
      """.stripMargin

      val result2 = evalE(input2)

      result1 mustEqual result2
    }

    "accept division inside an object" in {
      val input = """
        | data := //conversions
        | 
        | x := solve 'productID
        |   data' := data where data.product.ID = 'productID
        |   { count: count(data' where data'.customer.isCasualGamer = false),
        |     sum: sum(data'.marketing.uniqueVisitors  where data'.customer.isCasualGamer = false) }
        | 
        | { max: max(x.sum/x.count), min: min(x.sum/x.count) }
      """.stripMargin

      val results = evalE(input)

      results must haveSize(1)

      forall(results) {
        case (ids, SObject(obj)) =>
          ids must haveSize(0)

          obj.keys mustEqual(Set("min", "max"))
          (obj("min") match { case SDecimal(num) => num.toDouble ~= 862.7464285714286 }) mustEqual true
          (obj("max") match { case SDecimal(num) => num.toDouble ~= 941.0645161290323 }) mustEqual true
      }
    }

    "accept division of two BigDecimals" in {
      val input = "92233720368547758073 / 12223372036854775807"

      val result = evalE(input)

      result must haveSize(1)

      forall(result) {
        case (ids, SDecimal(num)) =>
          ids must haveSize(0)
          (num.toDouble ~= 7.54568543692) mustEqual true
      }
    }

    "call the same function multiple times with different input" in {
      val input = """
        | medals := //summer_games/london_medals
        | 
        | stats(variable) := {max: max(variable), min: min(variable), sum: sum(variable)}
        | 
        | weightStats := stats(medals.Weight)
        | heightStats := stats(medals.HeightIncm)
        | 
        | [weightStats, heightStats]
      """.stripMargin

      val result = evalE(input)

      result must haveSize(1)

      forall(result) {
        case (ids, SArray(Vector(SObject(map1), SObject(map2)))) =>
          ids must haveSize(0)

          map1.keySet mustEqual(Set("min", "max", "sum"))
          map1("min") mustEqual SDecimal(39)
          map1("max") mustEqual SDecimal(165)
          map1("sum") mustEqual SDecimal(67509)

          map2.keySet mustEqual(Set("min", "max", "sum"))
          map2("min") mustEqual SDecimal(140)
          map2("max") mustEqual SDecimal(208)
          map2("sum") mustEqual SDecimal(175202)
      }
    }

    "perform various reductions on transspecable sets" in {
      val input = """
        | medals := //summer_games/london_medals
        | 
        | { sum: sum(std::math::floor(std::math::cbrt(medals.HeightIncm))),
        |   max: max(medals.HeightIncm),
        |   min: min(medals.Weight),
        |   stdDev: stdDev(std::math::sqrt(medals.Weight)),
        |   count: count(medals.Weight = 39),
        |   minmax: min(max(medals.HeightIncm))
        | }
      """.stripMargin

      val result = evalE(input)

      result must haveSize(1)

      forall(result) {
        case (ids, SObject(obj)) =>
          ids must haveSize(0)
          
          obj must haveKey("sum")
          obj must haveKey("max")
          obj must haveKey("min")
          obj must haveKey("stdDev")
          obj must haveKey("count")
          obj must haveKey("minmax")

          (obj("sum") match { case SDecimal(num) => num.toDouble ~= 4965 }) mustEqual true
          (obj("max") match { case SDecimal(num) => num.toDouble ~= 208 }) mustEqual true
          (obj("min") match { case SDecimal(num) => num.toDouble ~= 39 }) mustEqual true
          (obj("stdDev") match { case SDecimal(num) => num.toDouble ~= 0.9076874907113496 }) mustEqual true
          (obj("count") match { case SDecimal(num) => num.toDouble ~= 1019 }) mustEqual true
          (obj("minmax") match { case SDecimal(num) => num.toDouble ~= 208 }) mustEqual true
      }
    }

    "solve on a union with a `with` clause" in {
      val input = """
        | medals := //summer_games/london_medals
        | athletes := //summer_games/athletes
        | 
        | data := athletes union (medals with { winner: medals."Medal winner" })
        | 
        | solve 'winner 
        |   { winner: 'winner, num: count(data.winner where data.winner = 'winner) } 
      """.stripMargin

      val result = evalE(input)

      result must haveSize(2)

      val results2 = result collect {
        case (ids, obj) if ids.length == 1 => obj
      }

      results2 mustEqual(Set(SObject(Map("num" -> SDecimal(1018), "winner" -> SString("YES"))), SObject(Map("num" -> SDecimal(1), "winner" -> SString("YEs")))))
    }

    "solve with a generic where inside a function" in {
      val input = """
        | medals := //summer_games/london_medals
        | athletes := //summer_games/athletes
        | 
        | data := athletes union (medals with { winner: medals."Medal winner" })
        | 
        | f(x, y) := x where y
        | 
        | solve 'winner 
        |   { winner: 'winner, num: count(f(data.winner, data.winner = 'winner)) } 
      """.stripMargin

      val result = evalE(input)

      result must haveSize(2)

      val results2 = result collect {
        case (ids, obj) if ids.length == 1 => obj
      }

      results2 mustEqual(Set(SObject(Map("num" -> SDecimal(1018), "winner" -> SString("YES"))), SObject(Map("num" -> SDecimal(1), "winner" -> SString("YEs")))))
    }
    
    "solve the results of a set and a stdlib op1 function" in {
      val input = """
        | clicks := //clicks
        | clicks' := clicks with { foo: std::time::getMillis("2012-10-29") }
        | solve 'a clicks' where clicks'.time = 'a
        | """.stripMargin
        
      val result = evalE(input)
      result must not(beEmpty)        // TODO
    }
    
    "solve involving extras with a stdlib op1 function" in {
      val input = """
        | import std::time::*
        | 
        | agents := //clicks
        | data := { agentId: agents.userId, millis: getMillis(agents.timeString) }
        | 
        | upperBound := getMillis("2012-04-03T23:59:59")
        | 
        | solve 'agent
        |   data where data.millis < upperBound & data.agentId = 'agent
        | """.stripMargin
      
      val results = evalE(input)
      results must not(beEmpty)     // TODO
    }

    "perform a simple join by value sorting" in {
      val input = """
        | clicks := //clicks
        | views := //views
        |
        | clicks ~ views
        |   std::string::concat(clicks.pageId, views.pageId) where clicks.userId = views.userId
        """.stripMargin

      val resultsE = evalE(input)

      resultsE must haveSize(473)

      val results = resultsE collect {
        case (ids, str) if ids.length == 2 => str
      }

      results must contain(SString("page-2page-2"))
      results must contain(SString("page-2page-1"))
      results must contain(SString("page-4page-3"))
      results must contain(SString("page-4page-4"))
      results must contain(SString("page-3page-4"))
      results must contain(SString("page-3page-0"))
      results must contain(SString("page-0page-2"))
      results must contain(SString("page-0page-4"))
      results must contain(SString("page-0page-0"))
      results must contain(SString("page-0page-1"))
      results must contain(SString("page-4page-2"))
      results must contain(SString("page-0page-3"))
      results must contain(SString("page-1page-1"))
      results must contain(SString("page-1page-4"))
      results must contain(SString("page-1page-0"))
      results must contain(SString("page-1page-2"))
      results must contain(SString("page-1page-3"))
      results must contain(SString("page-3page-3"))
      results must contain(SString("page-3page-1"))
      results must contain(SString("page-4page-0"))
      results must contain(SString("page-4page-1"))
      results must contain(SString("page-3page-2"))
      results must contain(SString("page-2page-3"))
      results must contain(SString("page-2page-4"))
      results must contain(SString("page-2page-0")) 
    }

    "union sets coming out of a solve" >> {
      val input = """
        clicks := //clicks
        foobar := solve 'a {userId: 'a, size: count(clicks where clicks.userId = 'a)}
        foobaz := solve 'b {pageId: 'b, size: count(clicks where clicks.pageId = 'b)}
        foobar union foobaz
      """.stripMargin

      val results = evalE(input)

      results must haveSize(26)

      forall(results) {
        case (ids, SObject(obj)) => {
          ids must haveSize(1)
          obj must haveSize(2)
          obj must haveKey("userId") or haveKey("pageId")
          obj must haveKey("size")
        }
      }

      val containsUserId = results collect {
        case (_, SObject(obj)) if obj contains "userId" => obj
      }

      containsUserId must haveSize(21)
      containsUserId collect {
        case obj => obj("userId")
      } mustEqual Set(
        SString("user-1000"), SString("user-1001"), SString("user-1002"), SString("user-1003"), SString("user-1004"), SString("user-1005"),
        SString("user-1006"), SString("user-1007"), SString("user-1008"), SString("user-1009"), SString("user-1010"), SString("user-1011"),
        SString("user-1012"), SString("user-1013"), SString("user-1014"), SString("user-1015"), SString("user-1016"), SString("user-1017"),
        SString("user-1018"), SString("user-1019"), SString("user-1020"))

      val containsPageId = results collect {
        case (_, SObject(obj)) if obj contains "pageId" => obj
      }

      containsPageId must haveSize(5)
      containsPageId collect {
        case obj => obj("pageId")
      } mustEqual Set(SString("page-0"), SString("page-1"), SString("page-2"), SString("page-3"), SString("page-4"))
    }

    "undefined literal" in {
      "binary operation on load with undefined" >> {
        val input = """
          medals := //summer_games/london_medals
          medals.Total + undefined
        """

        val results = evalE(input)

        results must beEmpty
      }

      "multiple binary operations on loads with undefined" >> {
        val input = """
          medals := //summer_games/london_medals
          campaigns := //campaigns
          medals ~ campaigns
            medals.Total + campaigns.cmp + undefined
        """

        val results = evalE(input)

        results must beEmpty
      }

      "intersect load with undefined" >> {
        val input = """
          clicks  := //clicks
          clicks intersect undefined
        """

        val results = evalE(input)

        results must beEmpty
      }

      "union load with undefined" >> {
        val input = """
          clicks  := //clicks
          clicks union undefined
        """

        val results = evalE(input)

        results must not(beEmpty)
      }

      "multiple union on loads with undefined" >> {
        val input = """
          clicks  := //clicks
          views   := //views
          clickViews := clicks union views

          clickViews union undefined
        """

        val results = evalE(input)

        results must not(beEmpty)
      }
    }

    "accept a solve involving a tic-var as an actual" in {
      val input = """
        | medals := //summer_games/london_medals
        | 
        | age(x) := medals.Age = x
        |
        | x := solve 'age
        |   medals' := medals where age('age)
        |   sum(medals'.Weight where medals'.Sex = "F")
        | 
        | { min: min(x), max: max(x) }
      """.stripMargin

      val results = evalE(input)

      results must haveSize(1)

      forall(results) {
        case (ids, SObject(obj)) =>
          ids must haveSize(0)
          obj mustEqual(Map("min" -> SDecimal(50), "max" -> SDecimal(2768)))
      }
    }

    "accept a solve involving a formal in a where clause" in {
      val input = """
        | medals := //summer_games/london_medals
        | 
        | f(y) := solve 'age
        |   medals' := medals where y = 'age
        |   sum(medals'.Weight where medals'.Sex = "F")
        | 
        | { min: min(f(medals.Age)), max: max(f(medals.Age)) }
      """.stripMargin

      val results = evalE(input)

      results must haveSize(1)

      forall(results) {
        case (ids, SObject(obj)) =>
          ids must haveSize(0)
          obj mustEqual(Map("min" -> SDecimal(50), "max" -> SDecimal(2768)))
      }
    }

    // Regression test for #39652091
    "call union on two dispatches of the same function" in {
      val input = """
        | medals := //summer_games/london_medals   
        |
        | f(x) := 
        |    medals' := medals where medals.Country = x
        |    medals'' := new medals'                                                                           
        |    medals'' ~ medals'
        |    {a: medals'.Country , b: medals''.Country} where medals'.Total = medals''.Total  
        |
        | f("India") union f("Canada")   
      """.stripMargin

      val results = evalE(input)

      results must haveSize(16 + 570)

      val maps = results.toSeq collect {
        case (ids, SObject(obj)) => obj
      }

      val india = maps filter { _.values forall { _ == SString("India") } }
      india.size mustEqual(16)

      val canada = maps filter { _.values forall { _ == SString("Canada") } }
      canada.size mustEqual(570)
    }

    "accept a solve involving formals of formals" in {
      val input = """
        | medals := //summer_games/london_medals
        | 
        | f(y) := 
        |   g(x) := 
        |     solve 'age
        |       medals' := medals where x = 'age
        |       sum(medals'.Weight where medals'.Sex = "F")
        |   g(y.Age)
        | 
        | { min: min(f(medals)), max: max(f(medals)) }
      """.stripMargin

      val results = evalE(input)

      results must haveSize(1)

      forall(results) {
        case (ids, SObject(obj)) =>
          ids must haveSize(0)
          obj mustEqual(Map("min" -> SDecimal(50), "max" -> SDecimal(2768)))
      }
    }

    "correctly assign reductions to the correct field in an object" in {
      val input = """
        | medals := //summer_games/london_medals
        |
        | x := solve 'age
        |   medals' := medals where medals.Age = 'age
        |   sum(medals'.Weight where medals'.Sex = "F")
        | 
        | { min: min(x), max: max(x) }
      """.stripMargin

      val results = evalE(input)

      results must haveSize(1)

      forall(results) {
        case (ids, SObject(obj)) =>
          ids must haveSize(0)
          obj mustEqual(Map("min" -> SDecimal(50), "max" -> SDecimal(2768)))
      }
    }

    "correctly assign reductions to the correct field in an object with three reductions each on the same set" in {
      val input = """
        | medals := //summer_games/london_medals
        |
        | x := solve 'age
        |   medals' := medals where medals.Age = 'age
        |   sum(medals'.Weight where medals'.Sex = "F")
        | 
        | { min: min(x), max: max(x), stdDev: stdDev(x) }
      """.stripMargin

      val results = evalE(input)

      results must haveSize(1)

      forall(results) {
        case (ids, SObject(obj)) =>
          ids must haveSize(0)
          
          obj.keys mustEqual Set("min", "max", "stdDev")
  
          (obj("min") match { case SDecimal(num) => num.toDouble ~= 50 }) mustEqual true
          (obj("max") match { case SDecimal(num) => num.toDouble ~= 2768 }) mustEqual true
          (obj("stdDev") match { case SDecimal(num) => num.toDouble ~= 917.6314704474534 }) mustEqual true
      }
    }

    "correctly assign reductions to the correct field in an object with three reductions each on the same set" in {
      val input = """
        | medals := //summer_games/london_medals
        |
        | x := solve 'age
        |   medals' := medals where medals.Age = 'age
        |   sum(medals'.Weight where medals'.Sex = "F")
        | 
        | { min: min(x), max: max(x), stdDev: stdDev(x) }
      """.stripMargin

      val results = evalE(input)

      results must haveSize(1)

      forall(results) {
        case (ids, SObject(obj)) =>
          ids must haveSize(0)
          
          obj.keys mustEqual Set("min", "max", "stdDev")
  
          (obj("min") match { case SDecimal(num) => num.toDouble ~= 50 }) mustEqual true
          (obj("max") match { case SDecimal(num) => num.toDouble ~= 2768 }) mustEqual true
          (obj("stdDev") match { case SDecimal(num) => num.toDouble ~= 917.6314704474534 }) mustEqual true
      }
    }

    "accept a solve involving a where as an actual" >> {
      val input = """
        | clicks := //clicks
        | f(x) := x
        | counts := solve 'time
        |   {count: count(f(clicks where clicks.time = 'time)) }

        | cov := std::stats::cov(counts.count, counts.count)
        | counts with {covariance: cov}
        | """.stripMargin

      val results = evalE(input)

      results must haveSize(81)  

      forall(results) {
        case (ids, SObject(obj)) =>
          ids must haveSize(1)
          obj must haveKey("covariance")
          obj must haveKey("count")
      }
    }

    "accept a solve involving relation as an actual" >> {
      val input = """
        | clicks := //clicks
        | f(x) := x
        | counts := solve 'time
        |   { count: count(clicks where f(clicks.time = 'time)) }

        | cov := std::stats::cov(counts.count, counts.count)
        | counts with {covariance: cov}
        | """.stripMargin

      val results = evalE(input)

      results must haveSize(81)  

      forall(results) {
        case (ids, SObject(obj)) =>
          ids must haveSize(1)
          obj must haveKey("covariance")
          obj must haveKey("count")
      }
    }

    "accept covariance inside an object with'd with another object" >> {
      val input = """
        clicks := //clicks
        counts := solve 'time
          { count: count(clicks where clicks.time = 'time) }

        cov := std::stats::cov(counts.count, counts.count)
        counts with {covariance: cov}
      """.stripMargin

      val results = evalE(input)

      results must haveSize(81)  

      forall(results) {
        case (ids, SObject(obj)) =>
          ids must haveSize(1)
          obj must haveKey("covariance")
          obj must haveKey("count")
      }
    }

    "logistic regression" >> {
      "return correctly structured results in simple case of logistic regression" >> {
        val input = """
          medals := //summer_games/london_medals
          gender := (1 where medals.Sex = "F") union (0 where medals.Sex = "M")
          
          std::stats::logisticRegression({ height: medals.HeightIncm }, gender)
        """.stripMargin

        val results = evalE(input)

        results must haveSize(1)  

        forall(results) {
          case (ids, SArray(elems)) =>
            ids must haveSize(0)
            elems must haveSize(2)
            elems(0) must beLike { case SObject(elems) => elems("height") match { case SDecimal(d) => elems must haveSize(1) } }
            elems(1) must beLike { case SDecimal(d) => ok }
        }
      }

      "return something when fed constants" >> {
        val input = """
          std::stats::logisticRegression(4, 0)
        """.stripMargin

        val results = evalE(input)

        results must haveSize(1)  
      }

      "return empty set when the classification variable is not at the root path" >> {
        val input = """
          medals := //summer_games/london_medals
          medals' := medals with { gender: (1 where medals.Sex = "F") union (0 where medals.Sex = "M") }
          
          std::stats::logisticRegression({height: medals'.HeightIncm}, {gender: medals'.gender})
        """.stripMargin

        val results = evalE(input)

        results must haveSize(0)  
      }

      "return empty set when none of the classification values are 0 or 1" >> {
        val input = """
          medals := //summer_games/london_medals
          medals' := medals with { gender: (1 where medals.Sex = "F") union (0 where medals.Sex = "M") }
          
          std::stats::logisticRegression({height: medals'.HeightIncm}, 5)
        """.stripMargin

        val results = evalE(input)

        results must haveSize(0)  
      }

      "return empty set when given feature values of wrong type" in {
        val input = """
          medals := //summer_games/london_medals
          
          std::stats::logisticRegression(medals.Country, medals.WeightIncm)
        """.stripMargin

        val results = evalE(input)

        results must haveSize(0)  
      }

      "return empty set when given classication values of wrong type" in {
        val input = """
          medals := //summer_games/london_medals
          
          std::stats::logisticRegression(medals.WeightIncm, medals.Country)
        """.stripMargin

        val results = evalE(input)

        results must haveSize(0)  
      }
    }

    "perform filter based on rank" >> {
      val input = """
        clicks := //clicks

        foo := solve 'userId
          clicks.time where clicks.userId = 'userId

        rank := std::stats::rank(foo)

        foo where rank > 0
      """.stripMargin

      val input2 = """count((//clicks).time)"""
      val results2 = evalE(input2)
      val size = results2 collect { case (_, SDecimal(d)) => d.toInt }

      val result = evalE(input)

      val actual = result collect { case (ids, SDecimal(d)) if ids.size == 1 => d.toInt }
      val expected = evalE("(//clicks).time") collect { case (ids, SDecimal(d)) if ids.size == 1 => d.toInt }

      result must haveSize(size.head)
      actual mustEqual expected
    }

    "perform filter on distinct set based on rank with a solve" >> {
      val input = """
        clicks := //clicks

        foo := solve 'userId
          clicks.time where clicks.userId = 'userId

        distinctFoo := distinct(foo)

        rank := std::stats::rank(distinctFoo)

        distinctFoo where rank > 0
      """.stripMargin

      val input2 = """count(distinct((//clicks).time))"""
      val results2 = evalE(input2)
      val size = results2 collect { case (_, SDecimal(d)) => d.toInt }

      val result = evalE(input)

      val actual = result collect { case (ids, SDecimal(d)) if ids.size == 1 => d.toInt }
      val expected = evalE("distinct((//clicks).time)") collect { case (ids, SDecimal(d)) if ids.size == 1 => d.toInt }

      result must haveSize(size.head)
      actual mustEqual expected
    }

    "perform another filter with rank" in {
      val input = """
        data := //summer_games/athletes 
        
        perCapitaAthletes := solve 'Countryname 
          data' := data where data.Countryname = 'Countryname
          {country: 'Countryname, 
            athletesPerMillion: count(data')/(data'.Population/1000000)} 
        
        distinctData := distinct(perCapitaAthletes) 
        
        rank := std::stats::rank(distinctData.athletesPerMillion) 
        distinctData with {rank: rank}
        """.stripMargin

      val result = evalE(input)
      val input2 = """
        data := //summer_games/athletes 
        
        perCapitaAthletes := solve 'Countryname 
          data' := data where data.Countryname = 'Countryname
          {country: 'Countryname, 
            athletesPerMillion: count(data')/(data'.Population/1000000)} 
        
        distinct(perCapitaAthletes)""".stripMargin

      val result2 = evalE(input2)
      val size = result2.size

      result must haveSize(size)

      forall(result) {
        case (ids, SObject(obj)) => {
          ids.length must_== 1
          obj must haveSize(3)
          obj must haveKey("rank")
          obj must haveKey("country")
          obj must haveKey("athletesPerMillion")
        }
      }
    }

    "perform filter on distinct set based on rank without a solve" >> {
      val input = """
        clicks := //clicks

        distinctFoo := distinct(clicks.time)

        rank := std::stats::rank(distinctFoo)

        distinctFoo where rank > 0
      """.stripMargin

      val input2 = """count(distinct((//clicks).time))"""
      val results2 = evalE(input2)
      val size = results2 collect { case (_, SDecimal(d)) => d.toInt }

      val result = evalE(input)

      val actual = result collect { case (ids, SDecimal(d)) if ids.size == 1 => d.toInt }
      val expected = evalE("distinct((//clicks).time)") collect { case (ids, SDecimal(d)) if ids.size == 1 => d.toInt }

      result must haveSize(size.head)
      actual mustEqual expected
    }
   
    "perform filter on new set based on rank without a solve" >> {
      val input = """
        clicks := //clicks

        newFoo := new(clicks.time)

        rank := std::stats::rank(newFoo)

        newFoo where rank > 0
      """.stripMargin

      val input2 = """count((//clicks).time)"""
      val results2 = evalE(input2)
      val size = results2 collect { case (_, SDecimal(d)) => d.toInt }

      val result = evalE(input)

      val actual = result collect { case (ids, SDecimal(d)) if ids.size == 1 => d.toInt }
      val expected = evalE("(//clicks).time") collect { case (ids, SDecimal(d)) if ids.size == 1 => d.toInt }

      result must not(beEmpty)
      result must haveSize(size.head)
      actual mustEqual expected
    }
    
    "ensure rows of rank 1 exist" >> {
      val input = """
        clicks := //clicks

        newFoo := new(clicks.time)

        rank := std::stats::rank(newFoo)

        newFoo where rank = 1
      """.stripMargin

      val input2 = """count(//clicks where (//clicks).time = min((//clicks).time))"""
      val results2 = evalE(input2)
      val size = results2 collect { case (_, SDecimal(d)) => d.toInt }

      val result = evalE(input)

      val actual = result collect { case (ids, SDecimal(d)) if ids.size == 1 => d.toInt }
      val expected = evalE("(//clicks).time where (//clicks).time = min((//clicks).time)") collect { case (ids, SDecimal(d)) if ids.size == 1 => d.toInt }

      result must haveSize(size.head)
      actual mustEqual expected
    }
    
    "have the correct number of identities and values in a relate" >> {
      "with the sum plus the LHS" >> {
        val input = """
          | //clicks ~ //campaigns
          | sum := (//clicks).time + (//campaigns).cpm
          | sum + (//clicks).time""".stripMargin

        val results = evalE(input)

        results must haveSize(10000)

        forall(results) {
          case (ids, _) => ids must haveSize(2)
        }
      }
      
      "with the sum plus the RHS" >> {
        val input = """
          | //clicks ~ //campaigns
          | sum := (//clicks).time + (//campaigns).cpm
          | sum + (//campaigns).cpm""".stripMargin

        val results = evalE(input)

        results must haveSize(10000)

        forall(results) {
          case (ids, _) => ids must haveSize(2)
        }
      }
    }

    "union two wheres of the same dynamic provenance" >> {
      val input = """
      | clicks := //clicks
      | clicks' := new clicks
      |
      | xs := clicks where clicks.time > 0
      | ys := clicks' where clicks'.pageId != "blah"
      |
      | xs union ys""".stripMargin

      val results = evalE(input)

      results must haveSize(200)
    }

    "use the where operator on a unioned set" >> {
      "campaigns.gender" >> {
        val input = """
          | a := //campaigns union //clicks
          |   a where a.gender = "female" """.stripMargin
          
        val results = evalE(input)
        
        results must haveSize(46)
        
        forall(results) {
          case (ids, SObject(obj)) => {
            ids.length must_== 1
            obj must haveSize(5)
            obj must contain("gender" -> SString("female"))
          }
          case r => failure("Result has wrong shape: "+r)
        }
      }

      "clicks.platform" >> {
        val input = """
          | a := //campaigns union //clicks
          |   a where a.platform = "android" """.stripMargin
          
        val results = evalE(input)
        
        results must haveSize(72)
        
        forall(results) {
          case (ids, SObject(obj)) => {
            ids.length must_== 1
            obj must haveSize(5)
            obj must contain("platform" -> SString("android"))
          }
          case r => failure("Result has wrong shape: "+r)
        }
      }
    }

    "basic set difference queries" >> {
      "clicks difference clicks" >> {
        val input = "//clicks difference //clicks"
        val results = evalE(input)

        results must haveSize(0)
      }
      "clicks.timeString difference clicks.timeString" >> {
        val input = "(//clicks).timeString difference (//clicks).timeString"
        val results = evalE(input)

        results must haveSize(0)
      }      
    }

    "basic intersect and union queries" >> {
      "constant intersection" >> {
        val input = "4 intersect 4"
        val results = evalE(input)

        results must haveSize(1)
        
        forall(results) {
          case (ids, SDecimal(d)) => 
            ids.length must_== 0
            d mustEqual 4 
          case r => failure("Result has wrong shape: "+r)
        }
      }
      "constant union" >> {
        val input = "4 union 5"
        val results = evalE(input)

        results must haveSize(2)
        
        forall(results) {
          case (ids, SDecimal(d)) => 
            ids.length must_== 0
            Set(4,5) must contain(d) 
          case r => failure("Result has wrong shape: "+r)
        }
      }
      "empty intersection" >> {
        val input = "4 intersect 5"
        val results = evalE(input)

        results must beEmpty
      }
      "heterogeneous union" >> {
        val input = "{foo: 3} union 9"
        val results = evalE(input)

        results must haveSize(2)
        
        forall(results) {
          case (ids, SDecimal(d)) => 
            ids.length must_== 0
            d mustEqual 9
          case (ids, SObject(obj)) => 
            ids.length must_== 0
            obj must contain("foo" -> SDecimal(3)) 
          case r => failure("Result has wrong shape: "+r)
        }
      }
      "heterogeneous intersection" >> {
        val input = "obj := {foo: 5} obj.foo intersect 5"
        val results = evalE(input)

        results must haveSize(1)
        
        forall(results) {
          case (ids, SDecimal(d)) => 
            ids.length must_== 0
            d mustEqual 5 
          case r => failure("Result has wrong shape: "+r)
        }
      }
      "intersection of differently sized arrays" >> {
        val input = "arr := [1,2,3] arr[0] intersect 1"
        val results = evalE(input)

        results must haveSize(1)
        
        forall(results) {
          case (ids, SDecimal(d)) => 
            ids.length must_== 0
            d mustEqual 1 
          case r => failure("Result has wrong shape: "+r)
        }
      }
      "heterogeneous union doing strange things with identities" >> {
        val input = "{foo: (//clicks).pageId, bar: (//clicks).userId} union //views"
        val results = evalE(input)

        results must haveSize(200)
      }
      "union with operation against same coproduct" >> {
        val input = "(//clicks union //views).time + (//clicks union //views).time"
        val results = evalE(input)

        results must haveSize(200)
      }
      "union with operation on left part of coproduct" >> {
        val input = "(//clicks union //views).time + (//clicks).time"
        val results = evalE(input)

        results must haveSize(100)
      }
      "union with operation on right part of coproduct" >> {
        val input = "(//clicks union //views).time + (//views).time"
        val results = evalE(input)

        results must haveSize(100)
      }
    }

    "intersect a union" >> {
      "campaigns.gender" >> {
        val input = """
          | campaign := (//campaigns).campaign
          | cpm := (//campaigns).cpm
          | a := campaign union cpm
          |   a intersect campaign """.stripMargin
          
        val results = evalE(input)
        
        results must haveSize(100)
        
        forall(results) {
          case (ids, SString(campaign)) =>
            ids.length must_== 1
            Set("c16","c9","c21","c15","c26","c5","c18","c7","c4","c17","c11","c13","c12","c28","c23","c14","c10","c19","c6","c24","c22","c20") must contain(campaign)
          case r => failure("Result has wrong shape: "+r)
        }
      }

      "union the same set when two different variables are assigned to it" >> {
          val input = """
            | a := //clicks
            | b := //clicks
            | a union b""".stripMargin

          val results = evalE(input)

          results must haveSize(100)
      }

      "clicks.platform" >> {
        val input = """
          | campaign := (//campaigns).campaign
          | cpm := (//campaigns).cpm
          | a := campaign union cpm
          |   a intersect cpm """.stripMargin
          
        val results = evalE(input)
        
        results must haveSize(100)
        
        forall(results) {
          case (ids, SDecimal(num)) =>
            ids.length must_== 1
            Set(100,39,91,77,96,99,48,67,10,17,90,58,20,38,1,43,49,23,72,42,94,16,9,21,52,5,40,62,4,33,28,54,70,82,76,22,6,12,65,31,80,45,51,89,69) must contain(num)
          case r => failure("Result has wrong shape: "+r)
        }
      }
    }

    "union with an object" >> {
      val input = """
        campaigns := //campaigns
        clicks := //clicks
        obj := {foo: campaigns.cpm, bar: campaigns.campaign}
        obj union clicks""".stripMargin

      val results = evalE(input)

      results must haveSize(200)
    }

    "use the where operator on a key with string values" in {
      val input = """//campaigns where (//campaigns).platform = "android" """
      val results = evalE(input)
      
      results must haveSize(72)

      forall(results) {
        case (ids, SObject(obj)) => {
          ids.length must_== 1
          obj must haveSize(5)
          obj must contain("platform" -> SString("android"))
        }
        case r => failure("Result has wrong shape: "+r)
      }
    }

    "use the where operator on a key with numeric values" in {
      val input = "//campaigns where (//campaigns).cpm = 1 "
      val results = evalE(input)
      
      results must haveSize(34)

      forall(results) {
        case (ids, SObject(obj)) => {
          ids.length must_== 1
          obj must haveSize(5)
          obj must contain("cpm" -> SDecimal(1))
        }
        case r => failure("Result has wrong shape: "+r)
      }
    }

    "use the where operator on a key with array values" in {
      val input = "//campaigns where (//campaigns).ageRange = [37, 48]"
      val results = evalE(input)
      
      results must haveSize(39)

      forall(results) {
        case (ids, SObject(obj)) => {
          ids.length must_== 1
          obj must haveSize(5)
          obj must contain("ageRange" -> SArray(Vector(SDecimal(37), SDecimal(48))))
        }
        case r => failure("Result has wrong shape: "+r)
      }
    }

    "evaluate the with operator across the campaigns dataset" in {
      val input = "count(//campaigns with { t: 42 })"
      eval(input) mustEqual Set(SDecimal(100))
    }

    "perform distinct" >> {
      "on a homogenous set of numbers" >> {
        val input = """
          | a := //campaigns
          |   distinct(a.gender)""".stripMargin

        eval(input) mustEqual Set(SString("female"), SString("male"))   
      }

      "on set of strings formed by a union" >> {
        val input = """
          | gender := (//campaigns).gender
          | pageId := (//clicks).pageId
          | distinct(gender union pageId)""".stripMargin

        eval(input) mustEqual Set(SString("female"), SString("male"), SString("page-0"), SString("page-1"), SString("page-2"), SString("page-3"), SString("page-4"))   
      }
    }

    "map object creation over the campaigns dataset" in {
      val input = "{ aa: (//campaigns).campaign }"
      val results = evalE(input)
      
      results must haveSize(100)
      
      forall(results) {
        case (ids, SObject(obj)) => {
          ids.length must_== 1
          obj must haveSize(1)
          obj must haveKey("aa")
        }
        case r => failure("Result has wrong shape: "+r)
      }
    }
    
    "perform a naive cartesian product on the campaigns dataset" in {
      val input = """
        | a := //campaigns
        | b := new a
        |
        | a ~ b
        |   { aa: a.campaign, bb: b.campaign }""".stripMargin
        
      val results = evalE(input)
      
      results must haveSize(10000)
      
      forall(results) {
        case (ids, SObject(obj)) => {
          ids.length must_== 2
          obj must haveSize(2)
          obj must haveKey("aa")
          obj must haveKey("bb")
        }
        case r => failure("Result has wrong shape: "+r)
      }
    }

    "correctly handle cross-match situations" in {
      val input = """
        | campaigns := //campaigns
        | clicks := //clicks
        | 
        | campaigns ~ clicks
        |   campaigns = campaigns
        |     & clicks = clicks
        |     & clicks = clicks""".stripMargin
        
      val results = evalE(input)
      
      results must haveSize(100 * 100)
      
      forall(results) {
        case (ids, SBoolean(b)) => {
          ids must haveSize(2)
          b mustEqual true
        }
        case r => failure("Result has wrong shape: " + r)
      }
    }

    "add sets of different types" >> {
      "a set of numbers and a set of strings" >> {
        val input = "(//campaigns).cpm + (//campaigns).gender"

        eval(input) mustEqual Set()
      }

      "a set of numbers and a set of arrays" >> {
        val input = "(//campaigns).cpm + (//campaigns).ageRange"

        eval(input) mustEqual Set()
      }

      "a set of arrays and a set of strings" >> {
        val input = "(//campaigns).gender + (//campaigns).ageRange"

        eval(input) mustEqual Set()
      }
    }

    "return all possible value results from an underconstrained solve" in {
      val input = """
        | campaigns := //campaigns
        | solve 'a 
        |   campaigns.gender where campaigns.platform = 'a""".stripMargin
        
      val results = evalE(input)
      
      results must haveSize(100)
      
      forall(results) {
        case (ids, SString(gender)) =>
        ids.length must_== 1
          gender must beOneOf("male", "female")
        case r => failure("Result has wrong shape: "+r)
      }
    }
    
    "determine a histogram of genders on campaigns" in {
      val input = """
        | campaigns := //campaigns
        | solve 'gender 
        |   { gender: 'gender, num: count(campaigns.gender where campaigns.gender = 'gender) }""".stripMargin
        
      eval(input) mustEqual Set(
        SObject(Map("gender" -> SString("female"), "num" -> SDecimal(46))),
        SObject(Map("gender" -> SString("male"), "num" -> SDecimal(54))))
    }
    
    "determine a histogram of STATE on (tweets union tweets)" in {
      val input = """
        | tweets := //election/tweets 
        | 
        | data := tweets union tweets
        | 
        | solve 'state 
        |   data' := data where data.STATE = 'state 
        |   {
        |     state: 'state, 
        |     count: count(data')
        |   }
        | """.stripMargin
        
      val resultsE = evalE(input)
      
      resultsE must haveSize(52)
      
      val results = resultsE collect {
        case (ids, sv) if ids.length == 1 => sv
      }
      
      results must contain(SObject(Map("count" -> SDecimal(BigDecimal("319")), "state" -> SString("01"))))
      results must contain(SObject(Map("count" -> SDecimal(BigDecimal("267")), "state" -> SString("02"))))
      results must contain(SObject(Map("count" -> SDecimal(BigDecimal("248")), "state" -> SString("04"))))
      results must contain(SObject(Map("count" -> SDecimal(BigDecimal("229")), "state" -> SString("05"))))
      results must contain(SObject(Map("count" -> SDecimal(BigDecimal("242")), "state" -> SString("06"))))
      results must contain(SObject(Map("count" -> SDecimal(BigDecimal("265")), "state" -> SString("08"))))
      results must contain(SObject(Map("count" -> SDecimal(BigDecimal("207")), "state" -> SString("09"))))
      results must contain(SObject(Map("count" -> SDecimal(BigDecimal("265")), "state" -> SString("10"))))
      results must contain(SObject(Map("count" -> SDecimal(BigDecimal("183")), "state" -> SString("11"))))
      results must contain(SObject(Map("count" -> SDecimal(BigDecimal("275")), "state" -> SString("12"))))
      results must contain(SObject(Map("count" -> SDecimal(BigDecimal("267")), "state" -> SString("13"))))
      results must contain(SObject(Map("count" -> SDecimal(BigDecimal("240")), "state" -> SString("15"))))
      results must contain(SObject(Map("count" -> SDecimal(BigDecimal("269")), "state" -> SString("16"))))
      results must contain(SObject(Map("count" -> SDecimal(BigDecimal("268")), "state" -> SString("17"))))
      results must contain(SObject(Map("count" -> SDecimal(BigDecimal("221")), "state" -> SString("18"))))
      results must contain(SObject(Map("count" -> SDecimal(BigDecimal("238")), "state" -> SString("19"))))
      results must contain(SObject(Map("count" -> SDecimal(BigDecimal("251")), "state" -> SString("20"))))
      results must contain(SObject(Map("count" -> SDecimal(BigDecimal("220")), "state" -> SString("21"))))
      results must contain(SObject(Map("count" -> SDecimal(BigDecimal("215")), "state" -> SString("22"))))
      results must contain(SObject(Map("count" -> SDecimal(BigDecimal("245")), "state" -> SString("23"))))
      results must contain(SObject(Map("count" -> SDecimal(BigDecimal("232")), "state" -> SString("24"))))
      results must contain(SObject(Map("count" -> SDecimal(BigDecimal("234")), "state" -> SString("25"))))
      results must contain(SObject(Map("count" -> SDecimal(BigDecimal("239")), "state" -> SString("26"))))
      results must contain(SObject(Map("count" -> SDecimal(BigDecimal("242")), "state" -> SString("27"))))
      results must contain(SObject(Map("count" -> SDecimal(BigDecimal("219")), "state" -> SString("28"))))
      results must contain(SObject(Map("count" -> SDecimal(BigDecimal("213")), "state" -> SString("29"))))
      results must contain(SObject(Map("count" -> SDecimal(BigDecimal("216")), "state" -> SString("30"))))
      results must contain(SObject(Map("count" -> SDecimal(BigDecimal("195")), "state" -> SString("31"))))
      results must contain(SObject(Map("count" -> SDecimal(BigDecimal("196")), "state" -> SString("32"))))
      results must contain(SObject(Map("count" -> SDecimal(BigDecimal("223")), "state" -> SString("33"))))
      results must contain(SObject(Map("count" -> SDecimal(BigDecimal("207")), "state" -> SString("34"))))
      results must contain(SObject(Map("count" -> SDecimal(BigDecimal("221")), "state" -> SString("35"))))
      results must contain(SObject(Map("count" -> SDecimal(BigDecimal("204")), "state" -> SString("36"))))
      results must contain(SObject(Map("count" -> SDecimal(BigDecimal("221")), "state" -> SString("37"))))
      results must contain(SObject(Map("count" -> SDecimal(BigDecimal("231")), "state" -> SString("38"))))
      results must contain(SObject(Map("count" -> SDecimal(BigDecimal("167")), "state" -> SString("39"))))
      results must contain(SObject(Map("count" -> SDecimal(BigDecimal("219")), "state" -> SString("40"))))
      results must contain(SObject(Map("count" -> SDecimal(BigDecimal("200")), "state" -> SString("41"))))
      results must contain(SObject(Map("count" -> SDecimal(BigDecimal("206")), "state" -> SString("42"))))
      results must contain(SObject(Map("count" -> SDecimal(BigDecimal("230")), "state" -> SString("44"))))
      results must contain(SObject(Map("count" -> SDecimal(BigDecimal("224")), "state" -> SString("45"))))
      results must contain(SObject(Map("count" -> SDecimal(BigDecimal("184")), "state" -> SString("46"))))
      results must contain(SObject(Map("count" -> SDecimal(BigDecimal("215")), "state" -> SString("47"))))
      results must contain(SObject(Map("count" -> SDecimal(BigDecimal("189")), "state" -> SString("48"))))
      results must contain(SObject(Map("count" -> SDecimal(BigDecimal("227")), "state" -> SString("49"))))
      results must contain(SObject(Map("count" -> SDecimal(BigDecimal("233")), "state" -> SString("50"))))
      results must contain(SObject(Map("count" -> SDecimal(BigDecimal("206")), "state" -> SString("51"))))
      results must contain(SObject(Map("count" -> SDecimal(BigDecimal("232")), "state" -> SString("53"))))
      results must contain(SObject(Map("count" -> SDecimal(BigDecimal("223")), "state" -> SString("54"))))
      results must contain(SObject(Map("count" -> SDecimal(BigDecimal("193")), "state" -> SString("55"))))
      results must contain(SObject(Map("count" -> SDecimal(BigDecimal("186")), "state" -> SString("56"))))
      results must contain(SObject(Map("count" -> SDecimal(BigDecimal("153")), "state" -> SString("72"))))
    }
    
    "evaluate nathan's query, once and for all" in {
      val input = """
        | import std::time::*
        | 
        | lastHour := //election/tweets 
        | thisHour:= //election/tweets2 
        | 
        | lastHour' := lastHour where minuteOfHour(lastHour.timeStamp) > 36
        | data := thisHour union lastHour'
        | 
        | combined := solve 'stateName, 'state 
        |   data' := data where data.stateName = 'stateName & data.STATE = 'state 
        |   {stateName: 'stateName,
        |    state: 'state, 
        |    obamaSentimentScore: sum(data'.score where data'.candidate = "Obama") 
        |                         / count(data' where data'.candidate = "Obama"), 
        |    romneySentimentScore: sum(data'.score where data'.candidate = "Romney") 
        |                         / count(data' where data'.candidate = "Romney")} 
        | 
        | {stateName: combined.stateName, state: combined.state, sentiment: (50 * (combined.obamaSentimentScore - combined.romneySentimentScore)) + 50}
        | """.stripMargin
      
      evalE(input) must not(beEmpty)
    }

    "load a nonexistent dataset with a dot in the name" in {
      val input = """
        | (//foo).bar""".stripMargin
     
      eval(input) mustEqual Set()
    }

    "deref an array with a where" in {
      val input = """
        | a := [3,4,5]
        | a where a[0] = 1""".stripMargin

      val results = eval(input)

      results must haveSize(0)
    }

    "deref an object with a where" in {
      val input = """
        | a := {foo: 5}
        | a where a.foo = 1""".stripMargin

      val results = eval(input)

      results must haveSize(0)
    }

    "evaluate rank" >> {
      "of the product of two sets" >> {
        val input = """
          | campaigns := //campaigns 
          | campaigns where std::stats::rank(campaigns.cpm * campaigns.cpm) = 37""".stripMargin

        val results = evalE(input) 
        
        results must haveSize(2)

        forall(results) {
          case (ids, SObject(obj)) => {
            ids.length must_== 1
            obj must haveSize(5)
            obj must contain("cpm" -> SDecimal(6))
          }
          case r => failure("Result has wrong shape: "+r)
        }
      }
      
      "using where" >> {
        val input = """
          | campaigns := //campaigns 
          | campaigns where std::stats::rank(campaigns.cpm) = 37""".stripMargin

        val results = evalE(input) 
        
        results must haveSize(2)

        forall(results) {
          case (ids, SObject(obj)) => {
            ids.length must_== 1
            obj must haveSize(5)
            obj must contain("cpm" -> SDecimal(6))
          }
          case r => failure("Result has wrong shape: "+r)
        }
      }

      "using where and with" >> {
        val input = """
          | campaigns := //campaigns
          | cpmRanked := campaigns with {rank: std::stats::rank(campaigns.cpm)}
          |   count(cpmRanked where cpmRanked.rank <= 37)""".stripMargin

        val results = eval(input)
        
        results mustEqual Set(SDecimal(38))
      }

      "using a solve" >> {
        val input = """
          | import std::stats::denseRank
          |
          | campaigns := //campaigns
          |
          | histogram := solve 'cpm
          |  {count: count(campaigns.cpm where campaigns.cpm = 'cpm), age: 'cpm}
          |
          | histogram with {rank: std::stats::rank(neg histogram.count)}""".stripMargin

        val results = eval(input)

        results must not be empty
      }
      
      "on a set of strings" >> {
        val input = """
          | std::stats::rank((//campaigns).campaign)""".stripMargin

        val results = eval(input) 
        
        val sanity = """
          | (//campaigns).campaign""".stripMargin

        val sanityCheck = eval(sanity)

        results must be empty

        sanityCheck must not be empty
      }

      "using a solve more than once" >> {
        val input = """
          | medals := //summer_games/london_medals
          |
          | f(y, z) := solve 'age
          |   medals' := medals where y = 'age
          |   sum(medals'.Weight where z = "F")
          |
          | {
          |   min: min(f(medals.Age, medals.Sex)),
          |   max: max(f(medals.Age, medals.Sex))
          | }
          | """.stripMargin

        val results = eval(input)

        results must not be empty
      }
    }

    "evaluate denseRank" >> {
      "using where" >> {
        val input = """
          | campaigns := //campaigns 
          | campaigns where std::stats::denseRank(campaigns.cpm) = 4""".stripMargin

        val results = evalE(input) 
        
        results must haveSize(2)

        forall(results) {
          case (ids, SObject(obj)) => {
            ids.length must_== 1
            obj must haveSize(5)
            obj must contain("cpm" -> SDecimal(6))
          }
          case r => failure("Result has wrong shape: "+r)
        }
      }

      "using where and with" >> {
        val input = """
          | campaigns := //campaigns
          | cpmRanked := campaigns with {rank: std::stats::denseRank(campaigns.cpm)}
          |   count(cpmRanked where cpmRanked.rank <= 5)""".stripMargin

        val results = eval(input) 
        
        results mustEqual Set(SDecimal(39))
      }
      
      "on a set of strings" >> {
        val input = """
          | std::stats::denseRank((//campaigns).campaign)""".stripMargin

        val results = eval(input) 
        
        val sanity = """
          | (//campaigns).campaign""".stripMargin

        val sanityCheck = eval(sanity)

        results must be empty

        sanityCheck must not be empty
      }
    }
    "evaluate reductions on filters" in {
      val input = """
        | medals := //summer_games/london_medals
        | 
        |   {
        |   sum: sum(medals.Age where medals.Age = 30),
        |   mean: mean(std::math::max(medals.B, medals.Age)),
        |   max: max(medals.G where medals.Sex = "F"),
        |   stdDev: stdDev(std::math::pow(medals.Total, medals.S))
        |   }
        """.stripMargin

      val results = evalE(input)
      
      forall(results) {
        case (ids, SObject(obj)) =>
          ids must haveSize(0)

          obj must haveKey("sum")
          obj must haveKey("mean")
          obj must haveKey("max")
          obj must haveKey("stdDev")

          (obj("sum") match { case SDecimal(num) => num.toDouble ~= 1590 }) mustEqual true
          (obj("mean") match { case SDecimal(num) => num.toDouble ~= 26.371933267909714 }) mustEqual true
          (obj("max") match { case SDecimal(num) => num.toDouble ~= 2.5 }) mustEqual true
          (obj("stdDev") match { case SDecimal(num) => num.toDouble ~= 0.36790736209203007 }) mustEqual true
      }
    }

    "evaluate single reduction on a filter" in {
      val input = """
        | medals := //summer_games/london_medals
        | 
        | max(medals.G where medals.Sex = "F")
        """.stripMargin

      val results = evalE(input)

      results must haveSize(1)

      forall(results) {
        case (ids, SDecimal(num)) =>
          ids must haveSize(0)
          num mustEqual(2.5)
      }
    }

    "evaluate single reduction on a object deref" in {
      val input = """
        | medals := //summer_games/london_medals
        | 
        | max(medals.G)
        """.stripMargin

      val results = evalE(input)

      results must haveSize(1)

      forall(results) {
        case (ids, SDecimal(num)) =>
          ids must haveSize(0)
          num mustEqual(2.5)
      }
    }

    "evaluate functions from each library" >> {
      "Stringlib" >> {
        val input = """
          | gender := distinct((//campaigns).gender)
          | std::string::concat("alpha ", gender)""".stripMargin

        eval(input) mustEqual Set(SString("alpha female"), SString("alpha male"))
      }

      "Mathlib" >> {
        val input = """
          | cpm := distinct((//campaigns).cpm)
          | selectCpm := cpm where cpm < 10
          | std::math::pow(selectCpm, 2)""".stripMargin

        eval(input) mustEqual Set(SDecimal(25), SDecimal(1), SDecimal(36), SDecimal(81), SDecimal(16))
      }

      "Timelib" >> {
        val input = """
          | time := (//clicks).timeString
          | std::time::yearsBetween(time, "2012-02-09T19:31:13.616+10:00")""".stripMargin

        val results = evalE(input) 
        val results2 = results map {
          case (ids, SDecimal(d)) => 
            ids.length must_== 1
            d.toInt
          case r => failure("Result has wrong shape: "+r)
        }

        results2 must contain(0).only
      }

      "Statslib" >> {  //note: there are no identities because these functions involve reductions
        "Correlation" >> {
          val input = """
            | cpm := (//campaigns).cpm
            | std::stats::corr(cpm, 10)""".stripMargin

          val results = evalE(input) 
          val results2 = results map {
            case (ids, SDecimal(d)) => 
              ids.length must_== 0
              d.toDouble
            case r => failure("Result has wrong shape: "+r)
          }

          results2 must haveSize(0)
        }

        // From bug #38535135
        "Correlation on solve results" >> {
          val input = """
            data := //summer_games/london_medals 
            byCountry := solve 'Country
              data' := data where data.Country = 'Country
              {country: 'Country,
              gold: sum(data'.G ),
              silver: sum(data'.S )}

            std::stats::corr(byCountry.gold,byCountry.silver)
            """

          val results = evalE(input)
          results must haveSize(1)
        }

        "Covariance" >> {
          val input = """
            | cpm := (//campaigns).cpm
            | std::stats::cov(cpm, 10)""".stripMargin

          val results = evalE(input) 
          results must haveSize(1)

          val results2 = results map {
            case (ids, SDecimal(d)) => 
              ids.length must_== 0
              d.toDouble
            case r => failure("Result has wrong shape: "+r)
          }
          results2 must contain(0)
        }

        "Linear Regression" >> {
          val input = """
            | cpm := (//campaigns).cpm
            | std::stats::linReg(cpm, 10)""".stripMargin

          val results = evalE(input) 
          results must haveSize(1)

          val results2 = results map {
            case (ids, SObject(fields)) => 
              ids.length must_== 0
              fields
            case r => failure("Result has wrong shape: "+r)
          }
          results2 must contain(Map("slope" -> SDecimal(0), "intercept" -> SDecimal(10)))
        }
      }
    }
 
    "set critical conditions given an empty set" in {
      val input = """
        | solve 'a
        |   //campaigns where (//campaigns).foo = 'a""".stripMargin

      val results = evalE(input)
      results must beEmpty
    }

    "use NotEq correctly" in {
      val input = """//campaigns where (//campaigns).gender != "female" """.stripMargin

      val results = evalE(input)

      forall(results) {
        case (ids, SObject(obj)) => {
          ids.length must_== 1
          obj must haveSize(5)
          obj must contain("gender" -> SString("male"))
        }
        case r => failure("Result has wrong shape: "+r)
      }
    }

    "evaluate a solve constrained by inclusion" in {
      val input = """
        | clicks := //clicks
        | views := //views
        |
        | solve 'page = views.pageId
        |   count(clicks where clicks.pageId = 'page)
        | """.stripMargin
      
      val results = evalE(input)
      
      results must haveSize(5)
      
      val stripped = results collect {
        case (ids, SDecimal(d)) if ids.length == 1 => d
      }
      
      stripped must contain(12)
      stripped must contain(15)
      stripped must contain(19)
      stripped must contain(27)
    }

    "evaluate sliding window in a" >> {
      "solve expression" >> {
        val input = """
          | campaigns := //campaigns
          | nums := distinct(campaigns.cpm where campaigns.cpm < 10)
          | solve 'n
          |   m := max(nums where nums < 'n)
          |   (nums where nums = 'n) + m""".stripMargin

        eval(input) mustEqual Set(SDecimal(15), SDecimal(11), SDecimal(9), SDecimal(5))
      }
    }

    "evaluate a function of two parameters" in {
      val input = """
        | fun(a, b) := 
        |   //campaigns where (//campaigns).ageRange = a & (//campaigns).gender = b
        | fun([25,36], "female")""".stripMargin

      val results = evalE(input) 
      results must haveSize(14)
      
      forall(results) {
        case (ids, SObject(obj)) => {
          ids.length must_== 1
          obj must haveSize(5)
          obj must contain("ageRange" -> SArray(Vector(SDecimal(25), SDecimal(36))))
          obj must contain("gender" -> SString("female"))
        }
        case r => failure("Result has wrong shape: "+r)
      }
    }

    "evaluate a solve of two parameters" in {
      val input = """
        | campaigns := //campaigns
        | gender := campaigns.gender
        | platform := campaigns.platform
        | solve 'a, 'b
        |   g := gender where gender = 'a
        |   p := platform where platform = 'b
        |   campaigns where g = p""".stripMargin

      eval(input) mustEqual Set()
    }

    "determine a histogram of a composite key of revenue and campaign" in {
      val input = """
        | campaigns := //campaigns
        | organizations := //organizations
        | 
        | solve 'revenue = organizations.revenue & 'campaign = organizations.campaign
        |   campaigns' := campaigns where campaigns.campaign = 'campaign
        |   { revenue: 'revenue, num: count(campaigns') }""".stripMargin

      val resultsE = evalE(input)
      resultsE must haveSize(63)

      val results = resultsE collect {
        case (ids, obj) if ids.length == 1 => obj
      }
      
      results must contain(SObject(Map("revenue" -> SString("<500K"), "num" -> SDecimal(BigDecimal("4")))))
      results must contain(SObject(Map("revenue" -> SString("<500K"), "num" -> SDecimal(BigDecimal("3")))))
      results must contain(SObject(Map("revenue" -> SString("250-500M"), "num" -> SDecimal(BigDecimal("5")))))
      results must contain(SObject(Map("revenue" -> SString("5-50M"), "num" -> SDecimal(BigDecimal("11")))))
      results must contain(SObject(Map("revenue" -> SString("5-50M"), "num" -> SDecimal(BigDecimal("7")))))
      results must contain(SObject(Map("revenue" -> SString("500K-5M"), "num" -> SDecimal(BigDecimal("5")))))
      results must contain(SObject(Map("revenue" -> SString("5-50M"), "num" -> SDecimal(BigDecimal("8")))))
      results must contain(SObject(Map("revenue" -> SString("5-50M"), "num" -> SDecimal(BigDecimal("3")))))
      results must contain(SObject(Map("revenue" -> SString("250-500M"), "num" -> SDecimal(BigDecimal("8")))))
      results must contain(SObject(Map("revenue" -> SString("500K-5M"), "num" -> SDecimal(BigDecimal("8")))))
      results must contain(SObject(Map("revenue" -> SString("500M+"), "num" -> SDecimal(BigDecimal("3")))))
      results must contain(SObject(Map("revenue" -> SString("500M+"), "num" -> SDecimal(BigDecimal("8")))))
      results must contain(SObject(Map("revenue" -> SString("<500K"), "num" -> SDecimal(BigDecimal("5")))))
      results must contain(SObject(Map("revenue" -> SString("50-250M"), "num" -> SDecimal(BigDecimal("3")))))
      results must contain(SObject(Map("revenue" -> SString("250-500M"), "num" -> SDecimal(BigDecimal("3")))))
      results must contain(SObject(Map("revenue" -> SString("250-500M"), "num" -> SDecimal(BigDecimal("1")))))
      results must contain(SObject(Map("revenue" -> SString("<500K"), "num" -> SDecimal(BigDecimal("7")))))
      results must contain(SObject(Map("revenue" -> SString("50-250M"), "num" -> SDecimal(BigDecimal("4")))))
      results must contain(SObject(Map("revenue" -> SString("500M+"), "num" -> SDecimal(BigDecimal("7")))))
      results must contain(SObject(Map("revenue" -> SString("500K-5M"), "num" -> SDecimal(BigDecimal("1")))))
      results must contain(SObject(Map("revenue" -> SString("50-250M"), "num" -> SDecimal(BigDecimal("5")))))
      results must contain(SObject(Map("revenue" -> SString("<500K"), "num" -> SDecimal(BigDecimal("2")))))
      results must contain(SObject(Map("revenue" -> SString("250-500M"), "num" -> SDecimal(BigDecimal("4")))))
      results must contain(SObject(Map("revenue" -> SString("50-250M"), "num" -> SDecimal(BigDecimal("8")))))
      results must contain(SObject(Map("revenue" -> SString("5-50M"), "num" -> SDecimal(BigDecimal("4")))))
      results must contain(SObject(Map("revenue" -> SString("500M+"), "num" -> SDecimal(BigDecimal("5")))))
      results must contain(SObject(Map("revenue" -> SString("5-50M"), "num" -> SDecimal(BigDecimal("2")))))
      results must contain(SObject(Map("revenue" -> SString("500M+"), "num" -> SDecimal(BigDecimal("4")))))
      results must contain(SObject(Map("revenue" -> SString("250-500M"), "num" -> SDecimal(BigDecimal("7")))))
      results must contain(SObject(Map("revenue" -> SString("500K-5M"), "num" -> SDecimal(BigDecimal("4")))))
      results must contain(SObject(Map("revenue" -> SString("5-50M"), "num" -> SDecimal(BigDecimal("5")))))
      results must contain(SObject(Map("revenue" -> SString("500K-5M"), "num" -> SDecimal(BigDecimal("3")))))
      results must contain(SObject(Map("revenue" -> SString("<500K"), "num" -> SDecimal(BigDecimal("1")))))
      results must contain(SObject(Map("revenue" -> SString("500K-5M"), "num" -> SDecimal(BigDecimal("7")))))
    }

    "evaluate a function of multiple counts" in {
      val input = """
        | import std::math::floor
        | clicks := //clicks
        | 
        | solve 'timeZone
        |   page0 := count(clicks.pageId where clicks.pageId = "page-0" & clicks.timeZone = 'timeZone)
        |   page1 := count(clicks.pageId where clicks.pageId = "page-1" & clicks.timeZone = 'timeZone)
        |   
        |   { timeZone: 'timeZone, ratio: floor(100 * (page0 / page1)) }
        """.stripMargin

      val resultsE = evalE(input)
      val results = resultsE.map(_._2)

      results must haveSize(11)
      results must contain(SObject(Map("timeZone" -> SString("+14:00"), "ratio" -> SDecimal(BigDecimal("100.0")))))
      results must contain(SObject(Map("timeZone" -> SString("-02:00"), "ratio" -> SDecimal(BigDecimal("50.0")))))
      results must contain(SObject(Map("timeZone" -> SString("-03:00"), "ratio" -> SDecimal(BigDecimal("100.0")))))
      results must contain(SObject(Map("timeZone" -> SString("+11:00"), "ratio" -> SDecimal(BigDecimal("200.0")))))
      results must contain(SObject(Map("timeZone" -> SString("+12:00"), "ratio" -> SDecimal(BigDecimal("33.0"))))) //TODO: this should be 33.3333 - find out why precision is hosed
      results must contain(SObject(Map("timeZone" -> SString("+04:00"), "ratio" -> SDecimal(BigDecimal("200.0")))))
      results must contain(SObject(Map("timeZone" -> SString("+01:00"), "ratio" -> SDecimal(BigDecimal("25.0")))))
      results must contain(SObject(Map("timeZone" -> SString("-01:00"), "ratio" -> SDecimal(BigDecimal("100.0")))))
      results must contain(SObject(Map("timeZone" -> SString("-06:00"), "ratio" -> SDecimal(BigDecimal("300.0")))))
      results must contain(SObject(Map("timeZone" -> SString("+02:00"), "ratio" -> SDecimal(BigDecimal("100.0")))))
      results must contain(SObject(Map("timeZone" -> SString("-05:00"), "ratio" -> SDecimal(BigDecimal("50.0")))))
    }

    "evaluate reductions inside and outside of solves" in {
      val input = """
        | clicks := //clicks
        |
        | countsForTimezone := solve 'timeZone
        |   clicksForZone := clicks where clicks.timeZone = 'timeZone
        |   {timeZone: 'timeZone, clickCount: count(clicksForZone)}
        |
        | mostClicks := max(countsForTimezone.clickCount)
        |
        | countsForTimezone where countsForTimezone.clickCount = mostClicks
        """.stripMargin

      val resultsE = evalE(input)

      println(resultsE)
    }

    "determine click times around each click" in {
      val input = """
        | clicks := //clicks
        | 
        | solve 'time = clicks.time
        |   belowTime := max(clicks.time where clicks.time < 'time)
        |   aboveTime := min(clicks.time where clicks.time > 'time)
        |   
        |   {
        |     time: 'time,
        |     below: belowTime,
        |     above: aboveTime
        |   }
        """.stripMargin

      val resultsE = evalE(input)
      val results = resultsE.map(_._2)

      results must contain(SObject(Map("above" -> SDecimal(BigDecimal("1329526464104")), "below" -> SDecimal(BigDecimal("1329470485350")), "time" -> SDecimal(BigDecimal("1329475769211")))))
      results must contain(SObject(Map("above" -> SDecimal(BigDecimal("1329301670072")), "below" -> SDecimal(BigDecimal("1329262444197")), "time" -> SDecimal(BigDecimal("1329275667592")))))
      results must contain(SObject(Map("above" -> SDecimal(BigDecimal("1329643873610")), "below" -> SDecimal(BigDecimal("1329629900716")), "time" -> SDecimal(BigDecimal("1329643873609")))))
      results must contain(SObject(Map("above" -> SDecimal(BigDecimal("1329643873610")), "below" -> SDecimal(BigDecimal("1329629900716")), "time" -> SDecimal(BigDecimal("1329643873609")))))
      results must contain(SObject(Map("above" -> SDecimal(BigDecimal("1329076541429")), "below" -> SDecimal(BigDecimal("1329004284627")), "time" -> SDecimal(BigDecimal("1329020233656")))))
      results must contain(SObject(Map("above" -> SDecimal(BigDecimal("1329643873611")), "below" -> SDecimal(BigDecimal("1329643873609")), "time" -> SDecimal(BigDecimal("1329643873610")))))
      results must contain(SObject(Map("above" -> SDecimal(BigDecimal("1329333416645")), "below" -> SDecimal(BigDecimal("1329324578771")), "time" -> SDecimal(BigDecimal("1329326691939")))))
      results must contain(SObject(Map("above" -> SDecimal(BigDecimal("1329643873612")), "below" -> SDecimal(BigDecimal("1329643873610")), "time" -> SDecimal(BigDecimal("1329643873611")))))
      results must contain(SObject(Map("above" -> SDecimal(BigDecimal("1328779873612")), "below" -> SDecimal(BigDecimal("1328779873610")), "time" -> SDecimal(BigDecimal("1328779873611")))))
      results must contain(SObject(Map("above" -> SDecimal(BigDecimal("1328779873612")), "below" -> SDecimal(BigDecimal("1328779873610")), "time" -> SDecimal(BigDecimal("1328779873611")))))
      results must contain(SObject(Map("above" -> SDecimal(BigDecimal("1328797020396")), "below" -> SDecimal(BigDecimal("1328788056054")), "time" -> SDecimal(BigDecimal("1328791229826")))))
      results must contain(SObject(Map("above" -> SDecimal(BigDecimal("1328779873613")), "below" -> SDecimal(BigDecimal("1328779873611")), "time" -> SDecimal(BigDecimal("1328779873612")))))
      results must contain(SObject(Map("above" -> SDecimal(BigDecimal("1328809637371")), "below" -> SDecimal(BigDecimal("1328791229826")), "time" -> SDecimal(BigDecimal("1328797020396")))))
      results must contain(SObject(Map("above" -> SDecimal(BigDecimal("1329643873614")), "below" -> SDecimal(BigDecimal("1329643873611")), "time" -> SDecimal(BigDecimal("1329643873612")))))
      results must contain(SObject(Map("above" -> SDecimal(BigDecimal("1329004284627")), "below" -> SDecimal(BigDecimal("1328984890189")), "time" -> SDecimal(BigDecimal("1328985989055")))))
      results must contain(SObject(Map("above" -> SDecimal(BigDecimal("1329360253555")), "below" -> SDecimal(BigDecimal("1329333416645")), "time" -> SDecimal(BigDecimal("1329345853072")))))
      results must contain(SObject(Map("above" -> SDecimal(BigDecimal("1328779873614")), "below" -> SDecimal(BigDecimal("1328779873612")), "time" -> SDecimal(BigDecimal("1328779873613")))))
      results must contain(SObject(Map("above" -> SDecimal(BigDecimal("1328779873614")), "below" -> SDecimal(BigDecimal("1328779873612")), "time" -> SDecimal(BigDecimal("1328779873613")))))
      results must contain(SObject(Map("above" -> SDecimal(BigDecimal("1328779873614")), "below" -> SDecimal(BigDecimal("1328779873612")), "time" -> SDecimal(BigDecimal("1328779873613")))))
      results must contain(SObject(Map("above" -> SDecimal(BigDecimal("1329643873618")), "below" -> SDecimal(BigDecimal("1329643873612")), "time" -> SDecimal(BigDecimal("1329643873614")))))
      results must contain(SObject(Map("above" -> SDecimal(BigDecimal("1329643873618")), "below" -> SDecimal(BigDecimal("1329643873612")), "time" -> SDecimal(BigDecimal("1329643873614")))))
      results must contain(SObject(Map("above" -> SDecimal(BigDecimal("1329629900716")), "below" -> SDecimal(BigDecimal("1329554034828")), "time" -> SDecimal(BigDecimal("1329589296943")))))
      results must contain(SObject(Map("above" -> SDecimal(BigDecimal("1328779873616")), "below" -> SDecimal(BigDecimal("1328779873613")), "time" -> SDecimal(BigDecimal("1328779873614")))))
      results must contain(SObject(Map("above" -> SDecimal(BigDecimal("1328812534981")), "below" -> SDecimal(BigDecimal("1328797020396")), "time" -> SDecimal(BigDecimal("1328809637371")))))
      results must contain(SObject(Map("above" -> SDecimal(BigDecimal("1329190541217")), "below" -> SDecimal(BigDecimal("1329164110718")), "time" -> SDecimal(BigDecimal("1329165986272")))))
      results must contain(SObject(Map("above" -> SDecimal(BigDecimal("1328984890189")), "below" -> SDecimal(BigDecimal("1328887823569")), "time" -> SDecimal(BigDecimal("1328969812140")))))
      results must contain(SObject(Map("above" -> SDecimal(BigDecimal("1329456302829")), "below" -> SDecimal(BigDecimal("1329441529486")), "time" -> SDecimal(BigDecimal("1329446825698")))))
      results must contain(SObject(Map("above" -> SDecimal(BigDecimal("1328779873617")), "below" -> SDecimal(BigDecimal("1328779873614")), "time" -> SDecimal(BigDecimal("1328779873616")))))
      results must contain(SObject(Map("above" -> SDecimal(BigDecimal("1328779873617")), "below" -> SDecimal(BigDecimal("1328779873614")), "time" -> SDecimal(BigDecimal("1328779873616")))))
      results must contain(SObject(Map("above" -> SDecimal(BigDecimal("1328791229826")), "below" -> SDecimal(BigDecimal("1328780398002")), "time" -> SDecimal(BigDecimal("1328788056054")))))
      results must contain(SObject(Map("above" -> SDecimal(BigDecimal("1329475769211")), "below" -> SDecimal(BigDecimal("1329456302829")), "time" -> SDecimal(BigDecimal("1329470485350")))))
      results must contain(SObject(Map("above" -> SDecimal(BigDecimal("1329383567193")), "below" -> SDecimal(BigDecimal("1329369083745")), "time" -> SDecimal(BigDecimal("1329369428834")))))
      results must contain(SObject(Map("above" -> SDecimal(BigDecimal("1328779873619")), "below" -> SDecimal(BigDecimal("1328779873616")), "time" -> SDecimal(BigDecimal("1328779873617")))))
      results must contain(SObject(Map("above" -> SDecimal(BigDecimal("1328779873619")), "below" -> SDecimal(BigDecimal("1328779873616")), "time" -> SDecimal(BigDecimal("1328779873617")))))
      results must contain(SObject(Map("above" -> SDecimal(BigDecimal("1329244747076")), "below" -> SDecimal(BigDecimal("1329190541217")), "time" -> SDecimal(BigDecimal("1329211954428")))))
      results must contain(SObject(Map("above" -> SDecimal(BigDecimal("1329554034828")), "below" -> SDecimal(BigDecimal("1329475769211")), "time" -> SDecimal(BigDecimal("1329526464104")))))
      results must contain(SObject(Map("above" -> SDecimal(BigDecimal("1329211954428")), "below" -> SDecimal(BigDecimal("1329165986272")), "time" -> SDecimal(BigDecimal("1329190541217")))))
      results must contain(SObject(Map("above" -> SDecimal(BigDecimal("1329643873620")), "below" -> SDecimal(BigDecimal("1329643873614")), "time" -> SDecimal(BigDecimal("1329643873618")))))
      results must contain(SObject(Map("above" -> SDecimal(BigDecimal("1329137951622")), "below" -> SDecimal(BigDecimal("1329076541429")), "time" -> SDecimal(BigDecimal("1329094347814")))))
      results must contain(SObject(Map("above" -> SDecimal(BigDecimal("1328887823569")), "below" -> SDecimal(BigDecimal("1328847243682")), "time" -> SDecimal(BigDecimal("1328877415620")))))
      results must contain(SObject(Map("above" -> SDecimal(BigDecimal("1328779873621")), "below" -> SDecimal(BigDecimal("1328779873617")), "time" -> SDecimal(BigDecimal("1328779873619")))))
      results must contain(SObject(Map("above" -> SDecimal(BigDecimal("1328779873621")), "below" -> SDecimal(BigDecimal("1328779873617")), "time" -> SDecimal(BigDecimal("1328779873619")))))
      results must contain(SObject(Map("above" -> SDecimal(BigDecimal("1328779873621")), "below" -> SDecimal(BigDecimal("1328779873617")), "time" -> SDecimal(BigDecimal("1328779873619")))))
      results must contain(SObject(Map("above" -> SDecimal(BigDecimal("1328779873621")), "below" -> SDecimal(BigDecimal("1328779873617")), "time" -> SDecimal(BigDecimal("1328779873619")))))
      results must contain(SObject(Map("above" -> SDecimal(BigDecimal("1329165986272")), "below" -> SDecimal(BigDecimal("1329159525492")), "time" -> SDecimal(BigDecimal("1329164110718")))))
      results must contain(SObject(Map("above" -> SDecimal(BigDecimal("1329309914296")), "below" -> SDecimal(BigDecimal("1329275667592")), "time" -> SDecimal(BigDecimal("1329301670072")))))
      results must contain(SObject(Map("above" -> SDecimal(BigDecimal("1329643873621")), "below" -> SDecimal(BigDecimal("1329643873618")), "time" -> SDecimal(BigDecimal("1329643873620")))))
      results must contain(SObject(Map("above" -> SDecimal(BigDecimal("1329345853072")), "below" -> SDecimal(BigDecimal("1329326691939")), "time" -> SDecimal(BigDecimal("1329333416645")))))
      results must contain(SObject(Map("above" -> SDecimal(BigDecimal("1329324578771")), "below" -> SDecimal(BigDecimal("1329309914296")), "time" -> SDecimal(BigDecimal("1329310139168")))))
      results must contain(SObject(Map("above" -> SDecimal(BigDecimal("1329385943949")), "below" -> SDecimal(BigDecimal("1329369428834")), "time" -> SDecimal(BigDecimal("1329383567193")))))
      results must contain(SObject(Map("above" -> SDecimal(BigDecimal("1328779873622")), "below" -> SDecimal(BigDecimal("1328779873619")), "time" -> SDecimal(BigDecimal("1328779873621")))))
      results must contain(SObject(Map("above" -> SDecimal(BigDecimal("1329643873622")), "below" -> SDecimal(BigDecimal("1329643873620")), "time" -> SDecimal(BigDecimal("1329643873621")))))
      results must contain(SObject(Map("above" -> SDecimal(BigDecimal("1329643873622")), "below" -> SDecimal(BigDecimal("1329643873620")), "time" -> SDecimal(BigDecimal("1329643873621")))))
      results must contain(SObject(Map("above" -> SDecimal(BigDecimal("1328779873623")), "below" -> SDecimal(BigDecimal("1328779873621")), "time" -> SDecimal(BigDecimal("1328779873622")))))
      results must contain(SObject(Map("above" -> SDecimal(BigDecimal("1329369428834")), "below" -> SDecimal(BigDecimal("1329360253555")), "time" -> SDecimal(BigDecimal("1329369083745")))))
      results must contain(SObject(Map("above" -> SDecimal(BigDecimal("1329470485350")), "below" -> SDecimal(BigDecimal("1329446825698")), "time" -> SDecimal(BigDecimal("1329456302829")))))
      results must contain(SObject(Map("above" -> SDecimal(BigDecimal("1329643873623")), "below" -> SDecimal(BigDecimal("1329643873621")), "time" -> SDecimal(BigDecimal("1329643873622")))))
      results must contain(SObject(Map("above" -> SDecimal(BigDecimal("1329159525492")), "below" -> SDecimal(BigDecimal("1329094347814")), "time" -> SDecimal(BigDecimal("1329137951622")))))
      results must contain(SObject(Map("above" -> SDecimal(BigDecimal("1329643873624")), "below" -> SDecimal(BigDecimal("1329643873622")), "time" -> SDecimal(BigDecimal("1329643873623")))))
      results must contain(SObject(Map("above" -> SDecimal(BigDecimal("1329643873624")), "below" -> SDecimal(BigDecimal("1329643873622")), "time" -> SDecimal(BigDecimal("1329643873623")))))
      results must contain(SObject(Map("above" -> SDecimal(BigDecimal("1329408502943")), "below" -> SDecimal(BigDecimal("1329383567193")), "time" -> SDecimal(BigDecimal("1329385943949")))))
      results must contain(SObject(Map("above" -> SDecimal(BigDecimal("1328779873624")), "below" -> SDecimal(BigDecimal("1328779873622")), "time" -> SDecimal(BigDecimal("1328779873623")))))
      results must contain(SObject(Map("above" -> SDecimal(BigDecimal("1329262444197")), "below" -> SDecimal(BigDecimal("1329244747076")), "time" -> SDecimal(BigDecimal("1329253270269")))))
      results must contain(SObject(Map("above" -> SDecimal(BigDecimal("1328779873625")), "below" -> SDecimal(BigDecimal("1328779873623")), "time" -> SDecimal(BigDecimal("1328779873624")))))
      results must contain(SObject(Map("above" -> SDecimal(BigDecimal("1328779873625")), "below" -> SDecimal(BigDecimal("1328779873623")), "time" -> SDecimal(BigDecimal("1328779873624")))))
      results must contain(SObject(Map("above" -> SDecimal(BigDecimal("1329643873625")), "below" -> SDecimal(BigDecimal("1329643873623")), "time" -> SDecimal(BigDecimal("1329643873624")))))
      results must contain(SObject(Map("above" -> SDecimal(BigDecimal("1329369083745")), "below" -> SDecimal(BigDecimal("1329345853072")), "time" -> SDecimal(BigDecimal("1329360253555")))))
      results must contain(SObject(Map("above" -> SDecimal(BigDecimal("1329164110718")), "below" -> SDecimal(BigDecimal("1329137951622")), "time" -> SDecimal(BigDecimal("1329159525492")))))
      results must contain(SObject(Map("above" -> SDecimal(BigDecimal("1328779873626")), "below" -> SDecimal(BigDecimal("1328779873624")), "time" -> SDecimal(BigDecimal("1328779873625")))))
      results must contain(SObject(Map("above" -> SDecimal(BigDecimal("1328969812140")), "below" -> SDecimal(BigDecimal("1328877415620")), "time" -> SDecimal(BigDecimal("1328887823569")))))
      results must contain(SObject(Map("above" -> SDecimal(BigDecimal("1329310139168")), "below" -> SDecimal(BigDecimal("1329301670072")), "time" -> SDecimal(BigDecimal("1329309914296")))))
      results must contain(SObject(Map("above" -> SDecimal(BigDecimal("1329643873627")), "below" -> SDecimal(BigDecimal("1329643873624")), "time" -> SDecimal(BigDecimal("1329643873625")))))
      results must contain(SObject(Map("above" -> SDecimal(BigDecimal("1329094347814")), "below" -> SDecimal(BigDecimal("1329020233656")), "time" -> SDecimal(BigDecimal("1329076541429")))))
      results must contain(SObject(Map("above" -> SDecimal(BigDecimal("1329446825698")), "below" -> SDecimal(BigDecimal("1329408502943")), "time" -> SDecimal(BigDecimal("1329441529486")))))
      results must contain(SObject(Map("above" -> SDecimal(BigDecimal("1328779873628")), "below" -> SDecimal(BigDecimal("1328779873625")), "time" -> SDecimal(BigDecimal("1328779873626")))))
      results must contain(SObject(Map("above" -> SDecimal(BigDecimal("1328840918817")), "below" -> SDecimal(BigDecimal("1328809637371")), "time" -> SDecimal(BigDecimal("1328812534981")))))
      results must contain(SObject(Map("above" -> SDecimal(BigDecimal("1329275667592")), "below" -> SDecimal(BigDecimal("1329253270269")), "time" -> SDecimal(BigDecimal("1329262444197")))))
      results must contain(SObject(Map("above" -> SDecimal(BigDecimal("1328788056054")), "below" -> SDecimal(BigDecimal("1328779873631")), "time" -> SDecimal(BigDecimal("1328780398002")))))
      results must contain(SObject(Map("above" -> SDecimal(BigDecimal("1329643873628")), "below" -> SDecimal(BigDecimal("1329643873625")), "time" -> SDecimal(BigDecimal("1329643873627")))))
      results must contain(SObject(Map("above" -> SDecimal(BigDecimal("1329643873628")), "below" -> SDecimal(BigDecimal("1329643873625")), "time" -> SDecimal(BigDecimal("1329643873627")))))
      results must contain(SObject(Map("above" -> SDecimal(BigDecimal("1328847243682")), "below" -> SDecimal(BigDecimal("1328812534981")), "time" -> SDecimal(BigDecimal("1328840918817")))))
      results must contain(SObject(Map("above" -> SDecimal(BigDecimal("1329253270269")), "below" -> SDecimal(BigDecimal("1329211954428")), "time" -> SDecimal(BigDecimal("1329244747076")))))
      results must contain(SObject(Map("above" -> SDecimal(BigDecimal("1328779873629")), "below" -> SDecimal(BigDecimal("1328779873626")), "time" -> SDecimal(BigDecimal("1328779873628")))))
      results must contain(SObject(Map("above" -> SDecimal(BigDecimal("1328779873629")), "below" -> SDecimal(BigDecimal("1328779873626")), "time" -> SDecimal(BigDecimal("1328779873628")))))
      results must contain(SObject(Map("above" -> SDecimal(BigDecimal("1328779873629")), "below" -> SDecimal(BigDecimal("1328779873626")), "time" -> SDecimal(BigDecimal("1328779873628")))))
      results must contain(SObject(Map("above" -> SDecimal(BigDecimal("1329020233656")), "below" -> SDecimal(BigDecimal("1328985989055")), "time" -> SDecimal(BigDecimal("1329004284627")))))
      results must contain(SObject(Map("above" -> SDecimal(BigDecimal("1328985989055")), "below" -> SDecimal(BigDecimal("1328969812140")), "time" -> SDecimal(BigDecimal("1328984890189")))))
      results must contain(SObject(Map("above" -> SDecimal(BigDecimal("1329589296943")), "below" -> SDecimal(BigDecimal("1329526464104")), "time" -> SDecimal(BigDecimal("1329554034828")))))
      results must contain(SObject(Map("above" -> SDecimal(BigDecimal("1328779873630")), "below" -> SDecimal(BigDecimal("1328779873628")), "time" -> SDecimal(BigDecimal("1328779873629")))))
      results must contain(SObject(Map("above" -> SDecimal(BigDecimal("1328877415620")), "below" -> SDecimal(BigDecimal("1328840918817")), "time" -> SDecimal(BigDecimal("1328847243682")))))
      results must contain(SObject(Map("above" -> SDecimal(BigDecimal("1329326691939")), "below" -> SDecimal(BigDecimal("1329310139168")), "time" -> SDecimal(BigDecimal("1329324578771")))))
      results must contain(SObject(Map("above" -> SDecimal(BigDecimal("1328779873631")), "below" -> SDecimal(BigDecimal("1328779873629")), "time" -> SDecimal(BigDecimal("1328779873630")))))
      results must contain(SObject(Map("above" -> SDecimal(BigDecimal("1328779873631")), "below" -> SDecimal(BigDecimal("1328779873629")), "time" -> SDecimal(BigDecimal("1328779873630")))))
      results must contain(SObject(Map("above" -> SDecimal(BigDecimal("1328779873631")), "below" -> SDecimal(BigDecimal("1328779873629")), "time" -> SDecimal(BigDecimal("1328779873630")))))
      results must contain(SObject(Map("above" -> SDecimal(BigDecimal("1328779873631")), "below" -> SDecimal(BigDecimal("1328779873629")), "time" -> SDecimal(BigDecimal("1328779873630")))))
      results must contain(SObject(Map("above" -> SDecimal(BigDecimal("1329441529486")), "below" -> SDecimal(BigDecimal("1329385943949")), "time" -> SDecimal(BigDecimal("1329408502943")))))
      results must contain(SObject(Map("above" -> SDecimal(BigDecimal("1328780398002")), "below" -> SDecimal(BigDecimal("1328779873630")), "time" -> SDecimal(BigDecimal("1328779873631")))))
      results must contain(SObject(Map("above" -> SDecimal(BigDecimal("1329643873609")), "below" -> SDecimal(BigDecimal("1329589296943")), "time" -> SDecimal(BigDecimal("1329629900716")))))
    }
     
  
    "determine most isolated clicks in time" in {
      val input = """
        | clicks := //clicks
        | 
        | spacings := solve 'time
        |   click := clicks where clicks.time = 'time
        |   belowTime := max(clicks.time where clicks.time < 'time)
        |   aboveTime := min(clicks.time where clicks.time > 'time)
        |   
        |   {
        |     click: click,
        |     below: click.time - belowTime,
        |     above: aboveTime - click.time
        |   }
        | 
        | meanAbove := mean(spacings.above)
        | meanBelow := mean(spacings.below)
        | 
        | spacings.click where spacings.below > meanBelow & spacings.above > meanAbove""".stripMargin

        val resultsE = evalE(input)

        resultsE must haveSize(20)
        
        val results = resultsE collect {
          case (ids, sv) if ids.length == 1 => sv
        }
        
        results must contain(SObject(Map("time" -> SDecimal(BigDecimal("1329275667592")), "timeZone" -> SString("+14:00"), "timeString" -> SString("2012-02-15T17:14:27.592+14:00"), "pageId" -> SString("page-4"), "userId" -> SString("user-1001"))))
        results must contain(SObject(Map("time" -> SDecimal(BigDecimal("1329020233656")), "timeZone" -> SString("+14:00"), "timeString" -> SString("2012-02-12T18:17:13.656+14:00"), "pageId" -> SString("page-4"), "userId" -> SString("user-1017"))))
        results must contain(SObject(Map("time" -> SDecimal(BigDecimal("1329345853072")), "timeZone" -> SString("-02:00"), "timeString" -> SString("2012-02-15T20:44:13.072-02:00"), "pageId" -> SString("page-1"), "userId" -> SString("user-1014"))))
        results must contain(SObject(Map("time" -> SDecimal(BigDecimal("1329589296943")), "timeZone" -> SString("+03:00"), "timeString" -> SString("2012-02-18T21:21:36.943+03:00"), "pageId" -> SString("page-3"), "userId" -> SString("user-1006"))))
        results must contain(SObject(Map("time" -> SDecimal(BigDecimal("1328969812140")), "timeZone" -> SString("+01:00"), "timeString" -> SString("2012-02-11T15:16:52.140+01:00"), "pageId" -> SString("page-1"), "userId" -> SString("user-1019"))))
        results must contain(SObject(Map("time" -> SDecimal(BigDecimal("1329211954428")), "timeZone" -> SString("+13:00"), "timeString" -> SString("2012-02-14T22:32:34.428+13:00"), "pageId" -> SString("page-4"), "userId" -> SString("user-1020"))))
        results must contain(SObject(Map("time" -> SDecimal(BigDecimal("1329526464104")), "timeZone" -> SString("+13:00"), "timeString" -> SString("2012-02-18T13:54:24.104+13:00"), "pageId" -> SString("page-3"), "userId" -> SString("user-1020"))))
        results must contain(SObject(Map("time" -> SDecimal(BigDecimal("1329190541217")), "timeZone" -> SString("-12:00"), "timeString" -> SString("2012-02-13T15:35:41.217-12:00"), "pageId" -> SString("page-2"), "userId" -> SString("user-1016"))))
        results must contain(SObject(Map("time" -> SDecimal(BigDecimal("1329094347814")), "timeZone" -> SString("+12:00"), "timeString" -> SString("2012-02-13T12:52:27.814+12:00"), "pageId" -> SString("page-1"), "userId" -> SString("user-1015"))))
        results must contain(SObject(Map("time" -> SDecimal(BigDecimal("1328877415620")), "timeZone" -> SString("-12:00"), "timeString" -> SString("2012-02-10T00:36:55.620-12:00"), "pageId" -> SString("page-3"), "userId" -> SString("user-1018"))))
        results must contain(SObject(Map("time" -> SDecimal(BigDecimal("1329456302829")), "timeZone" -> SString("-03:00"), "timeString" -> SString("2012-02-17T02:25:02.829-03:00"), "pageId" -> SString("page-4"), "userId" -> SString("user-1001"))))
        results must contain(SObject(Map("time" -> SDecimal(BigDecimal("1329137951622")), "timeZone" -> SString("+04:00"), "timeString" -> SString("2012-02-13T16:59:11.622+04:00"), "pageId" -> SString("page-0"), "userId" -> SString("user-1017"))))
        results must contain(SObject(Map("time" -> SDecimal(BigDecimal("1329360253555")), "timeZone" -> SString("+11:00"), "timeString" -> SString("2012-02-16T13:44:13.555+11:00"), "pageId" -> SString("page-1"), "userId" -> SString("user-1020"))))
        results must contain(SObject(Map("time" -> SDecimal(BigDecimal("1328887823569")), "timeZone" -> SString("+12:00"), "timeString" -> SString("2012-02-11T03:30:23.569+12:00"), "pageId" -> SString("page-4"), "userId" -> SString("user-1007"))))
        results must contain(SObject(Map("time" -> SDecimal(BigDecimal("1329076541429")), "timeZone" -> SString("+12:00"), "timeString" -> SString("2012-02-13T07:55:41.429+12:00"), "pageId" -> SString("page-1"), "userId" -> SString("user-1016"))))
        results must contain(SObject(Map("time" -> SDecimal(BigDecimal("1329262444197")), "timeZone" -> SString("-06:00"), "timeString" -> SString("2012-02-14T17:34:04.197-06:00"), "pageId" -> SString("page-0"), "userId" -> SString("user-1019"))))
        results must contain(SObject(Map("time" -> SDecimal(BigDecimal("1329004284627")), "timeZone" -> SString("+01:00"), "timeString" -> SString("2012-02-12T00:51:24.627+01:00"), "pageId" -> SString("page-1"), "userId" -> SString("user-1011"))))
        results must contain(SObject(Map("time" -> SDecimal(BigDecimal("1329554034828")), "timeZone" -> SString("+06:00"), "timeString" -> SString("2012-02-18T14:33:54.828+06:00"), "pageId" -> SString("page-2"), "userId" -> SString("user-1016"))))
        results must contain(SObject(Map("time" -> SDecimal(BigDecimal("1329408502943")), "timeZone" -> SString("+13:00"), "timeString" -> SString("2012-02-17T05:08:22.943+13:00"), "pageId" -> SString("page-4"), "userId" -> SString("user-1006"))))
        results must contain(SObject(Map("time" -> SDecimal(BigDecimal("1329629900716")), "timeZone" -> SString("-07:00"), "timeString" -> SString("2012-02-18T22:38:20.716-07:00"), "pageId" -> SString("page-0"), "userId" -> SString("user-1014"))))   
    }

    "evaluate the 'hello, quirrel' examples" >> {
      "json" >> {
        "object" >> {
          val result = eval("""{ name: "John", age: 29, gender: "male" }""")
          result must haveSize(1)
          result must contain(SObject(Map("name" -> SString("John"), "age" -> SDecimal(29), "gender" -> SString("male"))))
        }
        
        "object with null" >> {
          val result = eval("""{ name: "John", age: 29, gender: null }""")
          result must haveSize(1)
          result must contain(SObject(Map("name" -> SString("John"), "age" -> SDecimal(29), "gender" -> SNull)))
        }
        
        "object with undefined" >> {
          val result = eval("""{ name: "John", age: 29, gender: undefined }""")
          result must haveSize(0)
        }

        "boolean" >> {
          val result = eval("true")
          result must haveSize(1)
          result must contain(SBoolean(true))
        }
        
        "string" >> {
          val result = eval("\"hello, world\"")
          result must haveSize(1)
          result must contain(SString("hello, world"))
        }        

        "null" >> {
          val result = eval("null")
          result must haveSize(1)
          result must contain(SNull)
        }

        "undefined" >> {
          val result = eval("undefined")
          result must haveSize(0)
        }
      }

      "numbers" >> {
        "addition" >> {
          val result = eval("5 + 2")
          result must haveSize(1)
          result must contain(SDecimal(7))
        }
        
        "subtraction" >> {
          val result = eval("5 - 2")
          result must haveSize(1)
          result must contain(SDecimal(3))
        }
        
        "multiplication" >> {
          val result = eval("8 * 2")
          result must haveSize(1)
          result must contain(SDecimal(16))
        }
        
        "division" >> {
          val result = eval("12 / 3")
          result must haveSize(1)
          result must contain(SDecimal(4))
        }
        
        "mod" >> {
          val result = eval("5 % 2")
          result must haveSize(1)
          result must contain(SDecimal(1))
        }
      }
      
      "booleans" >> {
        "greater-than" >> {
          val result = eval("5 > 2")
          result must haveSize(1)
          result must contain(SBoolean(true))
        }
        
        "not-equal" >> {
          val result = eval("\"foo\" != \"foo\"")
          result must haveSize(1)
          result must contain(SBoolean(false))
        }
      }
      
      "variables" >> {
        "1" >> {
          val input = """
            | total := 2 + 1
            | total * 3""".stripMargin
            
          val result = eval(input)
          result must haveSize(1)
          result must contain(SDecimal(9))
        }
        
        "2" >> {
          val input = """
            | num := 4
            | square := num * num
            | square - 1""".stripMargin
            
          val result = eval(input)
          result must haveSize(1)
          result must contain(SDecimal(15))
        }
      }

      "undefineds" >> {
        "addition" >> {
          val result = eval("5 + undefined")
          result must haveSize(0)
        }

        "greater-than" >> {
          val result = eval("5 > undefined")
          result must haveSize(0)
        }

        "union" >> {
          val result = eval("5 union undefined")
          result must haveSize(1)
          result must contain(SDecimal(5))
        }

        "intersect" >> {
          val result = eval("5 intersect undefined")
          result must haveSize(0)
        }
      }

      "outliers" >> {
        val input = """
           | campaigns := //campaigns
           | bound := stdDev(campaigns.cpm)
           | avg := mean(campaigns.cpm)
           | outliers := campaigns where campaigns.cpm > (avg + bound)
           | outliers.platform""".stripMargin

          val result = eval(input)
          result must haveSize(5)
      }
      
      "should merge objects without timing out" >> {
        val input = """
           //richie1/test 
        """.stripMargin

        eval(input) must haveSize(100)
      }

      "handle filter on null" >> {
        val input = """
          //fastspring_nulls where (//fastspring_nulls).endDate = null
        """.stripMargin

        val result = eval(input) 
        result must haveSize(1)
      }

      "handle load of error-prone fastspring data" >> {
        eval("//fastspring_nulls") must haveSize(2)
        eval("//fastspring_mixed_type") must haveSize(2)
      }

      // times out...
//      "handle chained characteristic functions" in {
//        val input = """
//          | cust := //fs1/customers
//          | tran := //fs1/transactions
//          | relations('customer) :=
//          |   cust' := cust where cust.customer = 'customer
//          |   tran' := tran where tran.customer = 'customer
//          |   tran' ~ cust'
//          |     { country : cust'.country,  time : tran'.time, quantity : tran'.quantity }
//          | grouping('country) :=
//          |   { country: 'country, count: sum((relations where relations.country = 'country).quantity) }
//          | grouping""".stripMargin
//
//        val result = eval(input)
//        result must haveSize(4)
//      } 
    }

    // Regression test for #39590007
    "give empty results when relation body uses non-existant field" in {
      val input = """
        | clicks := //clicks
        | newClicks := new clicks
        |
        | clicks ~ newClicks
        |   {timeString: clicks.timeString, nonexistant: clicks.nonexistant}""".stripMargin

      eval(input) must beEmpty
    }
    
    "not explode on a large query" in {
      val input = """
        | import std::stats::*
        | import std::time::*
        | 
        | agents := //se/status
        | bin5 := //bins/5
        | allBins := bin5.bin -5
        | 
        | minuteOfDay(time) := (hourOfDay(millisToISO(time, "+00:00")) * 60) + minuteOfHour(millisToISO(time, "+00:00"))
        | 
        | data' := agents with { minuteOfDay: minuteOfDay(agents.timestamp)}
        | 
        | upperBound := getMillis("2012-11-19T23:59:59")
        | lowerBound := getMillis("2012-11-19T00:00:00")
        | extraLB := lowerBound - (60*24*60000)
        | 
        | results := solve 'agent
        |   data'' := data' where data'.timestamp <= upperBound & data'.timestamp >= extraLB & data'.agentId = 'agent
        | 
        |   order := denseRank(data''.timestamp)
        |   data''' := data'' with {rank: order}
        | 
        |   newData := new data'''
        |   newData' := newData with {rank: newData.rank -1}
        | 
        |   result := newData' ~ data''
        | 
        |   {first: data''', second: newData'} where newData'.rank = data'''.rank
        |  
        |   {end: result.second.timestamp, 
        |   status: result.first.status, 
        |   startMinute: result.first.minuteOfDay, 
        |   endMinute: result.second.minuteOfDay}  
        | 
        | results' := results where results.end > lowerBound & results.status = "online"
        | 
        | solve 'bin = allBins.bin
        |   {bin: 'bin, count: count(results'.startMinute where results'.startMinute <= 'bin & results'.endMinute >= 'bin)}
        | """.stripMargin
        
      eval(input) must not(throwAn[Exception])
    }
    
    "solve on a constraint clause defined by an object with two non-const fields" in {
      val input = """
        | clicks := //clicks
        | data := { user: clicks.user, page: clicks.page }
        | 
        | solve 'bins = data
        |   'bins
        | """.stripMargin
      
      evalE(input) must not(throwAn[Exception])
    }
    
    "solve a chaining of user-defined functions involving repeated where clauses" in {
      val input = """
        | import std::time::*
        | import std::stats::*
        | 
        | agents := load("/snapEngage/agents")
        | 
        | upperBound := getMillis("2012-04-03T23:59:59")
        | lowerBound := getMillis("2012-04-03T00:00:00")
        | extraLowerBound := lowerBound - (upperBound - lowerBound)/3 
        | 
        | data := {agentId: agents.agentId, timeStamp: agents.timeStamp, action: agents.action, millis: getMillis(agents.timeStamp)}
        | data' := data where data.millis < upperBound & data.millis > extraLowerBound & data.agentId = "agent1"
        | 
        | 
        | lastEvent(data) := data where data.millis = max(data.millis )
        | --lastEvent(data')
        | 
        | previousEvents(data, millis) := data where data.millis < millis
        | --previous := previousEvents(data', 1333477670000)
        | --last := lastEvent(previous)
        | --last
        | 
        | solve 'time = data'.millis
        |  {end: 'time, start: lastEvent(previousEvents(data', 'time))}
        | """.stripMargin
        
      evalE(input) must not(throwAn[Exception])
    }
    
    "evaluate a trivial inclusion filter" in {
      val input = """
        | t1 := //clicks
        | t2 := //views
        | 
        | t1 ~ t2
        |   t1 where t1.userId = t2.userId
        | """.stripMargin
        
      evalE(input) must not(beEmpty)
    }
    
    "complete nathan's denseRank solve example" in {
      val input = """
        | import std::time::*
        | import std::stats::*
        | 
        | agents := //se/widget
        | 
        | upperBound := getMillis("2012-10-04T23:59:59")
        | lowerBound := getMillis("2012-10-04T00:00:00")
        | 
        | data := {agentId: agents.agentId, timeStamp: agents.timeStamp, action: agents.action, millis: getMillis(agents.timeStamp)}
        | 
        | getEvents(agent) := 
        |   data' := data where data.millis <= upperBound & data.millis >= lowerBound & data.agentId = agent
        | 
        |   data'' := data' with {rank: denseRank(data'.millis)}
        |   data''' := new data''
        | 
        |   result := solve 'rank
        |     r0 := data'' where data''.rank = 'rank
        |     r1 := data''' where data'''.rank = 'rank - 1
        | 
        |     r0 ~ r1
        |     {first: r0, second: r1}
        | 
        |   {start: result.first.millis, end: result.second.millis, agent: result.first.agentId, action: result.first.action} 
        | 
        | getEvents("Blake")
        | """.stripMargin
        
      evalE(input) must not(beEmpty)
    }
    
    "handle a non-trivial solve on an object concat" in {
      val input = """
        | agents := //se/widget
        | 
        | solve 'rank
        |   { agentId: agents.agentId } where { agentId: agents.agentId } = 'rank - 1
        | """.stripMargin
        
      evalE(input) must not(throwAn[Exception])
    }
    
    "handle another case of solving on an object with denseRank" in {
      val input = """
        | import std::stats::*
        | 
        | upperBound := 1354122459346
        | lowerBound := 1354036059346
        | extraLB := lowerBound - (24*60*60000)
        | 
        | status := load("/8504352d-b063-400b-a10b-d6c637539469/status")
        | status' := status where status.timestamp <= upperBound & status.timestamp >= extraLB
        | 
        | results := solve 'agent
        |   data' := status' where status'.agentId = 'agent 
        |   
        |   rankedData := data' with {rank: denseRank(data'.timestamp)}
        | 
        |   result := solve 'rank
        |     first  := rankedData where rankedData.rank = 'rank
        |     second  := rankedData where rankedData.rank = 'rank + 1
        |     {first: first, second: second}
        | 
        |   {start: std::math::max(result.first.timestamp, lowerBound), 
        |    end: result.second.timestamp, 
        |    agentId: result.first.agentId, 
        |    status: result.first.status, 
        |    name: result.first.agentAlias, 
        |    note: result.first.note }
        | 
        | results where results.end > lowerBound
        | """.stripMargin
        
      evalE(input) must not(throwAn[Exception])
    }
    
    "return the non-empty set for a trivial cartesian" in {
      val input = """
        | jobs := //cm
        | titles' := new "foo"
        | 
        | titles' ~ jobs
        |   [titles', jobs.PositionHeader.PositionTitle]
        | """.stripMargin
        
      evalE(input) must not(beEmpty)
    }
  }
}

trait NonObjectStackSpecs extends Specification {
  def eval(str: String, debug: Boolean = false): Set[SValue]
  def evalE(str: String, debug: Boolean = false): Set[(Vector[Long], SValue)]

  "Non-object values" should {
    "handle query on empty array" >> {
      val input = """
          //test/empty_array
        """.stripMargin

      eval(input) mustEqual Set(SArray(Vector()), SObject(Map("foo" -> SArray(Vector()))))
    }
    
    "handle query on empty object" >> {
      val input = """
          //test/empty_object
        """.stripMargin

      eval(input) mustEqual Set(SObject(Map()), SObject(Map("foo" -> SObject(Map()))))
    }

    "handle query on null" >> {
      val input = """
          //test/null
        """.stripMargin

      eval(input) mustEqual Set(SNull, SObject(Map("foo" -> SNull)))
    }
  }
}

case class Precision(p: Double)
class AlmostEqual(d: Double) {
  def ~=(d2: Double)(implicit p: Precision) = (d - d2).abs <= p.p
}


=======
  def evalE(str: String, debug: Boolean = false): Set[(Vector[Long], SValue)]
}

>>>>>>> fe174d95
// vim: set ts=4 sw=4 et:<|MERGE_RESOLUTION|>--- conflicted
+++ resolved
@@ -25,2720 +25,11 @@
 import com.precog.common._
 import org.specs2.mutable._
 
-trait EvalStackSpecs[IdType] extends Specification {
+trait EvalStackSpecs extends Specification {
+  type IdType
+
   def eval(str: String, debug: Boolean = false): Set[SValue]
-<<<<<<< HEAD
   def evalE(str: String, debug: Boolean = false): Set[(Vector[IdType], SValue)]
-
-  implicit def add_~=(d: Double) = new AlmostEqual(d)
-  implicit val precision = Precision(0.000000001)
-
-  "the full stack" should {
-    "count all input datasets" >> {
-      "clicks" >> {
-        eval("count(//clicks)") mustEqual Set(SDecimal(100))
-      }
-
-      "views" >> {
-        eval("count(//views)") mustEqual Set(SDecimal(100))
-      }
-
-      "summer_games" >> {
-        "athletes" >> {
-          eval("count(//summer_games/athletes)") mustEqual Set(SDecimal(10886))
-        }
-
-        "historic_medals" >> {
-          eval("count(//summer_games/historic_medals)") mustEqual Set(SDecimal(13999))
-        }
-
-        "london_medals" >> {
-          eval("count(//summer_games/london_medals)") mustEqual Set(SDecimal(1019))
-        }
-      }
-    }
-
-    "count a filtered clicks dataset" in {
-      val input = """
-        | clicks := //clicks
-        | count(clicks where clicks.time > 0)""".stripMargin
-        
-      eval(input) mustEqual Set(SDecimal(100))
-    }
-
-    "count the campaigns dataset" >> {
-      "<root>" >> {
-        eval("count(//campaigns)") mustEqual Set(SDecimal(100))
-      }
-      
-      "gender" >> {
-        eval("count((//campaigns).gender)") mustEqual Set(SDecimal(100))
-      }
-      
-      "platform" >> {
-        eval("count((//campaigns).platform)") mustEqual Set(SDecimal(100))
-      }
-      
-      "campaign" >> {
-        eval("count((//campaigns).campaign)") mustEqual Set(SDecimal(100))
-      }
-      
-      "cpm" >> {
-        eval("count((//campaigns).cpm)") mustEqual Set(SDecimal(100))
-      }
-
-      "ageRange" >> {
-        eval("count((//campaigns).ageRange)") mustEqual Set(SDecimal(100))
-      }
-    }
-
-    "reduce the obnoxiously large dataset" >> {
-      "<root>" >> {
-        eval("mean((//obnoxious).v)") mustEqual Set(SDecimal(50000.5))
-      }
-    }
-
-    "accept !true and !false" >> {
-      "!true" >> {
-        eval("!true") mustEqual Set(SBoolean(false))
-      }
-
-      "!false" >> {
-        eval("!false") mustEqual Set(SBoolean(true))
-      }
-    }
-
-    "accept a dereferenced array" >> {
-      "non-empty array" >> {
-        eval("[1,2,3].foo") mustEqual Set()
-      }
-
-      "empty array" >> {
-        eval("[].foo") mustEqual Set()
-      }
-    }
-
-    "accept a dereferenced object" >> {
-      "non-empty object" >> {
-        eval("{a: 42}[1]") mustEqual Set()
-      }
-
-      "empty object" >> {
-        eval("{}[0]") mustEqual Set()
-      }
-    }    
-    
-    "accept a where'd empty array and empty object" >> {
-      "empty object (left)" >> {
-        eval("{} where true") mustEqual Set(SObject(Map()))
-      }
-
-      "empty object (right)" >> {
-        eval("true where {}") mustEqual Set()
-      }
-      
-      "empty array (left)" >> {
-        eval("[] where true") mustEqual Set(SArray(Vector()))
-      }
-
-      "empty array (right)" >> {
-        eval("true where []") mustEqual Set()
-      }
-    }    
-    
-    "accept a with'd empty array and empty object" >> {
-      "empty object (left)" >> {
-        eval("{} with true") mustEqual Set()
-      }
-
-      "empty object (right)" >> {
-        eval("true with {}") mustEqual Set()
-      }
-      
-      "empty array (left)" >> {
-        eval("[] with true") mustEqual Set()
-      }
-
-      "empty array (right)" >> {
-        eval("true with []") mustEqual Set()
-      }
-    }
-    
-    "ensure that with operation uses inner-join semantics" in {
-      val input = """
-        | clicks := //clicks
-        | a := {dummy: if clicks.time < 1329326691939 then 1 else 0}
-        | clicks with {a:a}
-        | """.stripMargin
-        
-      forall(evalE(input)) {
-        case (ids, SObject(fields)) => fields must haveKey("a")
-      }
-    }
-
-    "reduce sets" in {
-      val input = """
-        | medals := //summer_games/london_medals
-        |   sum(medals.HeightIncm) + mean(medals.Weight) - count(medals.Age) + stdDev(medals.S)
-      """.stripMargin
-
-      val result = evalE(input) 
-
-      result must haveSize(1)
-
-      val actual = result collect {
-        case (ids, SDecimal(num)) if ids.length == 0 => num.toDouble ~= 174257.3421888046
-      }
-
-      actual must contain(true).only
-    }
-
-    "return the left size of a true if/else operation" in {
-      val input1 = """
-        | if true then //clicks else //campaigns
-      """.stripMargin
-
-      val result1 = evalE(input1)
-
-      val input2 = """
-        | //clicks
-      """.stripMargin
-
-      val result2 = evalE(input2)
-
-      result1 mustEqual result2
-    }
-
-    "return the right size of a false if/else operation" in {
-      val input1 = """
-        | if false then //clicks else //campaigns
-      """.stripMargin
-
-      val result1 = evalE(input1)
-
-      val input2 = """
-        | //campaigns
-      """.stripMargin
-
-      val result2 = evalE(input2)
-
-      result1 mustEqual result2
-    }
-
-    "accept division inside an object" in {
-      val input = """
-        | data := //conversions
-        | 
-        | x := solve 'productID
-        |   data' := data where data.product.ID = 'productID
-        |   { count: count(data' where data'.customer.isCasualGamer = false),
-        |     sum: sum(data'.marketing.uniqueVisitors  where data'.customer.isCasualGamer = false) }
-        | 
-        | { max: max(x.sum/x.count), min: min(x.sum/x.count) }
-      """.stripMargin
-
-      val results = evalE(input)
-
-      results must haveSize(1)
-
-      forall(results) {
-        case (ids, SObject(obj)) =>
-          ids must haveSize(0)
-
-          obj.keys mustEqual(Set("min", "max"))
-          (obj("min") match { case SDecimal(num) => num.toDouble ~= 862.7464285714286 }) mustEqual true
-          (obj("max") match { case SDecimal(num) => num.toDouble ~= 941.0645161290323 }) mustEqual true
-      }
-    }
-
-    "accept division of two BigDecimals" in {
-      val input = "92233720368547758073 / 12223372036854775807"
-
-      val result = evalE(input)
-
-      result must haveSize(1)
-
-      forall(result) {
-        case (ids, SDecimal(num)) =>
-          ids must haveSize(0)
-          (num.toDouble ~= 7.54568543692) mustEqual true
-      }
-    }
-
-    "call the same function multiple times with different input" in {
-      val input = """
-        | medals := //summer_games/london_medals
-        | 
-        | stats(variable) := {max: max(variable), min: min(variable), sum: sum(variable)}
-        | 
-        | weightStats := stats(medals.Weight)
-        | heightStats := stats(medals.HeightIncm)
-        | 
-        | [weightStats, heightStats]
-      """.stripMargin
-
-      val result = evalE(input)
-
-      result must haveSize(1)
-
-      forall(result) {
-        case (ids, SArray(Vector(SObject(map1), SObject(map2)))) =>
-          ids must haveSize(0)
-
-          map1.keySet mustEqual(Set("min", "max", "sum"))
-          map1("min") mustEqual SDecimal(39)
-          map1("max") mustEqual SDecimal(165)
-          map1("sum") mustEqual SDecimal(67509)
-
-          map2.keySet mustEqual(Set("min", "max", "sum"))
-          map2("min") mustEqual SDecimal(140)
-          map2("max") mustEqual SDecimal(208)
-          map2("sum") mustEqual SDecimal(175202)
-      }
-    }
-
-    "perform various reductions on transspecable sets" in {
-      val input = """
-        | medals := //summer_games/london_medals
-        | 
-        | { sum: sum(std::math::floor(std::math::cbrt(medals.HeightIncm))),
-        |   max: max(medals.HeightIncm),
-        |   min: min(medals.Weight),
-        |   stdDev: stdDev(std::math::sqrt(medals.Weight)),
-        |   count: count(medals.Weight = 39),
-        |   minmax: min(max(medals.HeightIncm))
-        | }
-      """.stripMargin
-
-      val result = evalE(input)
-
-      result must haveSize(1)
-
-      forall(result) {
-        case (ids, SObject(obj)) =>
-          ids must haveSize(0)
-          
-          obj must haveKey("sum")
-          obj must haveKey("max")
-          obj must haveKey("min")
-          obj must haveKey("stdDev")
-          obj must haveKey("count")
-          obj must haveKey("minmax")
-
-          (obj("sum") match { case SDecimal(num) => num.toDouble ~= 4965 }) mustEqual true
-          (obj("max") match { case SDecimal(num) => num.toDouble ~= 208 }) mustEqual true
-          (obj("min") match { case SDecimal(num) => num.toDouble ~= 39 }) mustEqual true
-          (obj("stdDev") match { case SDecimal(num) => num.toDouble ~= 0.9076874907113496 }) mustEqual true
-          (obj("count") match { case SDecimal(num) => num.toDouble ~= 1019 }) mustEqual true
-          (obj("minmax") match { case SDecimal(num) => num.toDouble ~= 208 }) mustEqual true
-      }
-    }
-
-    "solve on a union with a `with` clause" in {
-      val input = """
-        | medals := //summer_games/london_medals
-        | athletes := //summer_games/athletes
-        | 
-        | data := athletes union (medals with { winner: medals."Medal winner" })
-        | 
-        | solve 'winner 
-        |   { winner: 'winner, num: count(data.winner where data.winner = 'winner) } 
-      """.stripMargin
-
-      val result = evalE(input)
-
-      result must haveSize(2)
-
-      val results2 = result collect {
-        case (ids, obj) if ids.length == 1 => obj
-      }
-
-      results2 mustEqual(Set(SObject(Map("num" -> SDecimal(1018), "winner" -> SString("YES"))), SObject(Map("num" -> SDecimal(1), "winner" -> SString("YEs")))))
-    }
-
-    "solve with a generic where inside a function" in {
-      val input = """
-        | medals := //summer_games/london_medals
-        | athletes := //summer_games/athletes
-        | 
-        | data := athletes union (medals with { winner: medals."Medal winner" })
-        | 
-        | f(x, y) := x where y
-        | 
-        | solve 'winner 
-        |   { winner: 'winner, num: count(f(data.winner, data.winner = 'winner)) } 
-      """.stripMargin
-
-      val result = evalE(input)
-
-      result must haveSize(2)
-
-      val results2 = result collect {
-        case (ids, obj) if ids.length == 1 => obj
-      }
-
-      results2 mustEqual(Set(SObject(Map("num" -> SDecimal(1018), "winner" -> SString("YES"))), SObject(Map("num" -> SDecimal(1), "winner" -> SString("YEs")))))
-    }
-    
-    "solve the results of a set and a stdlib op1 function" in {
-      val input = """
-        | clicks := //clicks
-        | clicks' := clicks with { foo: std::time::getMillis("2012-10-29") }
-        | solve 'a clicks' where clicks'.time = 'a
-        | """.stripMargin
-        
-      val result = evalE(input)
-      result must not(beEmpty)        // TODO
-    }
-    
-    "solve involving extras with a stdlib op1 function" in {
-      val input = """
-        | import std::time::*
-        | 
-        | agents := //clicks
-        | data := { agentId: agents.userId, millis: getMillis(agents.timeString) }
-        | 
-        | upperBound := getMillis("2012-04-03T23:59:59")
-        | 
-        | solve 'agent
-        |   data where data.millis < upperBound & data.agentId = 'agent
-        | """.stripMargin
-      
-      val results = evalE(input)
-      results must not(beEmpty)     // TODO
-    }
-
-    "perform a simple join by value sorting" in {
-      val input = """
-        | clicks := //clicks
-        | views := //views
-        |
-        | clicks ~ views
-        |   std::string::concat(clicks.pageId, views.pageId) where clicks.userId = views.userId
-        """.stripMargin
-
-      val resultsE = evalE(input)
-
-      resultsE must haveSize(473)
-
-      val results = resultsE collect {
-        case (ids, str) if ids.length == 2 => str
-      }
-
-      results must contain(SString("page-2page-2"))
-      results must contain(SString("page-2page-1"))
-      results must contain(SString("page-4page-3"))
-      results must contain(SString("page-4page-4"))
-      results must contain(SString("page-3page-4"))
-      results must contain(SString("page-3page-0"))
-      results must contain(SString("page-0page-2"))
-      results must contain(SString("page-0page-4"))
-      results must contain(SString("page-0page-0"))
-      results must contain(SString("page-0page-1"))
-      results must contain(SString("page-4page-2"))
-      results must contain(SString("page-0page-3"))
-      results must contain(SString("page-1page-1"))
-      results must contain(SString("page-1page-4"))
-      results must contain(SString("page-1page-0"))
-      results must contain(SString("page-1page-2"))
-      results must contain(SString("page-1page-3"))
-      results must contain(SString("page-3page-3"))
-      results must contain(SString("page-3page-1"))
-      results must contain(SString("page-4page-0"))
-      results must contain(SString("page-4page-1"))
-      results must contain(SString("page-3page-2"))
-      results must contain(SString("page-2page-3"))
-      results must contain(SString("page-2page-4"))
-      results must contain(SString("page-2page-0")) 
-    }
-
-    "union sets coming out of a solve" >> {
-      val input = """
-        clicks := //clicks
-        foobar := solve 'a {userId: 'a, size: count(clicks where clicks.userId = 'a)}
-        foobaz := solve 'b {pageId: 'b, size: count(clicks where clicks.pageId = 'b)}
-        foobar union foobaz
-      """.stripMargin
-
-      val results = evalE(input)
-
-      results must haveSize(26)
-
-      forall(results) {
-        case (ids, SObject(obj)) => {
-          ids must haveSize(1)
-          obj must haveSize(2)
-          obj must haveKey("userId") or haveKey("pageId")
-          obj must haveKey("size")
-        }
-      }
-
-      val containsUserId = results collect {
-        case (_, SObject(obj)) if obj contains "userId" => obj
-      }
-
-      containsUserId must haveSize(21)
-      containsUserId collect {
-        case obj => obj("userId")
-      } mustEqual Set(
-        SString("user-1000"), SString("user-1001"), SString("user-1002"), SString("user-1003"), SString("user-1004"), SString("user-1005"),
-        SString("user-1006"), SString("user-1007"), SString("user-1008"), SString("user-1009"), SString("user-1010"), SString("user-1011"),
-        SString("user-1012"), SString("user-1013"), SString("user-1014"), SString("user-1015"), SString("user-1016"), SString("user-1017"),
-        SString("user-1018"), SString("user-1019"), SString("user-1020"))
-
-      val containsPageId = results collect {
-        case (_, SObject(obj)) if obj contains "pageId" => obj
-      }
-
-      containsPageId must haveSize(5)
-      containsPageId collect {
-        case obj => obj("pageId")
-      } mustEqual Set(SString("page-0"), SString("page-1"), SString("page-2"), SString("page-3"), SString("page-4"))
-    }
-
-    "undefined literal" in {
-      "binary operation on load with undefined" >> {
-        val input = """
-          medals := //summer_games/london_medals
-          medals.Total + undefined
-        """
-
-        val results = evalE(input)
-
-        results must beEmpty
-      }
-
-      "multiple binary operations on loads with undefined" >> {
-        val input = """
-          medals := //summer_games/london_medals
-          campaigns := //campaigns
-          medals ~ campaigns
-            medals.Total + campaigns.cmp + undefined
-        """
-
-        val results = evalE(input)
-
-        results must beEmpty
-      }
-
-      "intersect load with undefined" >> {
-        val input = """
-          clicks  := //clicks
-          clicks intersect undefined
-        """
-
-        val results = evalE(input)
-
-        results must beEmpty
-      }
-
-      "union load with undefined" >> {
-        val input = """
-          clicks  := //clicks
-          clicks union undefined
-        """
-
-        val results = evalE(input)
-
-        results must not(beEmpty)
-      }
-
-      "multiple union on loads with undefined" >> {
-        val input = """
-          clicks  := //clicks
-          views   := //views
-          clickViews := clicks union views
-
-          clickViews union undefined
-        """
-
-        val results = evalE(input)
-
-        results must not(beEmpty)
-      }
-    }
-
-    "accept a solve involving a tic-var as an actual" in {
-      val input = """
-        | medals := //summer_games/london_medals
-        | 
-        | age(x) := medals.Age = x
-        |
-        | x := solve 'age
-        |   medals' := medals where age('age)
-        |   sum(medals'.Weight where medals'.Sex = "F")
-        | 
-        | { min: min(x), max: max(x) }
-      """.stripMargin
-
-      val results = evalE(input)
-
-      results must haveSize(1)
-
-      forall(results) {
-        case (ids, SObject(obj)) =>
-          ids must haveSize(0)
-          obj mustEqual(Map("min" -> SDecimal(50), "max" -> SDecimal(2768)))
-      }
-    }
-
-    "accept a solve involving a formal in a where clause" in {
-      val input = """
-        | medals := //summer_games/london_medals
-        | 
-        | f(y) := solve 'age
-        |   medals' := medals where y = 'age
-        |   sum(medals'.Weight where medals'.Sex = "F")
-        | 
-        | { min: min(f(medals.Age)), max: max(f(medals.Age)) }
-      """.stripMargin
-
-      val results = evalE(input)
-
-      results must haveSize(1)
-
-      forall(results) {
-        case (ids, SObject(obj)) =>
-          ids must haveSize(0)
-          obj mustEqual(Map("min" -> SDecimal(50), "max" -> SDecimal(2768)))
-      }
-    }
-
-    // Regression test for #39652091
-    "call union on two dispatches of the same function" in {
-      val input = """
-        | medals := //summer_games/london_medals   
-        |
-        | f(x) := 
-        |    medals' := medals where medals.Country = x
-        |    medals'' := new medals'                                                                           
-        |    medals'' ~ medals'
-        |    {a: medals'.Country , b: medals''.Country} where medals'.Total = medals''.Total  
-        |
-        | f("India") union f("Canada")   
-      """.stripMargin
-
-      val results = evalE(input)
-
-      results must haveSize(16 + 570)
-
-      val maps = results.toSeq collect {
-        case (ids, SObject(obj)) => obj
-      }
-
-      val india = maps filter { _.values forall { _ == SString("India") } }
-      india.size mustEqual(16)
-
-      val canada = maps filter { _.values forall { _ == SString("Canada") } }
-      canada.size mustEqual(570)
-    }
-
-    "accept a solve involving formals of formals" in {
-      val input = """
-        | medals := //summer_games/london_medals
-        | 
-        | f(y) := 
-        |   g(x) := 
-        |     solve 'age
-        |       medals' := medals where x = 'age
-        |       sum(medals'.Weight where medals'.Sex = "F")
-        |   g(y.Age)
-        | 
-        | { min: min(f(medals)), max: max(f(medals)) }
-      """.stripMargin
-
-      val results = evalE(input)
-
-      results must haveSize(1)
-
-      forall(results) {
-        case (ids, SObject(obj)) =>
-          ids must haveSize(0)
-          obj mustEqual(Map("min" -> SDecimal(50), "max" -> SDecimal(2768)))
-      }
-    }
-
-    "correctly assign reductions to the correct field in an object" in {
-      val input = """
-        | medals := //summer_games/london_medals
-        |
-        | x := solve 'age
-        |   medals' := medals where medals.Age = 'age
-        |   sum(medals'.Weight where medals'.Sex = "F")
-        | 
-        | { min: min(x), max: max(x) }
-      """.stripMargin
-
-      val results = evalE(input)
-
-      results must haveSize(1)
-
-      forall(results) {
-        case (ids, SObject(obj)) =>
-          ids must haveSize(0)
-          obj mustEqual(Map("min" -> SDecimal(50), "max" -> SDecimal(2768)))
-      }
-    }
-
-    "correctly assign reductions to the correct field in an object with three reductions each on the same set" in {
-      val input = """
-        | medals := //summer_games/london_medals
-        |
-        | x := solve 'age
-        |   medals' := medals where medals.Age = 'age
-        |   sum(medals'.Weight where medals'.Sex = "F")
-        | 
-        | { min: min(x), max: max(x), stdDev: stdDev(x) }
-      """.stripMargin
-
-      val results = evalE(input)
-
-      results must haveSize(1)
-
-      forall(results) {
-        case (ids, SObject(obj)) =>
-          ids must haveSize(0)
-          
-          obj.keys mustEqual Set("min", "max", "stdDev")
-  
-          (obj("min") match { case SDecimal(num) => num.toDouble ~= 50 }) mustEqual true
-          (obj("max") match { case SDecimal(num) => num.toDouble ~= 2768 }) mustEqual true
-          (obj("stdDev") match { case SDecimal(num) => num.toDouble ~= 917.6314704474534 }) mustEqual true
-      }
-    }
-
-    "correctly assign reductions to the correct field in an object with three reductions each on the same set" in {
-      val input = """
-        | medals := //summer_games/london_medals
-        |
-        | x := solve 'age
-        |   medals' := medals where medals.Age = 'age
-        |   sum(medals'.Weight where medals'.Sex = "F")
-        | 
-        | { min: min(x), max: max(x), stdDev: stdDev(x) }
-      """.stripMargin
-
-      val results = evalE(input)
-
-      results must haveSize(1)
-
-      forall(results) {
-        case (ids, SObject(obj)) =>
-          ids must haveSize(0)
-          
-          obj.keys mustEqual Set("min", "max", "stdDev")
-  
-          (obj("min") match { case SDecimal(num) => num.toDouble ~= 50 }) mustEqual true
-          (obj("max") match { case SDecimal(num) => num.toDouble ~= 2768 }) mustEqual true
-          (obj("stdDev") match { case SDecimal(num) => num.toDouble ~= 917.6314704474534 }) mustEqual true
-      }
-    }
-
-    "accept a solve involving a where as an actual" >> {
-      val input = """
-        | clicks := //clicks
-        | f(x) := x
-        | counts := solve 'time
-        |   {count: count(f(clicks where clicks.time = 'time)) }
-
-        | cov := std::stats::cov(counts.count, counts.count)
-        | counts with {covariance: cov}
-        | """.stripMargin
-
-      val results = evalE(input)
-
-      results must haveSize(81)  
-
-      forall(results) {
-        case (ids, SObject(obj)) =>
-          ids must haveSize(1)
-          obj must haveKey("covariance")
-          obj must haveKey("count")
-      }
-    }
-
-    "accept a solve involving relation as an actual" >> {
-      val input = """
-        | clicks := //clicks
-        | f(x) := x
-        | counts := solve 'time
-        |   { count: count(clicks where f(clicks.time = 'time)) }
-
-        | cov := std::stats::cov(counts.count, counts.count)
-        | counts with {covariance: cov}
-        | """.stripMargin
-
-      val results = evalE(input)
-
-      results must haveSize(81)  
-
-      forall(results) {
-        case (ids, SObject(obj)) =>
-          ids must haveSize(1)
-          obj must haveKey("covariance")
-          obj must haveKey("count")
-      }
-    }
-
-    "accept covariance inside an object with'd with another object" >> {
-      val input = """
-        clicks := //clicks
-        counts := solve 'time
-          { count: count(clicks where clicks.time = 'time) }
-
-        cov := std::stats::cov(counts.count, counts.count)
-        counts with {covariance: cov}
-      """.stripMargin
-
-      val results = evalE(input)
-
-      results must haveSize(81)  
-
-      forall(results) {
-        case (ids, SObject(obj)) =>
-          ids must haveSize(1)
-          obj must haveKey("covariance")
-          obj must haveKey("count")
-      }
-    }
-
-    "logistic regression" >> {
-      "return correctly structured results in simple case of logistic regression" >> {
-        val input = """
-          medals := //summer_games/london_medals
-          gender := (1 where medals.Sex = "F") union (0 where medals.Sex = "M")
-          
-          std::stats::logisticRegression({ height: medals.HeightIncm }, gender)
-        """.stripMargin
-
-        val results = evalE(input)
-
-        results must haveSize(1)  
-
-        forall(results) {
-          case (ids, SArray(elems)) =>
-            ids must haveSize(0)
-            elems must haveSize(2)
-            elems(0) must beLike { case SObject(elems) => elems("height") match { case SDecimal(d) => elems must haveSize(1) } }
-            elems(1) must beLike { case SDecimal(d) => ok }
-        }
-      }
-
-      "return something when fed constants" >> {
-        val input = """
-          std::stats::logisticRegression(4, 0)
-        """.stripMargin
-
-        val results = evalE(input)
-
-        results must haveSize(1)  
-      }
-
-      "return empty set when the classification variable is not at the root path" >> {
-        val input = """
-          medals := //summer_games/london_medals
-          medals' := medals with { gender: (1 where medals.Sex = "F") union (0 where medals.Sex = "M") }
-          
-          std::stats::logisticRegression({height: medals'.HeightIncm}, {gender: medals'.gender})
-        """.stripMargin
-
-        val results = evalE(input)
-
-        results must haveSize(0)  
-      }
-
-      "return empty set when none of the classification values are 0 or 1" >> {
-        val input = """
-          medals := //summer_games/london_medals
-          medals' := medals with { gender: (1 where medals.Sex = "F") union (0 where medals.Sex = "M") }
-          
-          std::stats::logisticRegression({height: medals'.HeightIncm}, 5)
-        """.stripMargin
-
-        val results = evalE(input)
-
-        results must haveSize(0)  
-      }
-
-      "return empty set when given feature values of wrong type" in {
-        val input = """
-          medals := //summer_games/london_medals
-          
-          std::stats::logisticRegression(medals.Country, medals.WeightIncm)
-        """.stripMargin
-
-        val results = evalE(input)
-
-        results must haveSize(0)  
-      }
-
-      "return empty set when given classication values of wrong type" in {
-        val input = """
-          medals := //summer_games/london_medals
-          
-          std::stats::logisticRegression(medals.WeightIncm, medals.Country)
-        """.stripMargin
-
-        val results = evalE(input)
-
-        results must haveSize(0)  
-      }
-    }
-
-    "perform filter based on rank" >> {
-      val input = """
-        clicks := //clicks
-
-        foo := solve 'userId
-          clicks.time where clicks.userId = 'userId
-
-        rank := std::stats::rank(foo)
-
-        foo where rank > 0
-      """.stripMargin
-
-      val input2 = """count((//clicks).time)"""
-      val results2 = evalE(input2)
-      val size = results2 collect { case (_, SDecimal(d)) => d.toInt }
-
-      val result = evalE(input)
-
-      val actual = result collect { case (ids, SDecimal(d)) if ids.size == 1 => d.toInt }
-      val expected = evalE("(//clicks).time") collect { case (ids, SDecimal(d)) if ids.size == 1 => d.toInt }
-
-      result must haveSize(size.head)
-      actual mustEqual expected
-    }
-
-    "perform filter on distinct set based on rank with a solve" >> {
-      val input = """
-        clicks := //clicks
-
-        foo := solve 'userId
-          clicks.time where clicks.userId = 'userId
-
-        distinctFoo := distinct(foo)
-
-        rank := std::stats::rank(distinctFoo)
-
-        distinctFoo where rank > 0
-      """.stripMargin
-
-      val input2 = """count(distinct((//clicks).time))"""
-      val results2 = evalE(input2)
-      val size = results2 collect { case (_, SDecimal(d)) => d.toInt }
-
-      val result = evalE(input)
-
-      val actual = result collect { case (ids, SDecimal(d)) if ids.size == 1 => d.toInt }
-      val expected = evalE("distinct((//clicks).time)") collect { case (ids, SDecimal(d)) if ids.size == 1 => d.toInt }
-
-      result must haveSize(size.head)
-      actual mustEqual expected
-    }
-
-    "perform another filter with rank" in {
-      val input = """
-        data := //summer_games/athletes 
-        
-        perCapitaAthletes := solve 'Countryname 
-          data' := data where data.Countryname = 'Countryname
-          {country: 'Countryname, 
-            athletesPerMillion: count(data')/(data'.Population/1000000)} 
-        
-        distinctData := distinct(perCapitaAthletes) 
-        
-        rank := std::stats::rank(distinctData.athletesPerMillion) 
-        distinctData with {rank: rank}
-        """.stripMargin
-
-      val result = evalE(input)
-      val input2 = """
-        data := //summer_games/athletes 
-        
-        perCapitaAthletes := solve 'Countryname 
-          data' := data where data.Countryname = 'Countryname
-          {country: 'Countryname, 
-            athletesPerMillion: count(data')/(data'.Population/1000000)} 
-        
-        distinct(perCapitaAthletes)""".stripMargin
-
-      val result2 = evalE(input2)
-      val size = result2.size
-
-      result must haveSize(size)
-
-      forall(result) {
-        case (ids, SObject(obj)) => {
-          ids.length must_== 1
-          obj must haveSize(3)
-          obj must haveKey("rank")
-          obj must haveKey("country")
-          obj must haveKey("athletesPerMillion")
-        }
-      }
-    }
-
-    "perform filter on distinct set based on rank without a solve" >> {
-      val input = """
-        clicks := //clicks
-
-        distinctFoo := distinct(clicks.time)
-
-        rank := std::stats::rank(distinctFoo)
-
-        distinctFoo where rank > 0
-      """.stripMargin
-
-      val input2 = """count(distinct((//clicks).time))"""
-      val results2 = evalE(input2)
-      val size = results2 collect { case (_, SDecimal(d)) => d.toInt }
-
-      val result = evalE(input)
-
-      val actual = result collect { case (ids, SDecimal(d)) if ids.size == 1 => d.toInt }
-      val expected = evalE("distinct((//clicks).time)") collect { case (ids, SDecimal(d)) if ids.size == 1 => d.toInt }
-
-      result must haveSize(size.head)
-      actual mustEqual expected
-    }
-   
-    "perform filter on new set based on rank without a solve" >> {
-      val input = """
-        clicks := //clicks
-
-        newFoo := new(clicks.time)
-
-        rank := std::stats::rank(newFoo)
-
-        newFoo where rank > 0
-      """.stripMargin
-
-      val input2 = """count((//clicks).time)"""
-      val results2 = evalE(input2)
-      val size = results2 collect { case (_, SDecimal(d)) => d.toInt }
-
-      val result = evalE(input)
-
-      val actual = result collect { case (ids, SDecimal(d)) if ids.size == 1 => d.toInt }
-      val expected = evalE("(//clicks).time") collect { case (ids, SDecimal(d)) if ids.size == 1 => d.toInt }
-
-      result must not(beEmpty)
-      result must haveSize(size.head)
-      actual mustEqual expected
-    }
-    
-    "ensure rows of rank 1 exist" >> {
-      val input = """
-        clicks := //clicks
-
-        newFoo := new(clicks.time)
-
-        rank := std::stats::rank(newFoo)
-
-        newFoo where rank = 1
-      """.stripMargin
-
-      val input2 = """count(//clicks where (//clicks).time = min((//clicks).time))"""
-      val results2 = evalE(input2)
-      val size = results2 collect { case (_, SDecimal(d)) => d.toInt }
-
-      val result = evalE(input)
-
-      val actual = result collect { case (ids, SDecimal(d)) if ids.size == 1 => d.toInt }
-      val expected = evalE("(//clicks).time where (//clicks).time = min((//clicks).time)") collect { case (ids, SDecimal(d)) if ids.size == 1 => d.toInt }
-
-      result must haveSize(size.head)
-      actual mustEqual expected
-    }
-    
-    "have the correct number of identities and values in a relate" >> {
-      "with the sum plus the LHS" >> {
-        val input = """
-          | //clicks ~ //campaigns
-          | sum := (//clicks).time + (//campaigns).cpm
-          | sum + (//clicks).time""".stripMargin
-
-        val results = evalE(input)
-
-        results must haveSize(10000)
-
-        forall(results) {
-          case (ids, _) => ids must haveSize(2)
-        }
-      }
-      
-      "with the sum plus the RHS" >> {
-        val input = """
-          | //clicks ~ //campaigns
-          | sum := (//clicks).time + (//campaigns).cpm
-          | sum + (//campaigns).cpm""".stripMargin
-
-        val results = evalE(input)
-
-        results must haveSize(10000)
-
-        forall(results) {
-          case (ids, _) => ids must haveSize(2)
-        }
-      }
-    }
-
-    "union two wheres of the same dynamic provenance" >> {
-      val input = """
-      | clicks := //clicks
-      | clicks' := new clicks
-      |
-      | xs := clicks where clicks.time > 0
-      | ys := clicks' where clicks'.pageId != "blah"
-      |
-      | xs union ys""".stripMargin
-
-      val results = evalE(input)
-
-      results must haveSize(200)
-    }
-
-    "use the where operator on a unioned set" >> {
-      "campaigns.gender" >> {
-        val input = """
-          | a := //campaigns union //clicks
-          |   a where a.gender = "female" """.stripMargin
-          
-        val results = evalE(input)
-        
-        results must haveSize(46)
-        
-        forall(results) {
-          case (ids, SObject(obj)) => {
-            ids.length must_== 1
-            obj must haveSize(5)
-            obj must contain("gender" -> SString("female"))
-          }
-          case r => failure("Result has wrong shape: "+r)
-        }
-      }
-
-      "clicks.platform" >> {
-        val input = """
-          | a := //campaigns union //clicks
-          |   a where a.platform = "android" """.stripMargin
-          
-        val results = evalE(input)
-        
-        results must haveSize(72)
-        
-        forall(results) {
-          case (ids, SObject(obj)) => {
-            ids.length must_== 1
-            obj must haveSize(5)
-            obj must contain("platform" -> SString("android"))
-          }
-          case r => failure("Result has wrong shape: "+r)
-        }
-      }
-    }
-
-    "basic set difference queries" >> {
-      "clicks difference clicks" >> {
-        val input = "//clicks difference //clicks"
-        val results = evalE(input)
-
-        results must haveSize(0)
-      }
-      "clicks.timeString difference clicks.timeString" >> {
-        val input = "(//clicks).timeString difference (//clicks).timeString"
-        val results = evalE(input)
-
-        results must haveSize(0)
-      }      
-    }
-
-    "basic intersect and union queries" >> {
-      "constant intersection" >> {
-        val input = "4 intersect 4"
-        val results = evalE(input)
-
-        results must haveSize(1)
-        
-        forall(results) {
-          case (ids, SDecimal(d)) => 
-            ids.length must_== 0
-            d mustEqual 4 
-          case r => failure("Result has wrong shape: "+r)
-        }
-      }
-      "constant union" >> {
-        val input = "4 union 5"
-        val results = evalE(input)
-
-        results must haveSize(2)
-        
-        forall(results) {
-          case (ids, SDecimal(d)) => 
-            ids.length must_== 0
-            Set(4,5) must contain(d) 
-          case r => failure("Result has wrong shape: "+r)
-        }
-      }
-      "empty intersection" >> {
-        val input = "4 intersect 5"
-        val results = evalE(input)
-
-        results must beEmpty
-      }
-      "heterogeneous union" >> {
-        val input = "{foo: 3} union 9"
-        val results = evalE(input)
-
-        results must haveSize(2)
-        
-        forall(results) {
-          case (ids, SDecimal(d)) => 
-            ids.length must_== 0
-            d mustEqual 9
-          case (ids, SObject(obj)) => 
-            ids.length must_== 0
-            obj must contain("foo" -> SDecimal(3)) 
-          case r => failure("Result has wrong shape: "+r)
-        }
-      }
-      "heterogeneous intersection" >> {
-        val input = "obj := {foo: 5} obj.foo intersect 5"
-        val results = evalE(input)
-
-        results must haveSize(1)
-        
-        forall(results) {
-          case (ids, SDecimal(d)) => 
-            ids.length must_== 0
-            d mustEqual 5 
-          case r => failure("Result has wrong shape: "+r)
-        }
-      }
-      "intersection of differently sized arrays" >> {
-        val input = "arr := [1,2,3] arr[0] intersect 1"
-        val results = evalE(input)
-
-        results must haveSize(1)
-        
-        forall(results) {
-          case (ids, SDecimal(d)) => 
-            ids.length must_== 0
-            d mustEqual 1 
-          case r => failure("Result has wrong shape: "+r)
-        }
-      }
-      "heterogeneous union doing strange things with identities" >> {
-        val input = "{foo: (//clicks).pageId, bar: (//clicks).userId} union //views"
-        val results = evalE(input)
-
-        results must haveSize(200)
-      }
-      "union with operation against same coproduct" >> {
-        val input = "(//clicks union //views).time + (//clicks union //views).time"
-        val results = evalE(input)
-
-        results must haveSize(200)
-      }
-      "union with operation on left part of coproduct" >> {
-        val input = "(//clicks union //views).time + (//clicks).time"
-        val results = evalE(input)
-
-        results must haveSize(100)
-      }
-      "union with operation on right part of coproduct" >> {
-        val input = "(//clicks union //views).time + (//views).time"
-        val results = evalE(input)
-
-        results must haveSize(100)
-      }
-    }
-
-    "intersect a union" >> {
-      "campaigns.gender" >> {
-        val input = """
-          | campaign := (//campaigns).campaign
-          | cpm := (//campaigns).cpm
-          | a := campaign union cpm
-          |   a intersect campaign """.stripMargin
-          
-        val results = evalE(input)
-        
-        results must haveSize(100)
-        
-        forall(results) {
-          case (ids, SString(campaign)) =>
-            ids.length must_== 1
-            Set("c16","c9","c21","c15","c26","c5","c18","c7","c4","c17","c11","c13","c12","c28","c23","c14","c10","c19","c6","c24","c22","c20") must contain(campaign)
-          case r => failure("Result has wrong shape: "+r)
-        }
-      }
-
-      "union the same set when two different variables are assigned to it" >> {
-          val input = """
-            | a := //clicks
-            | b := //clicks
-            | a union b""".stripMargin
-
-          val results = evalE(input)
-
-          results must haveSize(100)
-      }
-
-      "clicks.platform" >> {
-        val input = """
-          | campaign := (//campaigns).campaign
-          | cpm := (//campaigns).cpm
-          | a := campaign union cpm
-          |   a intersect cpm """.stripMargin
-          
-        val results = evalE(input)
-        
-        results must haveSize(100)
-        
-        forall(results) {
-          case (ids, SDecimal(num)) =>
-            ids.length must_== 1
-            Set(100,39,91,77,96,99,48,67,10,17,90,58,20,38,1,43,49,23,72,42,94,16,9,21,52,5,40,62,4,33,28,54,70,82,76,22,6,12,65,31,80,45,51,89,69) must contain(num)
-          case r => failure("Result has wrong shape: "+r)
-        }
-      }
-    }
-
-    "union with an object" >> {
-      val input = """
-        campaigns := //campaigns
-        clicks := //clicks
-        obj := {foo: campaigns.cpm, bar: campaigns.campaign}
-        obj union clicks""".stripMargin
-
-      val results = evalE(input)
-
-      results must haveSize(200)
-    }
-
-    "use the where operator on a key with string values" in {
-      val input = """//campaigns where (//campaigns).platform = "android" """
-      val results = evalE(input)
-      
-      results must haveSize(72)
-
-      forall(results) {
-        case (ids, SObject(obj)) => {
-          ids.length must_== 1
-          obj must haveSize(5)
-          obj must contain("platform" -> SString("android"))
-        }
-        case r => failure("Result has wrong shape: "+r)
-      }
-    }
-
-    "use the where operator on a key with numeric values" in {
-      val input = "//campaigns where (//campaigns).cpm = 1 "
-      val results = evalE(input)
-      
-      results must haveSize(34)
-
-      forall(results) {
-        case (ids, SObject(obj)) => {
-          ids.length must_== 1
-          obj must haveSize(5)
-          obj must contain("cpm" -> SDecimal(1))
-        }
-        case r => failure("Result has wrong shape: "+r)
-      }
-    }
-
-    "use the where operator on a key with array values" in {
-      val input = "//campaigns where (//campaigns).ageRange = [37, 48]"
-      val results = evalE(input)
-      
-      results must haveSize(39)
-
-      forall(results) {
-        case (ids, SObject(obj)) => {
-          ids.length must_== 1
-          obj must haveSize(5)
-          obj must contain("ageRange" -> SArray(Vector(SDecimal(37), SDecimal(48))))
-        }
-        case r => failure("Result has wrong shape: "+r)
-      }
-    }
-
-    "evaluate the with operator across the campaigns dataset" in {
-      val input = "count(//campaigns with { t: 42 })"
-      eval(input) mustEqual Set(SDecimal(100))
-    }
-
-    "perform distinct" >> {
-      "on a homogenous set of numbers" >> {
-        val input = """
-          | a := //campaigns
-          |   distinct(a.gender)""".stripMargin
-
-        eval(input) mustEqual Set(SString("female"), SString("male"))   
-      }
-
-      "on set of strings formed by a union" >> {
-        val input = """
-          | gender := (//campaigns).gender
-          | pageId := (//clicks).pageId
-          | distinct(gender union pageId)""".stripMargin
-
-        eval(input) mustEqual Set(SString("female"), SString("male"), SString("page-0"), SString("page-1"), SString("page-2"), SString("page-3"), SString("page-4"))   
-      }
-    }
-
-    "map object creation over the campaigns dataset" in {
-      val input = "{ aa: (//campaigns).campaign }"
-      val results = evalE(input)
-      
-      results must haveSize(100)
-      
-      forall(results) {
-        case (ids, SObject(obj)) => {
-          ids.length must_== 1
-          obj must haveSize(1)
-          obj must haveKey("aa")
-        }
-        case r => failure("Result has wrong shape: "+r)
-      }
-    }
-    
-    "perform a naive cartesian product on the campaigns dataset" in {
-      val input = """
-        | a := //campaigns
-        | b := new a
-        |
-        | a ~ b
-        |   { aa: a.campaign, bb: b.campaign }""".stripMargin
-        
-      val results = evalE(input)
-      
-      results must haveSize(10000)
-      
-      forall(results) {
-        case (ids, SObject(obj)) => {
-          ids.length must_== 2
-          obj must haveSize(2)
-          obj must haveKey("aa")
-          obj must haveKey("bb")
-        }
-        case r => failure("Result has wrong shape: "+r)
-      }
-    }
-
-    "correctly handle cross-match situations" in {
-      val input = """
-        | campaigns := //campaigns
-        | clicks := //clicks
-        | 
-        | campaigns ~ clicks
-        |   campaigns = campaigns
-        |     & clicks = clicks
-        |     & clicks = clicks""".stripMargin
-        
-      val results = evalE(input)
-      
-      results must haveSize(100 * 100)
-      
-      forall(results) {
-        case (ids, SBoolean(b)) => {
-          ids must haveSize(2)
-          b mustEqual true
-        }
-        case r => failure("Result has wrong shape: " + r)
-      }
-    }
-
-    "add sets of different types" >> {
-      "a set of numbers and a set of strings" >> {
-        val input = "(//campaigns).cpm + (//campaigns).gender"
-
-        eval(input) mustEqual Set()
-      }
-
-      "a set of numbers and a set of arrays" >> {
-        val input = "(//campaigns).cpm + (//campaigns).ageRange"
-
-        eval(input) mustEqual Set()
-      }
-
-      "a set of arrays and a set of strings" >> {
-        val input = "(//campaigns).gender + (//campaigns).ageRange"
-
-        eval(input) mustEqual Set()
-      }
-    }
-
-    "return all possible value results from an underconstrained solve" in {
-      val input = """
-        | campaigns := //campaigns
-        | solve 'a 
-        |   campaigns.gender where campaigns.platform = 'a""".stripMargin
-        
-      val results = evalE(input)
-      
-      results must haveSize(100)
-      
-      forall(results) {
-        case (ids, SString(gender)) =>
-        ids.length must_== 1
-          gender must beOneOf("male", "female")
-        case r => failure("Result has wrong shape: "+r)
-      }
-    }
-    
-    "determine a histogram of genders on campaigns" in {
-      val input = """
-        | campaigns := //campaigns
-        | solve 'gender 
-        |   { gender: 'gender, num: count(campaigns.gender where campaigns.gender = 'gender) }""".stripMargin
-        
-      eval(input) mustEqual Set(
-        SObject(Map("gender" -> SString("female"), "num" -> SDecimal(46))),
-        SObject(Map("gender" -> SString("male"), "num" -> SDecimal(54))))
-    }
-    
-    "determine a histogram of STATE on (tweets union tweets)" in {
-      val input = """
-        | tweets := //election/tweets 
-        | 
-        | data := tweets union tweets
-        | 
-        | solve 'state 
-        |   data' := data where data.STATE = 'state 
-        |   {
-        |     state: 'state, 
-        |     count: count(data')
-        |   }
-        | """.stripMargin
-        
-      val resultsE = evalE(input)
-      
-      resultsE must haveSize(52)
-      
-      val results = resultsE collect {
-        case (ids, sv) if ids.length == 1 => sv
-      }
-      
-      results must contain(SObject(Map("count" -> SDecimal(BigDecimal("319")), "state" -> SString("01"))))
-      results must contain(SObject(Map("count" -> SDecimal(BigDecimal("267")), "state" -> SString("02"))))
-      results must contain(SObject(Map("count" -> SDecimal(BigDecimal("248")), "state" -> SString("04"))))
-      results must contain(SObject(Map("count" -> SDecimal(BigDecimal("229")), "state" -> SString("05"))))
-      results must contain(SObject(Map("count" -> SDecimal(BigDecimal("242")), "state" -> SString("06"))))
-      results must contain(SObject(Map("count" -> SDecimal(BigDecimal("265")), "state" -> SString("08"))))
-      results must contain(SObject(Map("count" -> SDecimal(BigDecimal("207")), "state" -> SString("09"))))
-      results must contain(SObject(Map("count" -> SDecimal(BigDecimal("265")), "state" -> SString("10"))))
-      results must contain(SObject(Map("count" -> SDecimal(BigDecimal("183")), "state" -> SString("11"))))
-      results must contain(SObject(Map("count" -> SDecimal(BigDecimal("275")), "state" -> SString("12"))))
-      results must contain(SObject(Map("count" -> SDecimal(BigDecimal("267")), "state" -> SString("13"))))
-      results must contain(SObject(Map("count" -> SDecimal(BigDecimal("240")), "state" -> SString("15"))))
-      results must contain(SObject(Map("count" -> SDecimal(BigDecimal("269")), "state" -> SString("16"))))
-      results must contain(SObject(Map("count" -> SDecimal(BigDecimal("268")), "state" -> SString("17"))))
-      results must contain(SObject(Map("count" -> SDecimal(BigDecimal("221")), "state" -> SString("18"))))
-      results must contain(SObject(Map("count" -> SDecimal(BigDecimal("238")), "state" -> SString("19"))))
-      results must contain(SObject(Map("count" -> SDecimal(BigDecimal("251")), "state" -> SString("20"))))
-      results must contain(SObject(Map("count" -> SDecimal(BigDecimal("220")), "state" -> SString("21"))))
-      results must contain(SObject(Map("count" -> SDecimal(BigDecimal("215")), "state" -> SString("22"))))
-      results must contain(SObject(Map("count" -> SDecimal(BigDecimal("245")), "state" -> SString("23"))))
-      results must contain(SObject(Map("count" -> SDecimal(BigDecimal("232")), "state" -> SString("24"))))
-      results must contain(SObject(Map("count" -> SDecimal(BigDecimal("234")), "state" -> SString("25"))))
-      results must contain(SObject(Map("count" -> SDecimal(BigDecimal("239")), "state" -> SString("26"))))
-      results must contain(SObject(Map("count" -> SDecimal(BigDecimal("242")), "state" -> SString("27"))))
-      results must contain(SObject(Map("count" -> SDecimal(BigDecimal("219")), "state" -> SString("28"))))
-      results must contain(SObject(Map("count" -> SDecimal(BigDecimal("213")), "state" -> SString("29"))))
-      results must contain(SObject(Map("count" -> SDecimal(BigDecimal("216")), "state" -> SString("30"))))
-      results must contain(SObject(Map("count" -> SDecimal(BigDecimal("195")), "state" -> SString("31"))))
-      results must contain(SObject(Map("count" -> SDecimal(BigDecimal("196")), "state" -> SString("32"))))
-      results must contain(SObject(Map("count" -> SDecimal(BigDecimal("223")), "state" -> SString("33"))))
-      results must contain(SObject(Map("count" -> SDecimal(BigDecimal("207")), "state" -> SString("34"))))
-      results must contain(SObject(Map("count" -> SDecimal(BigDecimal("221")), "state" -> SString("35"))))
-      results must contain(SObject(Map("count" -> SDecimal(BigDecimal("204")), "state" -> SString("36"))))
-      results must contain(SObject(Map("count" -> SDecimal(BigDecimal("221")), "state" -> SString("37"))))
-      results must contain(SObject(Map("count" -> SDecimal(BigDecimal("231")), "state" -> SString("38"))))
-      results must contain(SObject(Map("count" -> SDecimal(BigDecimal("167")), "state" -> SString("39"))))
-      results must contain(SObject(Map("count" -> SDecimal(BigDecimal("219")), "state" -> SString("40"))))
-      results must contain(SObject(Map("count" -> SDecimal(BigDecimal("200")), "state" -> SString("41"))))
-      results must contain(SObject(Map("count" -> SDecimal(BigDecimal("206")), "state" -> SString("42"))))
-      results must contain(SObject(Map("count" -> SDecimal(BigDecimal("230")), "state" -> SString("44"))))
-      results must contain(SObject(Map("count" -> SDecimal(BigDecimal("224")), "state" -> SString("45"))))
-      results must contain(SObject(Map("count" -> SDecimal(BigDecimal("184")), "state" -> SString("46"))))
-      results must contain(SObject(Map("count" -> SDecimal(BigDecimal("215")), "state" -> SString("47"))))
-      results must contain(SObject(Map("count" -> SDecimal(BigDecimal("189")), "state" -> SString("48"))))
-      results must contain(SObject(Map("count" -> SDecimal(BigDecimal("227")), "state" -> SString("49"))))
-      results must contain(SObject(Map("count" -> SDecimal(BigDecimal("233")), "state" -> SString("50"))))
-      results must contain(SObject(Map("count" -> SDecimal(BigDecimal("206")), "state" -> SString("51"))))
-      results must contain(SObject(Map("count" -> SDecimal(BigDecimal("232")), "state" -> SString("53"))))
-      results must contain(SObject(Map("count" -> SDecimal(BigDecimal("223")), "state" -> SString("54"))))
-      results must contain(SObject(Map("count" -> SDecimal(BigDecimal("193")), "state" -> SString("55"))))
-      results must contain(SObject(Map("count" -> SDecimal(BigDecimal("186")), "state" -> SString("56"))))
-      results must contain(SObject(Map("count" -> SDecimal(BigDecimal("153")), "state" -> SString("72"))))
-    }
-    
-    "evaluate nathan's query, once and for all" in {
-      val input = """
-        | import std::time::*
-        | 
-        | lastHour := //election/tweets 
-        | thisHour:= //election/tweets2 
-        | 
-        | lastHour' := lastHour where minuteOfHour(lastHour.timeStamp) > 36
-        | data := thisHour union lastHour'
-        | 
-        | combined := solve 'stateName, 'state 
-        |   data' := data where data.stateName = 'stateName & data.STATE = 'state 
-        |   {stateName: 'stateName,
-        |    state: 'state, 
-        |    obamaSentimentScore: sum(data'.score where data'.candidate = "Obama") 
-        |                         / count(data' where data'.candidate = "Obama"), 
-        |    romneySentimentScore: sum(data'.score where data'.candidate = "Romney") 
-        |                         / count(data' where data'.candidate = "Romney")} 
-        | 
-        | {stateName: combined.stateName, state: combined.state, sentiment: (50 * (combined.obamaSentimentScore - combined.romneySentimentScore)) + 50}
-        | """.stripMargin
-      
-      evalE(input) must not(beEmpty)
-    }
-
-    "load a nonexistent dataset with a dot in the name" in {
-      val input = """
-        | (//foo).bar""".stripMargin
-     
-      eval(input) mustEqual Set()
-    }
-
-    "deref an array with a where" in {
-      val input = """
-        | a := [3,4,5]
-        | a where a[0] = 1""".stripMargin
-
-      val results = eval(input)
-
-      results must haveSize(0)
-    }
-
-    "deref an object with a where" in {
-      val input = """
-        | a := {foo: 5}
-        | a where a.foo = 1""".stripMargin
-
-      val results = eval(input)
-
-      results must haveSize(0)
-    }
-
-    "evaluate rank" >> {
-      "of the product of two sets" >> {
-        val input = """
-          | campaigns := //campaigns 
-          | campaigns where std::stats::rank(campaigns.cpm * campaigns.cpm) = 37""".stripMargin
-
-        val results = evalE(input) 
-        
-        results must haveSize(2)
-
-        forall(results) {
-          case (ids, SObject(obj)) => {
-            ids.length must_== 1
-            obj must haveSize(5)
-            obj must contain("cpm" -> SDecimal(6))
-          }
-          case r => failure("Result has wrong shape: "+r)
-        }
-      }
-      
-      "using where" >> {
-        val input = """
-          | campaigns := //campaigns 
-          | campaigns where std::stats::rank(campaigns.cpm) = 37""".stripMargin
-
-        val results = evalE(input) 
-        
-        results must haveSize(2)
-
-        forall(results) {
-          case (ids, SObject(obj)) => {
-            ids.length must_== 1
-            obj must haveSize(5)
-            obj must contain("cpm" -> SDecimal(6))
-          }
-          case r => failure("Result has wrong shape: "+r)
-        }
-      }
-
-      "using where and with" >> {
-        val input = """
-          | campaigns := //campaigns
-          | cpmRanked := campaigns with {rank: std::stats::rank(campaigns.cpm)}
-          |   count(cpmRanked where cpmRanked.rank <= 37)""".stripMargin
-
-        val results = eval(input)
-        
-        results mustEqual Set(SDecimal(38))
-      }
-
-      "using a solve" >> {
-        val input = """
-          | import std::stats::denseRank
-          |
-          | campaigns := //campaigns
-          |
-          | histogram := solve 'cpm
-          |  {count: count(campaigns.cpm where campaigns.cpm = 'cpm), age: 'cpm}
-          |
-          | histogram with {rank: std::stats::rank(neg histogram.count)}""".stripMargin
-
-        val results = eval(input)
-
-        results must not be empty
-      }
-      
-      "on a set of strings" >> {
-        val input = """
-          | std::stats::rank((//campaigns).campaign)""".stripMargin
-
-        val results = eval(input) 
-        
-        val sanity = """
-          | (//campaigns).campaign""".stripMargin
-
-        val sanityCheck = eval(sanity)
-
-        results must be empty
-
-        sanityCheck must not be empty
-      }
-
-      "using a solve more than once" >> {
-        val input = """
-          | medals := //summer_games/london_medals
-          |
-          | f(y, z) := solve 'age
-          |   medals' := medals where y = 'age
-          |   sum(medals'.Weight where z = "F")
-          |
-          | {
-          |   min: min(f(medals.Age, medals.Sex)),
-          |   max: max(f(medals.Age, medals.Sex))
-          | }
-          | """.stripMargin
-
-        val results = eval(input)
-
-        results must not be empty
-      }
-    }
-
-    "evaluate denseRank" >> {
-      "using where" >> {
-        val input = """
-          | campaigns := //campaigns 
-          | campaigns where std::stats::denseRank(campaigns.cpm) = 4""".stripMargin
-
-        val results = evalE(input) 
-        
-        results must haveSize(2)
-
-        forall(results) {
-          case (ids, SObject(obj)) => {
-            ids.length must_== 1
-            obj must haveSize(5)
-            obj must contain("cpm" -> SDecimal(6))
-          }
-          case r => failure("Result has wrong shape: "+r)
-        }
-      }
-
-      "using where and with" >> {
-        val input = """
-          | campaigns := //campaigns
-          | cpmRanked := campaigns with {rank: std::stats::denseRank(campaigns.cpm)}
-          |   count(cpmRanked where cpmRanked.rank <= 5)""".stripMargin
-
-        val results = eval(input) 
-        
-        results mustEqual Set(SDecimal(39))
-      }
-      
-      "on a set of strings" >> {
-        val input = """
-          | std::stats::denseRank((//campaigns).campaign)""".stripMargin
-
-        val results = eval(input) 
-        
-        val sanity = """
-          | (//campaigns).campaign""".stripMargin
-
-        val sanityCheck = eval(sanity)
-
-        results must be empty
-
-        sanityCheck must not be empty
-      }
-    }
-    "evaluate reductions on filters" in {
-      val input = """
-        | medals := //summer_games/london_medals
-        | 
-        |   {
-        |   sum: sum(medals.Age where medals.Age = 30),
-        |   mean: mean(std::math::max(medals.B, medals.Age)),
-        |   max: max(medals.G where medals.Sex = "F"),
-        |   stdDev: stdDev(std::math::pow(medals.Total, medals.S))
-        |   }
-        """.stripMargin
-
-      val results = evalE(input)
-      
-      forall(results) {
-        case (ids, SObject(obj)) =>
-          ids must haveSize(0)
-
-          obj must haveKey("sum")
-          obj must haveKey("mean")
-          obj must haveKey("max")
-          obj must haveKey("stdDev")
-
-          (obj("sum") match { case SDecimal(num) => num.toDouble ~= 1590 }) mustEqual true
-          (obj("mean") match { case SDecimal(num) => num.toDouble ~= 26.371933267909714 }) mustEqual true
-          (obj("max") match { case SDecimal(num) => num.toDouble ~= 2.5 }) mustEqual true
-          (obj("stdDev") match { case SDecimal(num) => num.toDouble ~= 0.36790736209203007 }) mustEqual true
-      }
-    }
-
-    "evaluate single reduction on a filter" in {
-      val input = """
-        | medals := //summer_games/london_medals
-        | 
-        | max(medals.G where medals.Sex = "F")
-        """.stripMargin
-
-      val results = evalE(input)
-
-      results must haveSize(1)
-
-      forall(results) {
-        case (ids, SDecimal(num)) =>
-          ids must haveSize(0)
-          num mustEqual(2.5)
-      }
-    }
-
-    "evaluate single reduction on a object deref" in {
-      val input = """
-        | medals := //summer_games/london_medals
-        | 
-        | max(medals.G)
-        """.stripMargin
-
-      val results = evalE(input)
-
-      results must haveSize(1)
-
-      forall(results) {
-        case (ids, SDecimal(num)) =>
-          ids must haveSize(0)
-          num mustEqual(2.5)
-      }
-    }
-
-    "evaluate functions from each library" >> {
-      "Stringlib" >> {
-        val input = """
-          | gender := distinct((//campaigns).gender)
-          | std::string::concat("alpha ", gender)""".stripMargin
-
-        eval(input) mustEqual Set(SString("alpha female"), SString("alpha male"))
-      }
-
-      "Mathlib" >> {
-        val input = """
-          | cpm := distinct((//campaigns).cpm)
-          | selectCpm := cpm where cpm < 10
-          | std::math::pow(selectCpm, 2)""".stripMargin
-
-        eval(input) mustEqual Set(SDecimal(25), SDecimal(1), SDecimal(36), SDecimal(81), SDecimal(16))
-      }
-
-      "Timelib" >> {
-        val input = """
-          | time := (//clicks).timeString
-          | std::time::yearsBetween(time, "2012-02-09T19:31:13.616+10:00")""".stripMargin
-
-        val results = evalE(input) 
-        val results2 = results map {
-          case (ids, SDecimal(d)) => 
-            ids.length must_== 1
-            d.toInt
-          case r => failure("Result has wrong shape: "+r)
-        }
-
-        results2 must contain(0).only
-      }
-
-      "Statslib" >> {  //note: there are no identities because these functions involve reductions
-        "Correlation" >> {
-          val input = """
-            | cpm := (//campaigns).cpm
-            | std::stats::corr(cpm, 10)""".stripMargin
-
-          val results = evalE(input) 
-          val results2 = results map {
-            case (ids, SDecimal(d)) => 
-              ids.length must_== 0
-              d.toDouble
-            case r => failure("Result has wrong shape: "+r)
-          }
-
-          results2 must haveSize(0)
-        }
-
-        // From bug #38535135
-        "Correlation on solve results" >> {
-          val input = """
-            data := //summer_games/london_medals 
-            byCountry := solve 'Country
-              data' := data where data.Country = 'Country
-              {country: 'Country,
-              gold: sum(data'.G ),
-              silver: sum(data'.S )}
-
-            std::stats::corr(byCountry.gold,byCountry.silver)
-            """
-
-          val results = evalE(input)
-          results must haveSize(1)
-        }
-
-        "Covariance" >> {
-          val input = """
-            | cpm := (//campaigns).cpm
-            | std::stats::cov(cpm, 10)""".stripMargin
-
-          val results = evalE(input) 
-          results must haveSize(1)
-
-          val results2 = results map {
-            case (ids, SDecimal(d)) => 
-              ids.length must_== 0
-              d.toDouble
-            case r => failure("Result has wrong shape: "+r)
-          }
-          results2 must contain(0)
-        }
-
-        "Linear Regression" >> {
-          val input = """
-            | cpm := (//campaigns).cpm
-            | std::stats::linReg(cpm, 10)""".stripMargin
-
-          val results = evalE(input) 
-          results must haveSize(1)
-
-          val results2 = results map {
-            case (ids, SObject(fields)) => 
-              ids.length must_== 0
-              fields
-            case r => failure("Result has wrong shape: "+r)
-          }
-          results2 must contain(Map("slope" -> SDecimal(0), "intercept" -> SDecimal(10)))
-        }
-      }
-    }
- 
-    "set critical conditions given an empty set" in {
-      val input = """
-        | solve 'a
-        |   //campaigns where (//campaigns).foo = 'a""".stripMargin
-
-      val results = evalE(input)
-      results must beEmpty
-    }
-
-    "use NotEq correctly" in {
-      val input = """//campaigns where (//campaigns).gender != "female" """.stripMargin
-
-      val results = evalE(input)
-
-      forall(results) {
-        case (ids, SObject(obj)) => {
-          ids.length must_== 1
-          obj must haveSize(5)
-          obj must contain("gender" -> SString("male"))
-        }
-        case r => failure("Result has wrong shape: "+r)
-      }
-    }
-
-    "evaluate a solve constrained by inclusion" in {
-      val input = """
-        | clicks := //clicks
-        | views := //views
-        |
-        | solve 'page = views.pageId
-        |   count(clicks where clicks.pageId = 'page)
-        | """.stripMargin
-      
-      val results = evalE(input)
-      
-      results must haveSize(5)
-      
-      val stripped = results collect {
-        case (ids, SDecimal(d)) if ids.length == 1 => d
-      }
-      
-      stripped must contain(12)
-      stripped must contain(15)
-      stripped must contain(19)
-      stripped must contain(27)
-    }
-
-    "evaluate sliding window in a" >> {
-      "solve expression" >> {
-        val input = """
-          | campaigns := //campaigns
-          | nums := distinct(campaigns.cpm where campaigns.cpm < 10)
-          | solve 'n
-          |   m := max(nums where nums < 'n)
-          |   (nums where nums = 'n) + m""".stripMargin
-
-        eval(input) mustEqual Set(SDecimal(15), SDecimal(11), SDecimal(9), SDecimal(5))
-      }
-    }
-
-    "evaluate a function of two parameters" in {
-      val input = """
-        | fun(a, b) := 
-        |   //campaigns where (//campaigns).ageRange = a & (//campaigns).gender = b
-        | fun([25,36], "female")""".stripMargin
-
-      val results = evalE(input) 
-      results must haveSize(14)
-      
-      forall(results) {
-        case (ids, SObject(obj)) => {
-          ids.length must_== 1
-          obj must haveSize(5)
-          obj must contain("ageRange" -> SArray(Vector(SDecimal(25), SDecimal(36))))
-          obj must contain("gender" -> SString("female"))
-        }
-        case r => failure("Result has wrong shape: "+r)
-      }
-    }
-
-    "evaluate a solve of two parameters" in {
-      val input = """
-        | campaigns := //campaigns
-        | gender := campaigns.gender
-        | platform := campaigns.platform
-        | solve 'a, 'b
-        |   g := gender where gender = 'a
-        |   p := platform where platform = 'b
-        |   campaigns where g = p""".stripMargin
-
-      eval(input) mustEqual Set()
-    }
-
-    "determine a histogram of a composite key of revenue and campaign" in {
-      val input = """
-        | campaigns := //campaigns
-        | organizations := //organizations
-        | 
-        | solve 'revenue = organizations.revenue & 'campaign = organizations.campaign
-        |   campaigns' := campaigns where campaigns.campaign = 'campaign
-        |   { revenue: 'revenue, num: count(campaigns') }""".stripMargin
-
-      val resultsE = evalE(input)
-      resultsE must haveSize(63)
-
-      val results = resultsE collect {
-        case (ids, obj) if ids.length == 1 => obj
-      }
-      
-      results must contain(SObject(Map("revenue" -> SString("<500K"), "num" -> SDecimal(BigDecimal("4")))))
-      results must contain(SObject(Map("revenue" -> SString("<500K"), "num" -> SDecimal(BigDecimal("3")))))
-      results must contain(SObject(Map("revenue" -> SString("250-500M"), "num" -> SDecimal(BigDecimal("5")))))
-      results must contain(SObject(Map("revenue" -> SString("5-50M"), "num" -> SDecimal(BigDecimal("11")))))
-      results must contain(SObject(Map("revenue" -> SString("5-50M"), "num" -> SDecimal(BigDecimal("7")))))
-      results must contain(SObject(Map("revenue" -> SString("500K-5M"), "num" -> SDecimal(BigDecimal("5")))))
-      results must contain(SObject(Map("revenue" -> SString("5-50M"), "num" -> SDecimal(BigDecimal("8")))))
-      results must contain(SObject(Map("revenue" -> SString("5-50M"), "num" -> SDecimal(BigDecimal("3")))))
-      results must contain(SObject(Map("revenue" -> SString("250-500M"), "num" -> SDecimal(BigDecimal("8")))))
-      results must contain(SObject(Map("revenue" -> SString("500K-5M"), "num" -> SDecimal(BigDecimal("8")))))
-      results must contain(SObject(Map("revenue" -> SString("500M+"), "num" -> SDecimal(BigDecimal("3")))))
-      results must contain(SObject(Map("revenue" -> SString("500M+"), "num" -> SDecimal(BigDecimal("8")))))
-      results must contain(SObject(Map("revenue" -> SString("<500K"), "num" -> SDecimal(BigDecimal("5")))))
-      results must contain(SObject(Map("revenue" -> SString("50-250M"), "num" -> SDecimal(BigDecimal("3")))))
-      results must contain(SObject(Map("revenue" -> SString("250-500M"), "num" -> SDecimal(BigDecimal("3")))))
-      results must contain(SObject(Map("revenue" -> SString("250-500M"), "num" -> SDecimal(BigDecimal("1")))))
-      results must contain(SObject(Map("revenue" -> SString("<500K"), "num" -> SDecimal(BigDecimal("7")))))
-      results must contain(SObject(Map("revenue" -> SString("50-250M"), "num" -> SDecimal(BigDecimal("4")))))
-      results must contain(SObject(Map("revenue" -> SString("500M+"), "num" -> SDecimal(BigDecimal("7")))))
-      results must contain(SObject(Map("revenue" -> SString("500K-5M"), "num" -> SDecimal(BigDecimal("1")))))
-      results must contain(SObject(Map("revenue" -> SString("50-250M"), "num" -> SDecimal(BigDecimal("5")))))
-      results must contain(SObject(Map("revenue" -> SString("<500K"), "num" -> SDecimal(BigDecimal("2")))))
-      results must contain(SObject(Map("revenue" -> SString("250-500M"), "num" -> SDecimal(BigDecimal("4")))))
-      results must contain(SObject(Map("revenue" -> SString("50-250M"), "num" -> SDecimal(BigDecimal("8")))))
-      results must contain(SObject(Map("revenue" -> SString("5-50M"), "num" -> SDecimal(BigDecimal("4")))))
-      results must contain(SObject(Map("revenue" -> SString("500M+"), "num" -> SDecimal(BigDecimal("5")))))
-      results must contain(SObject(Map("revenue" -> SString("5-50M"), "num" -> SDecimal(BigDecimal("2")))))
-      results must contain(SObject(Map("revenue" -> SString("500M+"), "num" -> SDecimal(BigDecimal("4")))))
-      results must contain(SObject(Map("revenue" -> SString("250-500M"), "num" -> SDecimal(BigDecimal("7")))))
-      results must contain(SObject(Map("revenue" -> SString("500K-5M"), "num" -> SDecimal(BigDecimal("4")))))
-      results must contain(SObject(Map("revenue" -> SString("5-50M"), "num" -> SDecimal(BigDecimal("5")))))
-      results must contain(SObject(Map("revenue" -> SString("500K-5M"), "num" -> SDecimal(BigDecimal("3")))))
-      results must contain(SObject(Map("revenue" -> SString("<500K"), "num" -> SDecimal(BigDecimal("1")))))
-      results must contain(SObject(Map("revenue" -> SString("500K-5M"), "num" -> SDecimal(BigDecimal("7")))))
-    }
-
-    "evaluate a function of multiple counts" in {
-      val input = """
-        | import std::math::floor
-        | clicks := //clicks
-        | 
-        | solve 'timeZone
-        |   page0 := count(clicks.pageId where clicks.pageId = "page-0" & clicks.timeZone = 'timeZone)
-        |   page1 := count(clicks.pageId where clicks.pageId = "page-1" & clicks.timeZone = 'timeZone)
-        |   
-        |   { timeZone: 'timeZone, ratio: floor(100 * (page0 / page1)) }
-        """.stripMargin
-
-      val resultsE = evalE(input)
-      val results = resultsE.map(_._2)
-
-      results must haveSize(11)
-      results must contain(SObject(Map("timeZone" -> SString("+14:00"), "ratio" -> SDecimal(BigDecimal("100.0")))))
-      results must contain(SObject(Map("timeZone" -> SString("-02:00"), "ratio" -> SDecimal(BigDecimal("50.0")))))
-      results must contain(SObject(Map("timeZone" -> SString("-03:00"), "ratio" -> SDecimal(BigDecimal("100.0")))))
-      results must contain(SObject(Map("timeZone" -> SString("+11:00"), "ratio" -> SDecimal(BigDecimal("200.0")))))
-      results must contain(SObject(Map("timeZone" -> SString("+12:00"), "ratio" -> SDecimal(BigDecimal("33.0"))))) //TODO: this should be 33.3333 - find out why precision is hosed
-      results must contain(SObject(Map("timeZone" -> SString("+04:00"), "ratio" -> SDecimal(BigDecimal("200.0")))))
-      results must contain(SObject(Map("timeZone" -> SString("+01:00"), "ratio" -> SDecimal(BigDecimal("25.0")))))
-      results must contain(SObject(Map("timeZone" -> SString("-01:00"), "ratio" -> SDecimal(BigDecimal("100.0")))))
-      results must contain(SObject(Map("timeZone" -> SString("-06:00"), "ratio" -> SDecimal(BigDecimal("300.0")))))
-      results must contain(SObject(Map("timeZone" -> SString("+02:00"), "ratio" -> SDecimal(BigDecimal("100.0")))))
-      results must contain(SObject(Map("timeZone" -> SString("-05:00"), "ratio" -> SDecimal(BigDecimal("50.0")))))
-    }
-
-    "evaluate reductions inside and outside of solves" in {
-      val input = """
-        | clicks := //clicks
-        |
-        | countsForTimezone := solve 'timeZone
-        |   clicksForZone := clicks where clicks.timeZone = 'timeZone
-        |   {timeZone: 'timeZone, clickCount: count(clicksForZone)}
-        |
-        | mostClicks := max(countsForTimezone.clickCount)
-        |
-        | countsForTimezone where countsForTimezone.clickCount = mostClicks
-        """.stripMargin
-
-      val resultsE = evalE(input)
-
-      println(resultsE)
-    }
-
-    "determine click times around each click" in {
-      val input = """
-        | clicks := //clicks
-        | 
-        | solve 'time = clicks.time
-        |   belowTime := max(clicks.time where clicks.time < 'time)
-        |   aboveTime := min(clicks.time where clicks.time > 'time)
-        |   
-        |   {
-        |     time: 'time,
-        |     below: belowTime,
-        |     above: aboveTime
-        |   }
-        """.stripMargin
-
-      val resultsE = evalE(input)
-      val results = resultsE.map(_._2)
-
-      results must contain(SObject(Map("above" -> SDecimal(BigDecimal("1329526464104")), "below" -> SDecimal(BigDecimal("1329470485350")), "time" -> SDecimal(BigDecimal("1329475769211")))))
-      results must contain(SObject(Map("above" -> SDecimal(BigDecimal("1329301670072")), "below" -> SDecimal(BigDecimal("1329262444197")), "time" -> SDecimal(BigDecimal("1329275667592")))))
-      results must contain(SObject(Map("above" -> SDecimal(BigDecimal("1329643873610")), "below" -> SDecimal(BigDecimal("1329629900716")), "time" -> SDecimal(BigDecimal("1329643873609")))))
-      results must contain(SObject(Map("above" -> SDecimal(BigDecimal("1329643873610")), "below" -> SDecimal(BigDecimal("1329629900716")), "time" -> SDecimal(BigDecimal("1329643873609")))))
-      results must contain(SObject(Map("above" -> SDecimal(BigDecimal("1329076541429")), "below" -> SDecimal(BigDecimal("1329004284627")), "time" -> SDecimal(BigDecimal("1329020233656")))))
-      results must contain(SObject(Map("above" -> SDecimal(BigDecimal("1329643873611")), "below" -> SDecimal(BigDecimal("1329643873609")), "time" -> SDecimal(BigDecimal("1329643873610")))))
-      results must contain(SObject(Map("above" -> SDecimal(BigDecimal("1329333416645")), "below" -> SDecimal(BigDecimal("1329324578771")), "time" -> SDecimal(BigDecimal("1329326691939")))))
-      results must contain(SObject(Map("above" -> SDecimal(BigDecimal("1329643873612")), "below" -> SDecimal(BigDecimal("1329643873610")), "time" -> SDecimal(BigDecimal("1329643873611")))))
-      results must contain(SObject(Map("above" -> SDecimal(BigDecimal("1328779873612")), "below" -> SDecimal(BigDecimal("1328779873610")), "time" -> SDecimal(BigDecimal("1328779873611")))))
-      results must contain(SObject(Map("above" -> SDecimal(BigDecimal("1328779873612")), "below" -> SDecimal(BigDecimal("1328779873610")), "time" -> SDecimal(BigDecimal("1328779873611")))))
-      results must contain(SObject(Map("above" -> SDecimal(BigDecimal("1328797020396")), "below" -> SDecimal(BigDecimal("1328788056054")), "time" -> SDecimal(BigDecimal("1328791229826")))))
-      results must contain(SObject(Map("above" -> SDecimal(BigDecimal("1328779873613")), "below" -> SDecimal(BigDecimal("1328779873611")), "time" -> SDecimal(BigDecimal("1328779873612")))))
-      results must contain(SObject(Map("above" -> SDecimal(BigDecimal("1328809637371")), "below" -> SDecimal(BigDecimal("1328791229826")), "time" -> SDecimal(BigDecimal("1328797020396")))))
-      results must contain(SObject(Map("above" -> SDecimal(BigDecimal("1329643873614")), "below" -> SDecimal(BigDecimal("1329643873611")), "time" -> SDecimal(BigDecimal("1329643873612")))))
-      results must contain(SObject(Map("above" -> SDecimal(BigDecimal("1329004284627")), "below" -> SDecimal(BigDecimal("1328984890189")), "time" -> SDecimal(BigDecimal("1328985989055")))))
-      results must contain(SObject(Map("above" -> SDecimal(BigDecimal("1329360253555")), "below" -> SDecimal(BigDecimal("1329333416645")), "time" -> SDecimal(BigDecimal("1329345853072")))))
-      results must contain(SObject(Map("above" -> SDecimal(BigDecimal("1328779873614")), "below" -> SDecimal(BigDecimal("1328779873612")), "time" -> SDecimal(BigDecimal("1328779873613")))))
-      results must contain(SObject(Map("above" -> SDecimal(BigDecimal("1328779873614")), "below" -> SDecimal(BigDecimal("1328779873612")), "time" -> SDecimal(BigDecimal("1328779873613")))))
-      results must contain(SObject(Map("above" -> SDecimal(BigDecimal("1328779873614")), "below" -> SDecimal(BigDecimal("1328779873612")), "time" -> SDecimal(BigDecimal("1328779873613")))))
-      results must contain(SObject(Map("above" -> SDecimal(BigDecimal("1329643873618")), "below" -> SDecimal(BigDecimal("1329643873612")), "time" -> SDecimal(BigDecimal("1329643873614")))))
-      results must contain(SObject(Map("above" -> SDecimal(BigDecimal("1329643873618")), "below" -> SDecimal(BigDecimal("1329643873612")), "time" -> SDecimal(BigDecimal("1329643873614")))))
-      results must contain(SObject(Map("above" -> SDecimal(BigDecimal("1329629900716")), "below" -> SDecimal(BigDecimal("1329554034828")), "time" -> SDecimal(BigDecimal("1329589296943")))))
-      results must contain(SObject(Map("above" -> SDecimal(BigDecimal("1328779873616")), "below" -> SDecimal(BigDecimal("1328779873613")), "time" -> SDecimal(BigDecimal("1328779873614")))))
-      results must contain(SObject(Map("above" -> SDecimal(BigDecimal("1328812534981")), "below" -> SDecimal(BigDecimal("1328797020396")), "time" -> SDecimal(BigDecimal("1328809637371")))))
-      results must contain(SObject(Map("above" -> SDecimal(BigDecimal("1329190541217")), "below" -> SDecimal(BigDecimal("1329164110718")), "time" -> SDecimal(BigDecimal("1329165986272")))))
-      results must contain(SObject(Map("above" -> SDecimal(BigDecimal("1328984890189")), "below" -> SDecimal(BigDecimal("1328887823569")), "time" -> SDecimal(BigDecimal("1328969812140")))))
-      results must contain(SObject(Map("above" -> SDecimal(BigDecimal("1329456302829")), "below" -> SDecimal(BigDecimal("1329441529486")), "time" -> SDecimal(BigDecimal("1329446825698")))))
-      results must contain(SObject(Map("above" -> SDecimal(BigDecimal("1328779873617")), "below" -> SDecimal(BigDecimal("1328779873614")), "time" -> SDecimal(BigDecimal("1328779873616")))))
-      results must contain(SObject(Map("above" -> SDecimal(BigDecimal("1328779873617")), "below" -> SDecimal(BigDecimal("1328779873614")), "time" -> SDecimal(BigDecimal("1328779873616")))))
-      results must contain(SObject(Map("above" -> SDecimal(BigDecimal("1328791229826")), "below" -> SDecimal(BigDecimal("1328780398002")), "time" -> SDecimal(BigDecimal("1328788056054")))))
-      results must contain(SObject(Map("above" -> SDecimal(BigDecimal("1329475769211")), "below" -> SDecimal(BigDecimal("1329456302829")), "time" -> SDecimal(BigDecimal("1329470485350")))))
-      results must contain(SObject(Map("above" -> SDecimal(BigDecimal("1329383567193")), "below" -> SDecimal(BigDecimal("1329369083745")), "time" -> SDecimal(BigDecimal("1329369428834")))))
-      results must contain(SObject(Map("above" -> SDecimal(BigDecimal("1328779873619")), "below" -> SDecimal(BigDecimal("1328779873616")), "time" -> SDecimal(BigDecimal("1328779873617")))))
-      results must contain(SObject(Map("above" -> SDecimal(BigDecimal("1328779873619")), "below" -> SDecimal(BigDecimal("1328779873616")), "time" -> SDecimal(BigDecimal("1328779873617")))))
-      results must contain(SObject(Map("above" -> SDecimal(BigDecimal("1329244747076")), "below" -> SDecimal(BigDecimal("1329190541217")), "time" -> SDecimal(BigDecimal("1329211954428")))))
-      results must contain(SObject(Map("above" -> SDecimal(BigDecimal("1329554034828")), "below" -> SDecimal(BigDecimal("1329475769211")), "time" -> SDecimal(BigDecimal("1329526464104")))))
-      results must contain(SObject(Map("above" -> SDecimal(BigDecimal("1329211954428")), "below" -> SDecimal(BigDecimal("1329165986272")), "time" -> SDecimal(BigDecimal("1329190541217")))))
-      results must contain(SObject(Map("above" -> SDecimal(BigDecimal("1329643873620")), "below" -> SDecimal(BigDecimal("1329643873614")), "time" -> SDecimal(BigDecimal("1329643873618")))))
-      results must contain(SObject(Map("above" -> SDecimal(BigDecimal("1329137951622")), "below" -> SDecimal(BigDecimal("1329076541429")), "time" -> SDecimal(BigDecimal("1329094347814")))))
-      results must contain(SObject(Map("above" -> SDecimal(BigDecimal("1328887823569")), "below" -> SDecimal(BigDecimal("1328847243682")), "time" -> SDecimal(BigDecimal("1328877415620")))))
-      results must contain(SObject(Map("above" -> SDecimal(BigDecimal("1328779873621")), "below" -> SDecimal(BigDecimal("1328779873617")), "time" -> SDecimal(BigDecimal("1328779873619")))))
-      results must contain(SObject(Map("above" -> SDecimal(BigDecimal("1328779873621")), "below" -> SDecimal(BigDecimal("1328779873617")), "time" -> SDecimal(BigDecimal("1328779873619")))))
-      results must contain(SObject(Map("above" -> SDecimal(BigDecimal("1328779873621")), "below" -> SDecimal(BigDecimal("1328779873617")), "time" -> SDecimal(BigDecimal("1328779873619")))))
-      results must contain(SObject(Map("above" -> SDecimal(BigDecimal("1328779873621")), "below" -> SDecimal(BigDecimal("1328779873617")), "time" -> SDecimal(BigDecimal("1328779873619")))))
-      results must contain(SObject(Map("above" -> SDecimal(BigDecimal("1329165986272")), "below" -> SDecimal(BigDecimal("1329159525492")), "time" -> SDecimal(BigDecimal("1329164110718")))))
-      results must contain(SObject(Map("above" -> SDecimal(BigDecimal("1329309914296")), "below" -> SDecimal(BigDecimal("1329275667592")), "time" -> SDecimal(BigDecimal("1329301670072")))))
-      results must contain(SObject(Map("above" -> SDecimal(BigDecimal("1329643873621")), "below" -> SDecimal(BigDecimal("1329643873618")), "time" -> SDecimal(BigDecimal("1329643873620")))))
-      results must contain(SObject(Map("above" -> SDecimal(BigDecimal("1329345853072")), "below" -> SDecimal(BigDecimal("1329326691939")), "time" -> SDecimal(BigDecimal("1329333416645")))))
-      results must contain(SObject(Map("above" -> SDecimal(BigDecimal("1329324578771")), "below" -> SDecimal(BigDecimal("1329309914296")), "time" -> SDecimal(BigDecimal("1329310139168")))))
-      results must contain(SObject(Map("above" -> SDecimal(BigDecimal("1329385943949")), "below" -> SDecimal(BigDecimal("1329369428834")), "time" -> SDecimal(BigDecimal("1329383567193")))))
-      results must contain(SObject(Map("above" -> SDecimal(BigDecimal("1328779873622")), "below" -> SDecimal(BigDecimal("1328779873619")), "time" -> SDecimal(BigDecimal("1328779873621")))))
-      results must contain(SObject(Map("above" -> SDecimal(BigDecimal("1329643873622")), "below" -> SDecimal(BigDecimal("1329643873620")), "time" -> SDecimal(BigDecimal("1329643873621")))))
-      results must contain(SObject(Map("above" -> SDecimal(BigDecimal("1329643873622")), "below" -> SDecimal(BigDecimal("1329643873620")), "time" -> SDecimal(BigDecimal("1329643873621")))))
-      results must contain(SObject(Map("above" -> SDecimal(BigDecimal("1328779873623")), "below" -> SDecimal(BigDecimal("1328779873621")), "time" -> SDecimal(BigDecimal("1328779873622")))))
-      results must contain(SObject(Map("above" -> SDecimal(BigDecimal("1329369428834")), "below" -> SDecimal(BigDecimal("1329360253555")), "time" -> SDecimal(BigDecimal("1329369083745")))))
-      results must contain(SObject(Map("above" -> SDecimal(BigDecimal("1329470485350")), "below" -> SDecimal(BigDecimal("1329446825698")), "time" -> SDecimal(BigDecimal("1329456302829")))))
-      results must contain(SObject(Map("above" -> SDecimal(BigDecimal("1329643873623")), "below" -> SDecimal(BigDecimal("1329643873621")), "time" -> SDecimal(BigDecimal("1329643873622")))))
-      results must contain(SObject(Map("above" -> SDecimal(BigDecimal("1329159525492")), "below" -> SDecimal(BigDecimal("1329094347814")), "time" -> SDecimal(BigDecimal("1329137951622")))))
-      results must contain(SObject(Map("above" -> SDecimal(BigDecimal("1329643873624")), "below" -> SDecimal(BigDecimal("1329643873622")), "time" -> SDecimal(BigDecimal("1329643873623")))))
-      results must contain(SObject(Map("above" -> SDecimal(BigDecimal("1329643873624")), "below" -> SDecimal(BigDecimal("1329643873622")), "time" -> SDecimal(BigDecimal("1329643873623")))))
-      results must contain(SObject(Map("above" -> SDecimal(BigDecimal("1329408502943")), "below" -> SDecimal(BigDecimal("1329383567193")), "time" -> SDecimal(BigDecimal("1329385943949")))))
-      results must contain(SObject(Map("above" -> SDecimal(BigDecimal("1328779873624")), "below" -> SDecimal(BigDecimal("1328779873622")), "time" -> SDecimal(BigDecimal("1328779873623")))))
-      results must contain(SObject(Map("above" -> SDecimal(BigDecimal("1329262444197")), "below" -> SDecimal(BigDecimal("1329244747076")), "time" -> SDecimal(BigDecimal("1329253270269")))))
-      results must contain(SObject(Map("above" -> SDecimal(BigDecimal("1328779873625")), "below" -> SDecimal(BigDecimal("1328779873623")), "time" -> SDecimal(BigDecimal("1328779873624")))))
-      results must contain(SObject(Map("above" -> SDecimal(BigDecimal("1328779873625")), "below" -> SDecimal(BigDecimal("1328779873623")), "time" -> SDecimal(BigDecimal("1328779873624")))))
-      results must contain(SObject(Map("above" -> SDecimal(BigDecimal("1329643873625")), "below" -> SDecimal(BigDecimal("1329643873623")), "time" -> SDecimal(BigDecimal("1329643873624")))))
-      results must contain(SObject(Map("above" -> SDecimal(BigDecimal("1329369083745")), "below" -> SDecimal(BigDecimal("1329345853072")), "time" -> SDecimal(BigDecimal("1329360253555")))))
-      results must contain(SObject(Map("above" -> SDecimal(BigDecimal("1329164110718")), "below" -> SDecimal(BigDecimal("1329137951622")), "time" -> SDecimal(BigDecimal("1329159525492")))))
-      results must contain(SObject(Map("above" -> SDecimal(BigDecimal("1328779873626")), "below" -> SDecimal(BigDecimal("1328779873624")), "time" -> SDecimal(BigDecimal("1328779873625")))))
-      results must contain(SObject(Map("above" -> SDecimal(BigDecimal("1328969812140")), "below" -> SDecimal(BigDecimal("1328877415620")), "time" -> SDecimal(BigDecimal("1328887823569")))))
-      results must contain(SObject(Map("above" -> SDecimal(BigDecimal("1329310139168")), "below" -> SDecimal(BigDecimal("1329301670072")), "time" -> SDecimal(BigDecimal("1329309914296")))))
-      results must contain(SObject(Map("above" -> SDecimal(BigDecimal("1329643873627")), "below" -> SDecimal(BigDecimal("1329643873624")), "time" -> SDecimal(BigDecimal("1329643873625")))))
-      results must contain(SObject(Map("above" -> SDecimal(BigDecimal("1329094347814")), "below" -> SDecimal(BigDecimal("1329020233656")), "time" -> SDecimal(BigDecimal("1329076541429")))))
-      results must contain(SObject(Map("above" -> SDecimal(BigDecimal("1329446825698")), "below" -> SDecimal(BigDecimal("1329408502943")), "time" -> SDecimal(BigDecimal("1329441529486")))))
-      results must contain(SObject(Map("above" -> SDecimal(BigDecimal("1328779873628")), "below" -> SDecimal(BigDecimal("1328779873625")), "time" -> SDecimal(BigDecimal("1328779873626")))))
-      results must contain(SObject(Map("above" -> SDecimal(BigDecimal("1328840918817")), "below" -> SDecimal(BigDecimal("1328809637371")), "time" -> SDecimal(BigDecimal("1328812534981")))))
-      results must contain(SObject(Map("above" -> SDecimal(BigDecimal("1329275667592")), "below" -> SDecimal(BigDecimal("1329253270269")), "time" -> SDecimal(BigDecimal("1329262444197")))))
-      results must contain(SObject(Map("above" -> SDecimal(BigDecimal("1328788056054")), "below" -> SDecimal(BigDecimal("1328779873631")), "time" -> SDecimal(BigDecimal("1328780398002")))))
-      results must contain(SObject(Map("above" -> SDecimal(BigDecimal("1329643873628")), "below" -> SDecimal(BigDecimal("1329643873625")), "time" -> SDecimal(BigDecimal("1329643873627")))))
-      results must contain(SObject(Map("above" -> SDecimal(BigDecimal("1329643873628")), "below" -> SDecimal(BigDecimal("1329643873625")), "time" -> SDecimal(BigDecimal("1329643873627")))))
-      results must contain(SObject(Map("above" -> SDecimal(BigDecimal("1328847243682")), "below" -> SDecimal(BigDecimal("1328812534981")), "time" -> SDecimal(BigDecimal("1328840918817")))))
-      results must contain(SObject(Map("above" -> SDecimal(BigDecimal("1329253270269")), "below" -> SDecimal(BigDecimal("1329211954428")), "time" -> SDecimal(BigDecimal("1329244747076")))))
-      results must contain(SObject(Map("above" -> SDecimal(BigDecimal("1328779873629")), "below" -> SDecimal(BigDecimal("1328779873626")), "time" -> SDecimal(BigDecimal("1328779873628")))))
-      results must contain(SObject(Map("above" -> SDecimal(BigDecimal("1328779873629")), "below" -> SDecimal(BigDecimal("1328779873626")), "time" -> SDecimal(BigDecimal("1328779873628")))))
-      results must contain(SObject(Map("above" -> SDecimal(BigDecimal("1328779873629")), "below" -> SDecimal(BigDecimal("1328779873626")), "time" -> SDecimal(BigDecimal("1328779873628")))))
-      results must contain(SObject(Map("above" -> SDecimal(BigDecimal("1329020233656")), "below" -> SDecimal(BigDecimal("1328985989055")), "time" -> SDecimal(BigDecimal("1329004284627")))))
-      results must contain(SObject(Map("above" -> SDecimal(BigDecimal("1328985989055")), "below" -> SDecimal(BigDecimal("1328969812140")), "time" -> SDecimal(BigDecimal("1328984890189")))))
-      results must contain(SObject(Map("above" -> SDecimal(BigDecimal("1329589296943")), "below" -> SDecimal(BigDecimal("1329526464104")), "time" -> SDecimal(BigDecimal("1329554034828")))))
-      results must contain(SObject(Map("above" -> SDecimal(BigDecimal("1328779873630")), "below" -> SDecimal(BigDecimal("1328779873628")), "time" -> SDecimal(BigDecimal("1328779873629")))))
-      results must contain(SObject(Map("above" -> SDecimal(BigDecimal("1328877415620")), "below" -> SDecimal(BigDecimal("1328840918817")), "time" -> SDecimal(BigDecimal("1328847243682")))))
-      results must contain(SObject(Map("above" -> SDecimal(BigDecimal("1329326691939")), "below" -> SDecimal(BigDecimal("1329310139168")), "time" -> SDecimal(BigDecimal("1329324578771")))))
-      results must contain(SObject(Map("above" -> SDecimal(BigDecimal("1328779873631")), "below" -> SDecimal(BigDecimal("1328779873629")), "time" -> SDecimal(BigDecimal("1328779873630")))))
-      results must contain(SObject(Map("above" -> SDecimal(BigDecimal("1328779873631")), "below" -> SDecimal(BigDecimal("1328779873629")), "time" -> SDecimal(BigDecimal("1328779873630")))))
-      results must contain(SObject(Map("above" -> SDecimal(BigDecimal("1328779873631")), "below" -> SDecimal(BigDecimal("1328779873629")), "time" -> SDecimal(BigDecimal("1328779873630")))))
-      results must contain(SObject(Map("above" -> SDecimal(BigDecimal("1328779873631")), "below" -> SDecimal(BigDecimal("1328779873629")), "time" -> SDecimal(BigDecimal("1328779873630")))))
-      results must contain(SObject(Map("above" -> SDecimal(BigDecimal("1329441529486")), "below" -> SDecimal(BigDecimal("1329385943949")), "time" -> SDecimal(BigDecimal("1329408502943")))))
-      results must contain(SObject(Map("above" -> SDecimal(BigDecimal("1328780398002")), "below" -> SDecimal(BigDecimal("1328779873630")), "time" -> SDecimal(BigDecimal("1328779873631")))))
-      results must contain(SObject(Map("above" -> SDecimal(BigDecimal("1329643873609")), "below" -> SDecimal(BigDecimal("1329589296943")), "time" -> SDecimal(BigDecimal("1329629900716")))))
-    }
-     
-  
-    "determine most isolated clicks in time" in {
-      val input = """
-        | clicks := //clicks
-        | 
-        | spacings := solve 'time
-        |   click := clicks where clicks.time = 'time
-        |   belowTime := max(clicks.time where clicks.time < 'time)
-        |   aboveTime := min(clicks.time where clicks.time > 'time)
-        |   
-        |   {
-        |     click: click,
-        |     below: click.time - belowTime,
-        |     above: aboveTime - click.time
-        |   }
-        | 
-        | meanAbove := mean(spacings.above)
-        | meanBelow := mean(spacings.below)
-        | 
-        | spacings.click where spacings.below > meanBelow & spacings.above > meanAbove""".stripMargin
-
-        val resultsE = evalE(input)
-
-        resultsE must haveSize(20)
-        
-        val results = resultsE collect {
-          case (ids, sv) if ids.length == 1 => sv
-        }
-        
-        results must contain(SObject(Map("time" -> SDecimal(BigDecimal("1329275667592")), "timeZone" -> SString("+14:00"), "timeString" -> SString("2012-02-15T17:14:27.592+14:00"), "pageId" -> SString("page-4"), "userId" -> SString("user-1001"))))
-        results must contain(SObject(Map("time" -> SDecimal(BigDecimal("1329020233656")), "timeZone" -> SString("+14:00"), "timeString" -> SString("2012-02-12T18:17:13.656+14:00"), "pageId" -> SString("page-4"), "userId" -> SString("user-1017"))))
-        results must contain(SObject(Map("time" -> SDecimal(BigDecimal("1329345853072")), "timeZone" -> SString("-02:00"), "timeString" -> SString("2012-02-15T20:44:13.072-02:00"), "pageId" -> SString("page-1"), "userId" -> SString("user-1014"))))
-        results must contain(SObject(Map("time" -> SDecimal(BigDecimal("1329589296943")), "timeZone" -> SString("+03:00"), "timeString" -> SString("2012-02-18T21:21:36.943+03:00"), "pageId" -> SString("page-3"), "userId" -> SString("user-1006"))))
-        results must contain(SObject(Map("time" -> SDecimal(BigDecimal("1328969812140")), "timeZone" -> SString("+01:00"), "timeString" -> SString("2012-02-11T15:16:52.140+01:00"), "pageId" -> SString("page-1"), "userId" -> SString("user-1019"))))
-        results must contain(SObject(Map("time" -> SDecimal(BigDecimal("1329211954428")), "timeZone" -> SString("+13:00"), "timeString" -> SString("2012-02-14T22:32:34.428+13:00"), "pageId" -> SString("page-4"), "userId" -> SString("user-1020"))))
-        results must contain(SObject(Map("time" -> SDecimal(BigDecimal("1329526464104")), "timeZone" -> SString("+13:00"), "timeString" -> SString("2012-02-18T13:54:24.104+13:00"), "pageId" -> SString("page-3"), "userId" -> SString("user-1020"))))
-        results must contain(SObject(Map("time" -> SDecimal(BigDecimal("1329190541217")), "timeZone" -> SString("-12:00"), "timeString" -> SString("2012-02-13T15:35:41.217-12:00"), "pageId" -> SString("page-2"), "userId" -> SString("user-1016"))))
-        results must contain(SObject(Map("time" -> SDecimal(BigDecimal("1329094347814")), "timeZone" -> SString("+12:00"), "timeString" -> SString("2012-02-13T12:52:27.814+12:00"), "pageId" -> SString("page-1"), "userId" -> SString("user-1015"))))
-        results must contain(SObject(Map("time" -> SDecimal(BigDecimal("1328877415620")), "timeZone" -> SString("-12:00"), "timeString" -> SString("2012-02-10T00:36:55.620-12:00"), "pageId" -> SString("page-3"), "userId" -> SString("user-1018"))))
-        results must contain(SObject(Map("time" -> SDecimal(BigDecimal("1329456302829")), "timeZone" -> SString("-03:00"), "timeString" -> SString("2012-02-17T02:25:02.829-03:00"), "pageId" -> SString("page-4"), "userId" -> SString("user-1001"))))
-        results must contain(SObject(Map("time" -> SDecimal(BigDecimal("1329137951622")), "timeZone" -> SString("+04:00"), "timeString" -> SString("2012-02-13T16:59:11.622+04:00"), "pageId" -> SString("page-0"), "userId" -> SString("user-1017"))))
-        results must contain(SObject(Map("time" -> SDecimal(BigDecimal("1329360253555")), "timeZone" -> SString("+11:00"), "timeString" -> SString("2012-02-16T13:44:13.555+11:00"), "pageId" -> SString("page-1"), "userId" -> SString("user-1020"))))
-        results must contain(SObject(Map("time" -> SDecimal(BigDecimal("1328887823569")), "timeZone" -> SString("+12:00"), "timeString" -> SString("2012-02-11T03:30:23.569+12:00"), "pageId" -> SString("page-4"), "userId" -> SString("user-1007"))))
-        results must contain(SObject(Map("time" -> SDecimal(BigDecimal("1329076541429")), "timeZone" -> SString("+12:00"), "timeString" -> SString("2012-02-13T07:55:41.429+12:00"), "pageId" -> SString("page-1"), "userId" -> SString("user-1016"))))
-        results must contain(SObject(Map("time" -> SDecimal(BigDecimal("1329262444197")), "timeZone" -> SString("-06:00"), "timeString" -> SString("2012-02-14T17:34:04.197-06:00"), "pageId" -> SString("page-0"), "userId" -> SString("user-1019"))))
-        results must contain(SObject(Map("time" -> SDecimal(BigDecimal("1329004284627")), "timeZone" -> SString("+01:00"), "timeString" -> SString("2012-02-12T00:51:24.627+01:00"), "pageId" -> SString("page-1"), "userId" -> SString("user-1011"))))
-        results must contain(SObject(Map("time" -> SDecimal(BigDecimal("1329554034828")), "timeZone" -> SString("+06:00"), "timeString" -> SString("2012-02-18T14:33:54.828+06:00"), "pageId" -> SString("page-2"), "userId" -> SString("user-1016"))))
-        results must contain(SObject(Map("time" -> SDecimal(BigDecimal("1329408502943")), "timeZone" -> SString("+13:00"), "timeString" -> SString("2012-02-17T05:08:22.943+13:00"), "pageId" -> SString("page-4"), "userId" -> SString("user-1006"))))
-        results must contain(SObject(Map("time" -> SDecimal(BigDecimal("1329629900716")), "timeZone" -> SString("-07:00"), "timeString" -> SString("2012-02-18T22:38:20.716-07:00"), "pageId" -> SString("page-0"), "userId" -> SString("user-1014"))))   
-    }
-
-    "evaluate the 'hello, quirrel' examples" >> {
-      "json" >> {
-        "object" >> {
-          val result = eval("""{ name: "John", age: 29, gender: "male" }""")
-          result must haveSize(1)
-          result must contain(SObject(Map("name" -> SString("John"), "age" -> SDecimal(29), "gender" -> SString("male"))))
-        }
-        
-        "object with null" >> {
-          val result = eval("""{ name: "John", age: 29, gender: null }""")
-          result must haveSize(1)
-          result must contain(SObject(Map("name" -> SString("John"), "age" -> SDecimal(29), "gender" -> SNull)))
-        }
-        
-        "object with undefined" >> {
-          val result = eval("""{ name: "John", age: 29, gender: undefined }""")
-          result must haveSize(0)
-        }
-
-        "boolean" >> {
-          val result = eval("true")
-          result must haveSize(1)
-          result must contain(SBoolean(true))
-        }
-        
-        "string" >> {
-          val result = eval("\"hello, world\"")
-          result must haveSize(1)
-          result must contain(SString("hello, world"))
-        }        
-
-        "null" >> {
-          val result = eval("null")
-          result must haveSize(1)
-          result must contain(SNull)
-        }
-
-        "undefined" >> {
-          val result = eval("undefined")
-          result must haveSize(0)
-        }
-      }
-
-      "numbers" >> {
-        "addition" >> {
-          val result = eval("5 + 2")
-          result must haveSize(1)
-          result must contain(SDecimal(7))
-        }
-        
-        "subtraction" >> {
-          val result = eval("5 - 2")
-          result must haveSize(1)
-          result must contain(SDecimal(3))
-        }
-        
-        "multiplication" >> {
-          val result = eval("8 * 2")
-          result must haveSize(1)
-          result must contain(SDecimal(16))
-        }
-        
-        "division" >> {
-          val result = eval("12 / 3")
-          result must haveSize(1)
-          result must contain(SDecimal(4))
-        }
-        
-        "mod" >> {
-          val result = eval("5 % 2")
-          result must haveSize(1)
-          result must contain(SDecimal(1))
-        }
-      }
-      
-      "booleans" >> {
-        "greater-than" >> {
-          val result = eval("5 > 2")
-          result must haveSize(1)
-          result must contain(SBoolean(true))
-        }
-        
-        "not-equal" >> {
-          val result = eval("\"foo\" != \"foo\"")
-          result must haveSize(1)
-          result must contain(SBoolean(false))
-        }
-      }
-      
-      "variables" >> {
-        "1" >> {
-          val input = """
-            | total := 2 + 1
-            | total * 3""".stripMargin
-            
-          val result = eval(input)
-          result must haveSize(1)
-          result must contain(SDecimal(9))
-        }
-        
-        "2" >> {
-          val input = """
-            | num := 4
-            | square := num * num
-            | square - 1""".stripMargin
-            
-          val result = eval(input)
-          result must haveSize(1)
-          result must contain(SDecimal(15))
-        }
-      }
-
-      "undefineds" >> {
-        "addition" >> {
-          val result = eval("5 + undefined")
-          result must haveSize(0)
-        }
-
-        "greater-than" >> {
-          val result = eval("5 > undefined")
-          result must haveSize(0)
-        }
-
-        "union" >> {
-          val result = eval("5 union undefined")
-          result must haveSize(1)
-          result must contain(SDecimal(5))
-        }
-
-        "intersect" >> {
-          val result = eval("5 intersect undefined")
-          result must haveSize(0)
-        }
-      }
-
-      "outliers" >> {
-        val input = """
-           | campaigns := //campaigns
-           | bound := stdDev(campaigns.cpm)
-           | avg := mean(campaigns.cpm)
-           | outliers := campaigns where campaigns.cpm > (avg + bound)
-           | outliers.platform""".stripMargin
-
-          val result = eval(input)
-          result must haveSize(5)
-      }
-      
-      "should merge objects without timing out" >> {
-        val input = """
-           //richie1/test 
-        """.stripMargin
-
-        eval(input) must haveSize(100)
-      }
-
-      "handle filter on null" >> {
-        val input = """
-          //fastspring_nulls where (//fastspring_nulls).endDate = null
-        """.stripMargin
-
-        val result = eval(input) 
-        result must haveSize(1)
-      }
-
-      "handle load of error-prone fastspring data" >> {
-        eval("//fastspring_nulls") must haveSize(2)
-        eval("//fastspring_mixed_type") must haveSize(2)
-      }
-
-      // times out...
-//      "handle chained characteristic functions" in {
-//        val input = """
-//          | cust := //fs1/customers
-//          | tran := //fs1/transactions
-//          | relations('customer) :=
-//          |   cust' := cust where cust.customer = 'customer
-//          |   tran' := tran where tran.customer = 'customer
-//          |   tran' ~ cust'
-//          |     { country : cust'.country,  time : tran'.time, quantity : tran'.quantity }
-//          | grouping('country) :=
-//          |   { country: 'country, count: sum((relations where relations.country = 'country).quantity) }
-//          | grouping""".stripMargin
-//
-//        val result = eval(input)
-//        result must haveSize(4)
-//      } 
-    }
-
-    // Regression test for #39590007
-    "give empty results when relation body uses non-existant field" in {
-      val input = """
-        | clicks := //clicks
-        | newClicks := new clicks
-        |
-        | clicks ~ newClicks
-        |   {timeString: clicks.timeString, nonexistant: clicks.nonexistant}""".stripMargin
-
-      eval(input) must beEmpty
-    }
-    
-    "not explode on a large query" in {
-      val input = """
-        | import std::stats::*
-        | import std::time::*
-        | 
-        | agents := //se/status
-        | bin5 := //bins/5
-        | allBins := bin5.bin -5
-        | 
-        | minuteOfDay(time) := (hourOfDay(millisToISO(time, "+00:00")) * 60) + minuteOfHour(millisToISO(time, "+00:00"))
-        | 
-        | data' := agents with { minuteOfDay: minuteOfDay(agents.timestamp)}
-        | 
-        | upperBound := getMillis("2012-11-19T23:59:59")
-        | lowerBound := getMillis("2012-11-19T00:00:00")
-        | extraLB := lowerBound - (60*24*60000)
-        | 
-        | results := solve 'agent
-        |   data'' := data' where data'.timestamp <= upperBound & data'.timestamp >= extraLB & data'.agentId = 'agent
-        | 
-        |   order := denseRank(data''.timestamp)
-        |   data''' := data'' with {rank: order}
-        | 
-        |   newData := new data'''
-        |   newData' := newData with {rank: newData.rank -1}
-        | 
-        |   result := newData' ~ data''
-        | 
-        |   {first: data''', second: newData'} where newData'.rank = data'''.rank
-        |  
-        |   {end: result.second.timestamp, 
-        |   status: result.first.status, 
-        |   startMinute: result.first.minuteOfDay, 
-        |   endMinute: result.second.minuteOfDay}  
-        | 
-        | results' := results where results.end > lowerBound & results.status = "online"
-        | 
-        | solve 'bin = allBins.bin
-        |   {bin: 'bin, count: count(results'.startMinute where results'.startMinute <= 'bin & results'.endMinute >= 'bin)}
-        | """.stripMargin
-        
-      eval(input) must not(throwAn[Exception])
-    }
-    
-    "solve on a constraint clause defined by an object with two non-const fields" in {
-      val input = """
-        | clicks := //clicks
-        | data := { user: clicks.user, page: clicks.page }
-        | 
-        | solve 'bins = data
-        |   'bins
-        | """.stripMargin
-      
-      evalE(input) must not(throwAn[Exception])
-    }
-    
-    "solve a chaining of user-defined functions involving repeated where clauses" in {
-      val input = """
-        | import std::time::*
-        | import std::stats::*
-        | 
-        | agents := load("/snapEngage/agents")
-        | 
-        | upperBound := getMillis("2012-04-03T23:59:59")
-        | lowerBound := getMillis("2012-04-03T00:00:00")
-        | extraLowerBound := lowerBound - (upperBound - lowerBound)/3 
-        | 
-        | data := {agentId: agents.agentId, timeStamp: agents.timeStamp, action: agents.action, millis: getMillis(agents.timeStamp)}
-        | data' := data where data.millis < upperBound & data.millis > extraLowerBound & data.agentId = "agent1"
-        | 
-        | 
-        | lastEvent(data) := data where data.millis = max(data.millis )
-        | --lastEvent(data')
-        | 
-        | previousEvents(data, millis) := data where data.millis < millis
-        | --previous := previousEvents(data', 1333477670000)
-        | --last := lastEvent(previous)
-        | --last
-        | 
-        | solve 'time = data'.millis
-        |  {end: 'time, start: lastEvent(previousEvents(data', 'time))}
-        | """.stripMargin
-        
-      evalE(input) must not(throwAn[Exception])
-    }
-    
-    "evaluate a trivial inclusion filter" in {
-      val input = """
-        | t1 := //clicks
-        | t2 := //views
-        | 
-        | t1 ~ t2
-        |   t1 where t1.userId = t2.userId
-        | """.stripMargin
-        
-      evalE(input) must not(beEmpty)
-    }
-    
-    "complete nathan's denseRank solve example" in {
-      val input = """
-        | import std::time::*
-        | import std::stats::*
-        | 
-        | agents := //se/widget
-        | 
-        | upperBound := getMillis("2012-10-04T23:59:59")
-        | lowerBound := getMillis("2012-10-04T00:00:00")
-        | 
-        | data := {agentId: agents.agentId, timeStamp: agents.timeStamp, action: agents.action, millis: getMillis(agents.timeStamp)}
-        | 
-        | getEvents(agent) := 
-        |   data' := data where data.millis <= upperBound & data.millis >= lowerBound & data.agentId = agent
-        | 
-        |   data'' := data' with {rank: denseRank(data'.millis)}
-        |   data''' := new data''
-        | 
-        |   result := solve 'rank
-        |     r0 := data'' where data''.rank = 'rank
-        |     r1 := data''' where data'''.rank = 'rank - 1
-        | 
-        |     r0 ~ r1
-        |     {first: r0, second: r1}
-        | 
-        |   {start: result.first.millis, end: result.second.millis, agent: result.first.agentId, action: result.first.action} 
-        | 
-        | getEvents("Blake")
-        | """.stripMargin
-        
-      evalE(input) must not(beEmpty)
-    }
-    
-    "handle a non-trivial solve on an object concat" in {
-      val input = """
-        | agents := //se/widget
-        | 
-        | solve 'rank
-        |   { agentId: agents.agentId } where { agentId: agents.agentId } = 'rank - 1
-        | """.stripMargin
-        
-      evalE(input) must not(throwAn[Exception])
-    }
-    
-    "handle another case of solving on an object with denseRank" in {
-      val input = """
-        | import std::stats::*
-        | 
-        | upperBound := 1354122459346
-        | lowerBound := 1354036059346
-        | extraLB := lowerBound - (24*60*60000)
-        | 
-        | status := load("/8504352d-b063-400b-a10b-d6c637539469/status")
-        | status' := status where status.timestamp <= upperBound & status.timestamp >= extraLB
-        | 
-        | results := solve 'agent
-        |   data' := status' where status'.agentId = 'agent 
-        |   
-        |   rankedData := data' with {rank: denseRank(data'.timestamp)}
-        | 
-        |   result := solve 'rank
-        |     first  := rankedData where rankedData.rank = 'rank
-        |     second  := rankedData where rankedData.rank = 'rank + 1
-        |     {first: first, second: second}
-        | 
-        |   {start: std::math::max(result.first.timestamp, lowerBound), 
-        |    end: result.second.timestamp, 
-        |    agentId: result.first.agentId, 
-        |    status: result.first.status, 
-        |    name: result.first.agentAlias, 
-        |    note: result.first.note }
-        | 
-        | results where results.end > lowerBound
-        | """.stripMargin
-        
-      evalE(input) must not(throwAn[Exception])
-    }
-    
-    "return the non-empty set for a trivial cartesian" in {
-      val input = """
-        | jobs := //cm
-        | titles' := new "foo"
-        | 
-        | titles' ~ jobs
-        |   [titles', jobs.PositionHeader.PositionTitle]
-        | """.stripMargin
-        
-      evalE(input) must not(beEmpty)
-    }
-  }
 }
 
-trait NonObjectStackSpecs extends Specification {
-  def eval(str: String, debug: Boolean = false): Set[SValue]
-  def evalE(str: String, debug: Boolean = false): Set[(Vector[Long], SValue)]
-
-  "Non-object values" should {
-    "handle query on empty array" >> {
-      val input = """
-          //test/empty_array
-        """.stripMargin
-
-      eval(input) mustEqual Set(SArray(Vector()), SObject(Map("foo" -> SArray(Vector()))))
-    }
-    
-    "handle query on empty object" >> {
-      val input = """
-          //test/empty_object
-        """.stripMargin
-
-      eval(input) mustEqual Set(SObject(Map()), SObject(Map("foo" -> SObject(Map()))))
-    }
-
-    "handle query on null" >> {
-      val input = """
-          //test/null
-        """.stripMargin
-
-      eval(input) mustEqual Set(SNull, SObject(Map("foo" -> SNull)))
-    }
-  }
-}
-
-case class Precision(p: Double)
-class AlmostEqual(d: Double) {
-  def ~=(d2: Double)(implicit p: Precision) = (d - d2).abs <= p.p
-}
-
-
-=======
-  def evalE(str: String, debug: Boolean = false): Set[(Vector[Long], SValue)]
-}
-
->>>>>>> fe174d95
 // vim: set ts=4 sw=4 et: