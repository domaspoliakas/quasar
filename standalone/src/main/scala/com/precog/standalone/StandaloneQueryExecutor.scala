--- conflicted
+++ resolved
@@ -102,11 +102,7 @@
       def apply[A](fut: Future[A]) = fut.liftM[JobQueryT]
     }
 
-<<<<<<< HEAD
-    new ShardQueryExecutor[ShardQuery](shardQueryMonad) {
-=======
     new ShardQueryExecutor[JobQueryTF](shardQueryMonad) {
->>>>>>> 3da241d0
       val M = platform.M
       type YggConfig = platform.YggConfig
       val yggConfig = platform.yggConfig
