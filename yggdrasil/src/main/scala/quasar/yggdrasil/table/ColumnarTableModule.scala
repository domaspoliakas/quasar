/*
 * Copyright 2014–2018 SlamData Inc.
 *
 * Licensed under the Apache License, Version 2.0 (the "License");
 * you may not use this file except in compliance with the License.
 * You may obtain a copy of the License at
 *
 *     http://www.apache.org/licenses/LICENSE-2.0
 *
 * Unless required by applicable law or agreed to in writing, software
 * distributed under the License is distributed on an "AS IS" BASIS,
 * WITHOUT WARRANTIES OR CONDITIONS OF ANY KIND, either express or implied.
 * See the License for the specific language governing permissions and
 * limitations under the License.
 */

package quasar.yggdrasil
package table

import quasar.blueeyes._
import quasar.common.{CPath, CPathArray, CPathField, CPathIndex, CPathMeta, CPathNode}
import quasar.contrib.fs2.convert
import quasar.contrib.std.errorImpossible
import quasar.precog.BitSet
import quasar.precog.common._
import quasar.precog.util.RawBitSet
import quasar.yggdrasil.bytecode._
import quasar.yggdrasil.util._
import quasar.yggdrasil.table.cf.util.{ Remap, Empty }

import qdata.QDataDecode
import qdata.time.{DateTimeInterval, OffsetDate}

import cats.effect.{IO, LiftIO}

import TransSpecModule._
import org.slf4j.Logger
import org.slf4s.Logging
import quasar.precog.util.IOUtils
import scalaz._, Scalaz._, Ordering._
import shims._

import java.io.File
import java.nio.CharBuffer
import java.time.{LocalDate, LocalDateTime, LocalTime, OffsetDateTime, OffsetTime}

import scala.annotation.tailrec
import scala.collection.immutable.Set
import scala.concurrent.ExecutionContext

trait ColumnarTableTypes {
  type Reducer[α] = CReducer[α]
  type RowId      = Int
}

trait ColumnarTableModuleConfig {
  def maxSliceRows: Int

  // This is a slice size that we'd like our slices to be at least as large as.
  def minIdealSliceRows: Int = maxSliceRows / 4

  // This is what we consider a "small" slice. This may affect points where
  // we take proactive measures to prevent problems caused by small slices.
  def smallSliceRows: Int

  def maxSaneCrossRows: Long = 2400000000L // 2.4 billion
}

object ColumnarTableModule extends Logging {

  // shadow instance of scalaz type classes for `Id`,
  // because with shims we have ambiguous instances
  // the right-hand side is necessary to prevent `idInstance`
  // from being marked unused.
  private val idInstance: Int = idInstance + 1

  def renderJson(slices: StreamT[IO, Slice], prefix: String, delimiter: String, suffix: String, precise: Boolean): StreamT[IO, CharBuffer] = {
    def wrap(stream: StreamT[IO, CharBuffer]) = {
      if (prefix == "" && suffix == "") stream
      else if (suffix == "") CharBuffer.wrap(prefix) :: stream
      else if (prefix == "") stream ++ (CharBuffer.wrap(suffix) :: StreamT.empty[IO, CharBuffer])
      else CharBuffer.wrap(prefix) :: (stream ++ (CharBuffer.wrap(suffix) :: StreamT.empty[IO, CharBuffer]))
    }

    def foldFlatMap(slices: StreamT[IO, Slice], rendered: Boolean): StreamT[IO, CharBuffer] = {
      StreamT[IO, CharBuffer](slices.step map {
        case StreamT.Yield(slice, tail) =>
          val (seq, rendered2) = slice.renderJson(delimiter, precise)
          val stream = StreamT.fromIterable(seq).trans(λ[Id ~> IO](IO.pure(_)))

          val stream2 = if (rendered && rendered2)
            CharBuffer.wrap(delimiter) :: stream
          else
            stream

          StreamT.Skip(stream2 ++ foldFlatMap(tail(), rendered || rendered2))

        case StreamT.Skip(tail) =>
          StreamT.Skip(foldFlatMap(tail(), rendered))

        case StreamT.Done =>
          StreamT.Done
      })
    }

    wrap(foldFlatMap(slices, false))
  }

  /**
    * The escaping here should match Microsoft's:
    *
    * If a value contains commas, double-quotes, or CR/LF, it will be
    * escaped. To escape a value, it is wrapped in double quotes. Any
    * double-quotes in the value are themselves doubled. So:
    *
    * the fox said: "hello, my name is fred."
    *
    * becomes:
    *
    * "the fox said: ""hello, my name is fred."""
    *
    * If `assumeHomogeneous` is true, the columns from the first slice
    * will dictate the header only one column from a polymorphic
    * `ColumnRef` locus (e.g. a field which can be String or Long) will
    * be used. If `assumeHomogeneous` is false, then the dataset will be
    * fully traversed to infer the schema, which will then be used to
    * render the CSV bytes in a second traversal.
    *
    * If `assumeHomogeneous` is true and the data is *not* homogeneous,
    * the results are going to be quite bizarre. You're almost certainly
    * going to see some missing columns, some map deref errors as you
    * cross slice boundaries, etc. It's just bad. The only for of
    * heterogeneity which is allowed when `assumeHomogeneous` is true is
    * holes in data. In other words, you can have columns which are
    * undefined for a particular row, so long as it's the same column set
    * throughout the entire dataset *and* so long as you don't have any
    * locus conflicts (i.e. a column which could be String or Long).
    */
  def renderCsv(slices: StreamT[IO, Slice], assumeHomogeneous: Boolean): StreamT[IO, CharBuffer] = {
    val schemaFirstTailOptM: IO[Option[(Map[CPath, Set[CType]], Slice, StreamT[IO, Slice])]] = {
      if (assumeHomogeneous) {
        slices.uncons map {
          case Some((head, tail)) =>
            Some((head.groupedColumnRefs, head, tail))

          case None =>
            None
        }
      } else {
        (groupedColumnRefs(slices) |@| slices.uncons) {
          case (schema, Some((head, tail))) =>
            Some((schema, head, tail))

          case _ =>
            None
        }
      }
    }

    StreamT wrapEffect {
      schemaFirstTailOptM map {
        case Some((groupedRefs, head, tail)) =>
          val schema: List[List[ColumnRef]] = {
            groupedRefs.toList.sortBy(_._1) map {
              case (path, tpes) => tpes.toList.map(ColumnRef(path, _))
            }
          }

          val schemaRenders = {
            schema map {
              // render the first path only
              case ColumnRef(path, _) :: _ =>
                val candidateHead = path.nodes.head match {
                  case CPathField(name) => name
                  case CPathMeta(name) => name
                  case CPathIndex(index) => index
                  case CPathArray => errorImpossible
                }

                val candidateTail = path.nodes.tail.map(_.toString).mkString

                val candidate = candidateHead + candidateTail

                if (candidate.indexOf('"') >= 0 ||
                    candidate.indexOf('\n') >= 0 ||
                    candidate.indexOf('\r') >= 0 ||
                    candidate.indexOf(',') >= 0) {

                  "\"" + candidate.replace("\"", "\"\"") + "\""
                } else {
                  candidate
                }

              case Nil => sys.error("list of schema candidates was empty")
            }
          }

          val schemaRender =
            CharBuffer.wrap(schemaRenders.mkString("", ",", "\r\n"))

          val bodyRender = (head :: tail) flatMap { slice =>
            StreamT.fromIterable(slice.renderCsv(schema, assumeHomogeneous)).trans(λ[Id ~> IO](IO.pure(_)))
          }

          schemaRender :: bodyRender

        case None => StreamT.empty[IO, CharBuffer]
      }
    }
  }

  // I love how StreamT#foldMap does almost exactly the opposite of what anyone sane would want
  def groupedColumnRefs(slices: StreamT[IO, Slice]): IO[Map[CPath, Set[CType]]] =
    slices.foldLeftRec(Map[CPath, Set[CType]]())(_ |+| _.groupedColumnRefs)
}

trait ColumnarTableModule
    extends TableModule
    with ColumnarTableTypes
    with IdSourceScannerModule
    with SliceTransforms
    with SamplableColumnarTableModule
    with IndicesModule {

  // shadow instance of scalaz type classes for `Id`,
  // because with shims we have ambiguous instances
  // the right-hand side is necessary to prevent `idInstance`
  // from being marked unused.
  private val idInstance: Int = idInstance + 1

  import TableModule._
  import trans.{Range => _, _}

  type Table <: ColumnarTable
  type TableCompanion <: ColumnarTableCompanion

  def newScratchDir(): File = IOUtils.createTmpDir("ctmscratch").unsafePerformIO
  def jdbmCommitInterval: Long = 200000l

  trait ColumnarTableCompanion extends TableCompanionLike {
    def apply(slices: StreamT[IO, Slice], size: TableSize): Table

    def singleton(slice: Slice): Table

    def empty: Table = Table(StreamT.empty[IO, Slice], ExactSize(0))

    def uniformDistribution(init: MmixPrng): Table = {
      val gen: StreamT[IO, Slice] = StreamT.unfoldM[IO, Slice, MmixPrng](init) { prng =>
        val (column, nextGen) = Column.uniformDistribution(prng)
        (Slice(Config.maxSliceRows, Map(ColumnRef(CPath.Identity, CDouble) -> column)), nextGen).some.point[IO]
      }

      Table(gen, InfiniteSize)
    }

    def constBoolean(v: Set[Boolean]): Table = {
      val column = ArrayBoolColumn(v.toArray)
      Table(Slice(v.size, Map(ColumnRef(CPath.Identity, CBoolean) -> column)) :: StreamT.empty[IO, Slice], ExactSize(v.size))
    }

    def constLong(v: Set[Long]): Table = {
      val column = ArrayLongColumn(v.toArray)
      Table(Slice(v.size, Map(ColumnRef(CPath.Identity, CLong) -> column)) :: StreamT.empty[IO, Slice], ExactSize(v.size))
    }

    def constDouble(v: Set[Double]): Table = {
      val column = ArrayDoubleColumn(v.toArray)
      Table(Slice(v.size, Map(ColumnRef(CPath.Identity, CDouble) -> column)) :: StreamT.empty[IO, Slice], ExactSize(v.size))
    }

    def constDecimal(v: Set[BigDecimal]): Table = {
      val column = ArrayNumColumn(v.toArray)
      Table(Slice(v.size, Map(ColumnRef(CPath.Identity, CNum) -> column)) :: StreamT.empty[IO, Slice], ExactSize(v.size))
    }

    def constString(v: Set[String]): Table = {
      val column = ArrayStrColumn(v.toArray)
      Table(Slice(v.size, Map(ColumnRef(CPath.Identity, CString) -> column)) :: StreamT.empty[IO, Slice], ExactSize(v.size))
    }

    def constOffsetDateTime(v: Set[OffsetDateTime]): Table = {
      val column = ArrayOffsetDateTimeColumn(v.toArray)
      Table(Slice(v.size, Map(ColumnRef(CPath.Identity, COffsetDateTime) -> column)) :: StreamT.empty[IO, Slice], ExactSize(v.size))
    }

    def constOffsetTime(v: Set[OffsetTime]): Table = {
      val column = ArrayOffsetTimeColumn(v.toArray)
      Table(Slice(v.size, Map(ColumnRef(CPath.Identity, COffsetTime) -> column)) :: StreamT.empty[IO, Slice], ExactSize(v.size))
    }

    def constOffsetDate(v: Set[OffsetDate]): Table = {
      val column = ArrayOffsetDateColumn(v.toArray)
      Table(Slice(v.size, Map(ColumnRef(CPath.Identity, COffsetDate) -> column)) :: StreamT.empty[IO, Slice], ExactSize(v.size))
    }

    def constLocalDateTime(v: Set[LocalDateTime]): Table = {
      val column = ArrayLocalDateTimeColumn(v.toArray)
      Table(Slice(v.size, Map(ColumnRef(CPath.Identity, CLocalDateTime) -> column)) :: StreamT.empty[IO, Slice], ExactSize(v.size))
    }

    def constLocalTime(v: Set[LocalTime]): Table = {
      val column = ArrayLocalTimeColumn(v.toArray)
      Table(Slice(v.size, Map(ColumnRef(CPath.Identity, CLocalTime) -> column)) :: StreamT.empty[IO, Slice], ExactSize(v.size))
    }

    def constLocalDate(v: Set[LocalDate]): Table = {
      val column = ArrayLocalDateColumn(v.toArray)
      Table(Slice(v.size, Map(ColumnRef(CPath.Identity, CLocalDate) -> column)) :: StreamT.empty[IO, Slice], ExactSize(v.size))
    }

    def constInterval(v: Set[DateTimeInterval]): Table = {
      val column = ArrayIntervalColumn(v.toArray)
      Table(Slice(v.size, Map(ColumnRef(CPath.Identity, CInterval) -> column)) :: StreamT.empty[IO, Slice], ExactSize(v.size))
    }

    def constNull: Table =
      Table(Slice(1, Map(ColumnRef(CPath.Identity, CNull) -> new InfiniteColumn with NullColumn)) :: StreamT.empty[IO, Slice], ExactSize(1))

    def constEmptyObject: Table =
      Table(Slice(1, Map(ColumnRef(CPath.Identity, CEmptyObject) -> new InfiniteColumn with EmptyObjectColumn)) :: StreamT.empty[IO, Slice], ExactSize(1))

    def constEmptyArray: Table =
      Table(Slice(1, Map(ColumnRef(CPath.Identity, CEmptyArray) -> new InfiniteColumn with EmptyArrayColumn)) :: StreamT.empty[IO, Slice], ExactSize(1))

    def transformStream[A](sliceTransform: SliceTransform1[A], slices: StreamT[IO, Slice]): StreamT[IO, Slice] = {
      def stream(state: A, slices: StreamT[IO, Slice]): StreamT[IO, Slice] = StreamT(
        for {
          head <- slices.uncons

          back <- {
            head map {
              case (s, sx) => {
                sliceTransform.f(state, s) map {
                  case (nextState, s0) =>
                    StreamT.Yield(s0, stream(nextState, sx))
                }
              }
            } getOrElse {
              IO.pure(StreamT.Done)
            }
          }
        } yield back
      )

      stream(sliceTransform.initial, slices)
    }

    /// Utility Methods ///

    /**
      * Reduce the specified table to obtain the in-memory set of strings representing the vfs paths
      * to be loaded.
      */
    protected def pathsM(table: Table) = {
      table reduce {
        new CReducer[Set[Path]] {
          def reduce(schema: CSchema, range: Range): Set[Path] = {
            schema.columns(JTextT) flatMap {
              case s: StrColumn => range.filter(s.isDefinedAt).map(i => Path(s(i)))
              case _            => Set()
            }
          }
        }
      }
    }

    def parseJson[
        M[_]
          : Monad
          : MonadFinalizers[?[_], IO]
          : LiftIO](
        bytes: fs2.Stream[IO, Byte],
        precise: Boolean = false)(
        implicit ec: ExecutionContext)
        : M[Table] = {

      import fs2.{Chunk, Stream}
      import tectonic.json.Parser

<<<<<<< HEAD
      implicit val cs = IO.contextShift(ec)

      val parser = Parser(new SlicePlate, Parser.ValueStream)
=======
      val parser = Parser(new SlicePlate(precise), Parser.ValueStream)
>>>>>>> cbe9643b

      val absorbed: Stream[IO, Chunk[Slice]] =
        bytes.chunks evalMap { bc =>
          parser.absorb(bc.toByteBuffer).fold(
            pe => IO.raiseError[Chunk[Slice]](pe),
            slices => IO.pure(Chunk.seq(slices)))
        }

      val tail = Stream suspend {
        val eff = parser.finish().fold(
          pe => IO.raiseError[Chunk[Slice]](pe),
          slices => IO.pure(Chunk.seq(slices)))

        Stream.eval(eff)
      }

      val slices = (absorbed ++ tail).flatMap(Stream.chunk(_))

      for {
        d <- LiftIO[M].liftIO(convert.toStreamT(slices))
        _ <- MonadFinalizers[M, IO].tell(List(d.dispose))

        slices = d.unsafeValue
      } yield Table(slices, UnknownSize)
    }

    def fromQDataStream[M[_]: Monad: MonadFinalizers[?[_], IO]: LiftIO, A: QDataDecode](
        values: fs2.Stream[IO, A])(
        implicit ec: ExecutionContext)
        : M[Table] = {

      implicit val cs = IO.contextShift(ec)

      val sliceStream = Slice.allFromQData(values)

      for {
        d <- LiftIO[M].liftIO(convert.toStreamT(sliceStream))

        _ <- MonadFinalizers[M, IO].tell(List(d.dispose))

        slices = d.unsafeValue
      } yield Table(slices, UnknownSize)
    }

    @deprecated("Use fromQDataStream", "52.0.2")
    def fromRValues(values: Stream[RValue], maxSliceRows: Option[Int] = None): Table = {
      val sliceSize = maxSliceRows.getOrElse(Config.maxSliceRows)

      def makeSlice(data: Stream[RValue]): (Slice, Stream[RValue]) = {
        val (prefix, suffix) = data.splitAt(sliceSize)

        (Slice.fromRValues(prefix), suffix)
      }

      Table(
        StreamT.unfoldM(values) { events =>
          IO(
            (!events.isEmpty) option {
              makeSlice(events.toStream)
            }
          )
        },
        ExactSize(values.length))
    }

    def join(left: Table, right: Table, orderHint: Option[JoinOrder] = None)(leftKeySpec: TransSpec1,
                                                                             rightKeySpec: TransSpec1,
                                                                             joinSpec: TransSpec2): IO[(JoinOrder, Table)] = {
      val emptySpec = trans.ConstLiteral(CEmptyArray, Leaf(Source))
      for {
        left0 <- left.sort(leftKeySpec)
        right0 <- right.sort(rightKeySpec)
        cogrouped = left0.cogroup(leftKeySpec, rightKeySpec, right0)(emptySpec, emptySpec, trans.WrapArray(joinSpec))
      } yield {
        JoinOrder.KeyOrder -> cogrouped.transform(trans.DerefArrayStatic(Leaf(Source), CPathIndex(0)))
      }
    }

    def cross(left: Table, right: Table, orderHint: Option[CrossOrder] = None)(spec: TransSpec2): IO[(CrossOrder, Table)] = {
      import CrossOrder._
      IO(orderHint match {
        case Some(CrossRight | CrossRightLeft) =>
          CrossRight -> right.cross(left)(TransSpec2.flip(spec))
        case _ =>
          CrossLeft -> left.cross(right)(spec)
      })
    }
  }

  abstract class ColumnarTable(slices0: StreamT[IO, Slice], val size: TableSize)
    extends TableLike with SamplableColumnarTable { self: Table =>
    import SliceTransform._

    private final val readStarts = new java.util.concurrent.atomic.AtomicInteger
    private final val blockReads = new java.util.concurrent.atomic.AtomicInteger

    val slices: StreamT[IO, Slice] = StreamT(
      IO(
        StreamT.Skip({
          readStarts.getAndIncrement
          slices0.map(s => { blockReads.getAndIncrement; s })
        })
      )
    )

    /**
      * Folds over the table to produce a single value (stored in a singleton table).
      */
    def reduce[A](reducer: Reducer[A])(implicit monoid: Monoid[A]): IO[A] = {
      def rec(stream: StreamT[IO, A], acc: A): IO[A] = {
        stream.uncons flatMap {
          case Some((head, tail)) => rec(tail, head |+| acc)
          case None               => IO.pure(acc)
        }
      }

      rec(
        slices map { s =>
          val schema = new CSchema {
            def columnRefs = s.columns.keySet
            def columnMap(jtpe: JType) =
              s.columns collect {
                case (ref @ ColumnRef(cpath, ctype), col) if Schema.includes(jtpe, cpath, ctype) =>
                  ref -> col
              }
          }

          reducer.reduce(schema, 0 until s.size)
        },
        monoid.zero
      )
    }

    def compact(spec: TransSpec1, definedness: Definedness = AnyDefined): Table = {
      val specTransform = SliceTransform.composeSliceTransform(spec)
      val compactTransform = {
        SliceTransform.composeSliceTransform(Leaf(Source)).zip(specTransform) { (s1, s2) =>
          s1.compact(s2, definedness)
        }
      }
      Table(Table.transformStream(compactTransform, slices), size).normalize
    }

    /**
      * Performs a one-pass transformation of the keys and values in the table.
      * If the key transform is not identity, the resulting table will have
      * unknown sort order.
      */
    def transform(spec: TransSpec1): Table = {
      Table(Table.transformStream(composeSliceTransform(spec), slices), this.size)
    }

    def force: IO[Table] = {
      def loop(slices: StreamT[IO, Slice], acc: List[Slice], size: Long): IO[(List[Slice], Long)] = slices.uncons flatMap {
        case Some((slice, tail)) if slice.size > 0 =>
          loop(tail, slice.materialized :: acc, size + slice.size)
        case Some((_, tail)) =>
          loop(tail, acc, size)
        case None =>
          IO.pure((acc.reverse, size))
      }
      val former = λ[Id.Id ~> IO](IO.pure(_))
      loop(slices, Nil, 0L).map {
        case (stream, size) =>
          Table(StreamT.fromIterable(stream).trans(former), ExactSize(size))
      }
    }

    def paged(limit: Int): Table = {
      val slices2 = slices flatMap { slice =>
        StreamT.unfoldM(0) { idx =>
          val back =
            if (idx >= slice.size)
              None
            else
              Some((slice.takeRange(idx, limit), idx + limit))

          IO.pure(back)
        }
      }

      Table(slices2, size)
    }

    def concat(t2: Table): Table = {
      val resultSize   = TableSize(size.maxSize + t2.size.maxSize)
      val resultSlices = slices ++ t2.slices
      Table(resultSlices, resultSize)
    }

    /**
      * Zips two tables together in their current sorted order.
      * If the tables are not normalized first and thus have different slices sizes,
      * then since the zipping is done per slice, this can produce a result that is
      * different than if the tables were normalized.
      */
    def zip(t2: Table): IO[Table] = {
      def rec(slices1: StreamT[IO, Slice], slices2: StreamT[IO, Slice]): StreamT[IO, Slice] = {
        StreamT(slices1.uncons flatMap {
          case Some((head1, tail1)) =>
            slices2.uncons map {
              case Some((head2, tail2)) =>
                StreamT.Yield(head1 zip head2, rec(tail1, tail2))
              case None =>
                StreamT.Done
            }

          case None =>
            IO.pure(StreamT.Done)
        })
      }

      val resultSize = EstimateSize(0, size.maxSize min t2.size.maxSize)
      IO(Table(rec(slices, t2.slices), resultSize))

      // todo investigate why the code below makes all of RandomLibSpecs explode
      // val resultSlices = Apply[({ type l[a] = StreamT[IO, a] })#l].zip.zip(slices, t2.slices) map { case (s1, s2) => s1.zip(s2) }
      // Table(resultSlices, resultSize)
    }

    def toArray[A](implicit tpe: CValueType[A]): Table = {
      val slices2: StreamT[IO, Slice] = slices map { _.toArray[A] }
      Table(slices2, size)
    }

    /**
     * Materializes the table by materializing all of the constituent slices (lazily).
     * Basically removes the laziness *within* all of the slices.
     */
    def materialized: Table = Table(slices.map(_.materialized), size)

    /**
      * Returns a table where each slice (except maybe the last) has slice size `length`.
      * Also removes slices of size zero. If an optional `maxLength0` size is provided,
      * then the slices need only land in the range between `length` and `maxLength0`.
      * For slices being loaded from ingest, it is often the case that we are missing a
      * few rows at the end, so we shouldn't be too strict.
      */
    def canonicalize(length: Int, maxLength0: Option[Int] = None): Table = {
      val minLength = length
      val maxLength = maxLength0 getOrElse length

      require(maxLength > 0 && minLength >= 0 && maxLength >= minLength, "length bounds must be positive and ordered")

      def concat(rslices: List[Slice]): Slice = rslices.reverse match {
        case Nil          => Slice.empty
        case slice :: Nil => slice
        case slices =>
          val slice = Slice.concat(slices)
          if (slices.size > (slice.size / Config.smallSliceRows)) {
            slice.materialized // Deal w/ lots of small slices by materializing them.
          } else {
            slice
          }
      }

      def step(sliceSize: Int, acc: List[Slice], stream: StreamT[IO, Slice]): IO[StreamT.Step[Slice, StreamT[IO, Slice]]] = {
        stream.uncons flatMap {
          case Some((head, tail)) =>
            if (head.size == 0) {
              // Skip empty slices.
              step(sliceSize, acc, tail)

            } else if (sliceSize + head.size >= minLength) {
              // We emit a slice, but the last slice added may fall on a stream boundary.
              val splitAt = math.min(head.size, maxLength - sliceSize)
              if (splitAt < head.size) {
                val (prefix, suffix) = head.split(splitAt)
                val slice            = concat(prefix :: acc)
                IO(StreamT.Yield(slice, StreamT(step(0, Nil, suffix :: tail))))
              } else {
                val slice = concat(head :: acc)
                IO(StreamT.Yield(slice, StreamT(step(0, Nil, tail))))
              }

            } else {
              // Just keep swimming (aka accumulating).
              step(sliceSize + head.size, head :: acc, tail)
            }

          case None =>
            if (sliceSize > 0) {
              IO(StreamT.Yield(concat(acc), StreamT.empty[IO, Slice]))
            } else {
              IO.pure(StreamT.Done)
            }
        }
      }

      Table(StreamT(step(0, Nil, slices)), size)
    }

    /**
      * Cogroups this table with another table, using equality on the specified
      * transformation on rows of the table.
      */
    def cogroup(
      leftKey: TransSpec1,
      rightKey: TransSpec1,
      that: Table)(
      leftResultTrans: TransSpec1,
      rightResultTrans: TransSpec1,
      bothResultTrans: TransSpec2)
    : Table = {

      // println("Cogrouping with respect to\nleftKey: " + leftKey + "\nrightKey: " + rightKey)
      class IndexBuffers(lInitialSize: Int, rInitialSize: Int) {
        val lbuf   = new ArrayIntList(lInitialSize)
        val rbuf   = new ArrayIntList(rInitialSize)
        val leqbuf = new ArrayIntList(lInitialSize max rInitialSize)
        val reqbuf = new ArrayIntList(lInitialSize max rInitialSize)

        @inline def advanceLeft(lpos: Int): Unit = {
          lbuf.add(lpos)
          rbuf.add(-1)
          leqbuf.add(-1)
          reqbuf.add(-1)
        }

        @inline def advanceRight(rpos: Int): Unit = {
          lbuf.add(-1)
          rbuf.add(rpos)
          leqbuf.add(-1)
          reqbuf.add(-1)
        }

        @inline def advanceBoth(lpos: Int, rpos: Int): Unit = {
          // println("advanceBoth: lpos = %d, rpos = %d" format (lpos, rpos))
          lbuf.add(-1)
          rbuf.add(-1)
          leqbuf.add(lpos)
          reqbuf.add(rpos)
        }

        def cogrouped[LR, RR, BR](lslice: Slice,
                                  rslice: Slice,
                                  leftTransform: SliceTransform1[LR],
                                  rightTransform: SliceTransform1[RR],
                                  bothTransform: SliceTransform2[BR]): IO[(Slice, LR, RR, BR)] = {

          val remappedLeft  = lslice.remap(lbuf)
          val remappedRight = rslice.remap(rbuf)

          val remappedLeq = lslice.remap(leqbuf)
          val remappedReq = rslice.remap(reqbuf)

          for {
            pairL <- leftTransform(remappedLeft)
            (ls0, lx) = pairL

            pairR <- rightTransform(remappedRight)
            (rs0, rx) = pairR

            pairB <- bothTransform(remappedLeq, remappedReq)
            (bs0, bx) = pairB
          } yield {
            assert(lx.size == rx.size && rx.size == bx.size)
            val resultSlice = lx zip rx zip bx

            (resultSlice, ls0, rs0, bs0)
          }
        }

        override def toString = {
          "left: " + lbuf.toArray.mkString("[", ",", "]") + "\n" +
            "right: " + rbuf.toArray.mkString("[", ",", "]") + "\n" +
            "both: " + (leqbuf.toArray zip reqbuf.toArray).mkString("[", ",", "]")
        }
      }

      final case class SliceId(id: Int) {
        def +(n: Int): SliceId = SliceId(id + n)
      }

      case class SlicePosition[K](sliceId: SliceId,
                                  /** The position in the current slice. This will only be nonzero when the slice has been appended
                                    * to as a result of a cartesian crossing the slice boundary */
                                  pos: Int,
                                  /** Present if not in a final right or left run. A pair of a key slice that is parallel to the
                                    * current data slice, and the value that is needed as input to sltk or srtk to produce the next key. */
                                  keyState: K,
                                  key: Slice,
                                  /** The current slice to be operated upon. */
                                  data: Slice,
                                  /** The remainder of the stream to be operated upon. */
                                  tail: StreamT[IO, Slice])

      sealed trait NextStep[A, B]
      case class SplitLeft[A, B](lpos: Int)  extends NextStep[A, B]
      case class SplitRight[A, B](rpos: Int) extends NextStep[A, B]
      case class NextCartesianLeft[A, B](left: SlicePosition[A],
                                         right: SlicePosition[B],
                                         rightStart: Option[SlicePosition[B]],
                                         rightEnd: Option[SlicePosition[B]])
          extends NextStep[A, B]
      case class NextCartesianRight[A, B](left: SlicePosition[A],
                                          right: SlicePosition[B],
                                          rightStart: Option[SlicePosition[B]],
                                          rightEnd: Option[SlicePosition[B]])
          extends NextStep[A, B]
      case class SkipRight[A, B](left: SlicePosition[A], rightEnd: SlicePosition[B])                                  extends NextStep[A, B]
      case class RestartRight[A, B](left: SlicePosition[A], rightStart: SlicePosition[B], rightEnd: SlicePosition[B]) extends NextStep[A, B]
      def cogroup0[LK, RK, LR, RR, BR](stlk: SliceTransform1[LK],
                                       strk: SliceTransform1[RK],
                                       stlr: SliceTransform1[LR],
                                       strr: SliceTransform1[RR],
                                       stbr: SliceTransform2[BR]) = {

        sealed trait CogroupState
        case class EndLeft(lr: LR, lhead: Slice, ltail: StreamT[IO, Slice]) extends CogroupState
        case class Cogroup(lr: LR,
                           rr: RR,
                           br: BR,
                           left: SlicePosition[LK],
                           right: SlicePosition[RK],
                           rightStart: Option[SlicePosition[RK]],
                           rightEnd: Option[SlicePosition[RK]])
            extends CogroupState
        case class EndRight(rr: RR, rhead: Slice, rtail: StreamT[IO, Slice]) extends CogroupState
        case object CogroupDone extends CogroupState

        // step is the continuation function fed to uncons. It is called once for each emitted slice
        def step(state: CogroupState): IO[Option[(Slice, CogroupState)]] = {

          // step0 is the inner monadic recursion needed to cross slice boundaries within the emission of a slice
          def step0(lr: LR,
                    rr: RR,
                    br: BR,
                    leftPosition: SlicePosition[LK],
                    rightPosition: SlicePosition[RK],
                    rightStart0: Option[SlicePosition[RK]],
                    rightEnd0: Option[SlicePosition[RK]])(
              ibufs: IndexBuffers = new IndexBuffers(leftPosition.key.size, rightPosition.key.size)): IO[Option[(Slice, CogroupState)]] = {

            val SlicePosition(lSliceId, lpos0, lkstate, lkey, lhead, ltail) = leftPosition
            val SlicePosition(rSliceId, rpos0, rkstate, rkey, rhead, rtail) = rightPosition

            val comparator = Slice.rowComparatorFor(lkey, rkey) {
              // since we've used the key transforms, and since transforms are contractually
              // forbidden from changing slice size, we can just use all
              _.columns.keys map (_.selector)
            }

            // the inner tight loop; this will recur while we're within the bounds of
            // a pair of slices. Any operation that must cross slice boundaries
            // must exit this inner loop and recur through the outer monadic loop
            // xrstart is an int with sentinel value for efficiency, but is Option at the slice level.
            @inline
            @tailrec
            def buildRemappings(lpos: Int,
                                rpos: Int,
                                rightStart: Option[SlicePosition[RK]],
                                rightEnd: Option[SlicePosition[RK]],
                                endRight: Boolean): NextStep[LK, RK] = {
              // println("lpos = %d, rpos = %d, rightStart = %s, rightEnd = %s, endRight = %s" format (lpos, rpos, rightStart, rightEnd, endRight))
              // println("Left key: " + lkey.toJson(lpos))
              // println("Right key: " + rkey.toJson(rpos))
              // println("Left data: " + lhead.toJson(lpos))
              // println("Right data: " + rhead.toJson(rpos))

              rightStart match {
                case Some(resetMarker @ SlicePosition(rightStartSliceId, rightStartPos, _, rightStartSlice, _, _)) =>
                  // We're currently in a cartesian.
                  if (lpos < lhead.size && rpos < rhead.size) {
                    comparator.compare(lpos, rpos) match {
                      // Workaround in the following 3 cases:
                      // Comparator also returns EQ if both are undefined
                      // However we don't want to treat these as EQ because that
                      // would *multiply* left rows with right rows.
                      // We want to *sum* them instead. We can accomplish by
                      // treating 2 undefineds as if they were LT
                      case EQ if lkey.isDefinedAt(lpos) =>
                        ibufs.advanceBoth(lpos, rpos)
                        buildRemappings(lpos, rpos + 1, rightStart, rightEnd, endRight)
                      // .. so we treat 2 undefineds as LT instead:
                      case EQ | LT if rightStartSliceId == rSliceId =>
                        buildRemappings(lpos + 1, rightStartPos, rightStart, Some(rightPosition.copy(pos = rpos)), endRight)
                      case EQ | LT =>
                        // Transition to emit the current slice and reset the right side, carry rightPosition through
                        RestartRight(leftPosition.copy(pos = lpos + 1), resetMarker, rightPosition.copy(pos = rpos))
                      case GT =>
                        // catch input-out-of-order errors early
                        rightEnd match {
                          case None =>
                            // println("lhead\n" + lkey.toJsonString())
                            // println("rhead\n" + rkey.toJsonString())
                            sys.error(
                              "Inputs are not sorted; value on the left exceeded value on the right at the end of equal span. lpos = %d, rpos = %d"
                                .format(lpos, rpos))

                          case Some(SlicePosition(endSliceId, endPos, _, endSlice, _, _)) if endSliceId == rSliceId =>
                            buildRemappings(lpos, endPos, None, None, endRight)

                          case Some(rend @ SlicePosition(endSliceId, _, _, _, _, _)) =>
                            // Step out of buildRemappings so that we can restart with the current rightEnd
                            SkipRight(leftPosition.copy(pos = lpos), rend)
                        }
                    }
                  } else if (lpos < lhead.size) {
                    if (endRight) {
                      // println(s"Restarting right: lpos = ${lpos + 1}; rpos = $rpos")
                      RestartRight(leftPosition.copy(pos = lpos + 1), resetMarker, rightPosition.copy(pos = rpos))
                    } else {
                      // right slice is exhausted, so we need to emit that slice from the right tail
                      // then continue in the cartesian
                      NextCartesianRight(leftPosition.copy(pos = lpos), rightPosition.copy(pos = rpos), rightStart, rightEnd)
                    }
                  } else if (rpos < rhead.size) {
                    // left slice is exhausted, so we need to emit that slice from the left tail
                    // then continue in the cartesian
                    NextCartesianLeft(leftPosition, rightPosition.copy(pos = rpos), rightStart, rightEnd)
                  } else {
                    sys.error("This state should be unreachable, since we only increment one side at a time.")
                  }

                case None =>
                  // not currently in a cartesian, hence we can simply proceed.
                  if (lpos < lhead.size && rpos < rhead.size) {
                    comparator.compare(lpos, rpos) match {
                      // Workaround in the following 2 cases:
                      // Comparator also returns EQ if both are undefined
                      // However we don't want to treat these as EQ because that
                      // would *multiply* left rows with right rows.
                      // We want to *sum* them instead. We can accomplish by
                      // treating 2 undefineds as if they were LT
                      case EQ if lkey.isDefinedAt(lpos) =>
                        ibufs.advanceBoth(lpos, rpos)
                        buildRemappings(lpos, rpos + 1, Some(rightPosition.copy(pos = rpos)), None, endRight)
                      case EQ | LT =>
                        ibufs.advanceLeft(lpos)
                        buildRemappings(lpos + 1, rpos, None, None, endRight)
                      case GT =>
                        ibufs.advanceRight(rpos)
                        buildRemappings(lpos, rpos + 1, None, None, endRight)
                    }
                  } else if (lpos < lhead.size) {
                    // right side is exhausted, so we should just split the left and emit
                    SplitLeft(lpos)
                  } else if (rpos < rhead.size) {
                    // left side is exhausted, so we should just split the right and emit
                    SplitRight(rpos)
                  } else {
                    sys.error("This state should be unreachable, since we only increment one side at a time.")
                  }
              }
            }

            def continue(nextStep: NextStep[LK, RK]): IO[Option[(Slice, CogroupState)]] = nextStep match {
              case SplitLeft(lpos) =>
                val (lpref, lsuf) = lhead.split(lpos)
                val (_, lksuf)    = lkey.split(lpos)
                ibufs.cogrouped(lpref, rhead, SliceTransform1[LR](lr, stlr.f), SliceTransform1[RR](rr, strr.f), SliceTransform2[BR](br, stbr.f)) flatMap {
                  case (completeSlice, lr0, rr0, br0) => {
                    rtail.uncons flatMap {
                      case Some((nextRightHead, nextRightTail)) =>
                        strk.f(rkstate, nextRightHead) map {
                          case (rkstate0, rkey0) => {
                            val nextState = Cogroup(
                              lr0,
                              rr0,
                              br0,
                              SlicePosition(lSliceId, 0, lkstate, lksuf, lsuf, ltail),
                              SlicePosition(rSliceId + 1, 0, rkstate0, rkey0, nextRightHead, nextRightTail),
                              None,
                              None)

                            Some(completeSlice -> nextState)
                          }
                        }

                      case None =>
                        val nextState = EndLeft(lr0, lsuf, ltail)
                        IO.pure(Some(completeSlice -> nextState))
                    }
                  }
                }

              case SplitRight(rpos) =>
                val (rpref, rsuf) = rhead.split(rpos)
                val (_, rksuf)    = rkey.split(rpos)

                ibufs.cogrouped(lhead, rpref, SliceTransform1[LR](lr, stlr.f), SliceTransform1[RR](rr, strr.f), SliceTransform2[BR](br, stbr.f)) flatMap {
                  case (completeSlice, lr0, rr0, br0) => {
                    ltail.uncons flatMap {
                      case Some((nextLeftHead, nextLeftTail)) =>
                        stlk.f(lkstate, nextLeftHead) map {
                          case (lkstate0, lkey0) => {
                            val nextState = Cogroup(
                              lr0,
                              rr0,
                              br0,
                              SlicePosition(lSliceId + 1, 0, lkstate0, lkey0, nextLeftHead, nextLeftTail),
                              SlicePosition(rSliceId, 0, rkstate, rksuf, rsuf, rtail),
                              None,
                              None)

                            Some(completeSlice -> nextState)
                          }
                        }

                      case None =>
                        val nextState = EndRight(rr0, rsuf, rtail)
                        IO.pure(Some(completeSlice -> nextState))
                    }
                  }
                }

              case NextCartesianLeft(left, right, rightStart, rightEnd) =>
                left.tail.uncons flatMap {
                  case Some((nextLeftHead, nextLeftTail)) =>
                    ibufs
                      .cogrouped(left.data, right.data, SliceTransform1[LR](lr, stlr.f), SliceTransform1[RR](rr, strr.f), SliceTransform2[BR](br, stbr.f)) flatMap {
                      case (completeSlice, lr0, rr0, br0) => {
                        stlk.f(lkstate, nextLeftHead) map {
                          case (lkstate0, lkey0) => {
                            val nextState =
                              Cogroup(lr0, rr0, br0, SlicePosition(lSliceId + 1, 0, lkstate0, lkey0, nextLeftHead, nextLeftTail), right, rightStart, rightEnd)

                            Some(completeSlice -> nextState)
                          }
                        }
                      }
                    }

                  case None =>
                    (rightStart, rightEnd) match {
                      case (Some(_), Some(end)) =>
                        val (rpref, rsuf) = end.data.split(end.pos)

                        ibufs
                          .cogrouped(left.data, rpref, SliceTransform1[LR](lr, stlr.f), SliceTransform1[RR](rr, strr.f), SliceTransform2[BR](br, stbr.f)) map {
                          case (completeSlice, lr0, rr0, br0) => {
                            val nextState = EndRight(rr0, rsuf, end.tail)
                            Some(completeSlice -> nextState)
                          }
                        }

                      case _ =>
                        ibufs.cogrouped(
                          left.data,
                          right.data,
                          SliceTransform1[LR](lr, stlr.f),
                          SliceTransform1[RR](rr, strr.f),
                          SliceTransform2[BR](br, stbr.f)) map {
                          case (completeSlice, lr0, rr0, br0) =>
                            Some(completeSlice -> CogroupDone)
                        }
                    }
                }

              case NextCartesianRight(left, right, rightStart, rightEnd) =>
                right.tail.uncons flatMap {
                  case Some((nextRightHead, nextRightTail)) =>
                    ibufs
                      .cogrouped(left.data, right.data, SliceTransform1[LR](lr, stlr.f), SliceTransform1[RR](rr, strr.f), SliceTransform2[BR](br, stbr.f)) flatMap {
                      case (completeSlice, lr0, rr0, br0) => {
                        strk.f(rkstate, nextRightHead) map {
                          case (rkstate0, rkey0) => {
                            val nextState =
                              Cogroup(lr0, rr0, br0, left, SlicePosition(rSliceId + 1, 0, rkstate0, rkey0, nextRightHead, nextRightTail), rightStart, rightEnd)

                            Some(completeSlice -> nextState)
                          }
                        }
                      }
                    }

                  case None =>
                    continue(buildRemappings(left.pos, right.pos, rightStart, rightEnd, true))
                }

              case SkipRight(left, rightEnd) =>
                step0(lr, rr, br, left, rightEnd, None, None)()

              case RestartRight(left, rightStart, rightEnd) =>
                ibufs.cogrouped(
                  left.data,
                  rightPosition.data,
                  SliceTransform1[LR](lr, stlr.f),
                  SliceTransform1[RR](rr, strr.f),
                  SliceTransform2[BR](br, stbr.f)) map {
                  case (completeSlice, lr0, rr0, br0) => {
                    val nextState = Cogroup(lr0, rr0, br0, left, rightStart, Some(rightStart), Some(rightEnd))

                    // println(s"Computing restart state as $nextState")

                    Some(completeSlice -> nextState)
                  }
                }
            }

            continue(buildRemappings(lpos0, rpos0, rightStart0, rightEnd0, false))
          } // end of step0

          state match {
            case EndLeft(lr, data, tail) =>
              stlr.f(lr, data) flatMap {
                case (lr0, leftResult) => {
                  tail.uncons map { unconsed =>
                    Some(leftResult -> (unconsed map { case (nhead, ntail) => EndLeft(lr0, nhead, ntail) } getOrElse CogroupDone))
                  }
                }
              }

            case Cogroup(lr, rr, br, left, right, rightReset, rightEnd) =>
              step0(lr, rr, br, left, right, rightReset, rightEnd)()

            case EndRight(rr, data, tail) =>
              strr.f(rr, data) flatMap {
                case (rr0, rightResult) => {
                  tail.uncons map { unconsed =>
                    Some(rightResult -> (unconsed map { case (nhead, ntail) => EndRight(rr0, nhead, ntail) } getOrElse CogroupDone))
                  }
                }
              }

            case CogroupDone => IO.pure(None)
          }
        } // end of step

        val initialState = for {
          leftUnconsed <- self.slices.uncons
          rightUnconsed <- that.slices.uncons

          back <- {
            val cogroup = for {
              lp <- leftUnconsed
              rp <- rightUnconsed
              (leftHead, leftTail) = lp
              (rightHead, rightTail) = rp
            } yield {
              for {
                pairL <- stlk(leftHead)
                (lkstate, lkey) = pairL

                pairR <- strk(rightHead)
                (rkstate, rkey) = pairR
              } yield {
                Cogroup(
                  stlr.initial,
                  strr.initial,
                  stbr.initial,
                  SlicePosition(SliceId(0), 0, lkstate, lkey, leftHead, leftTail),
                  SlicePosition(SliceId(0), 0, rkstate, rkey, rightHead, rightTail),
                  None,
                  None)
              }
            }

            val optM = cogroup orElse {
              leftUnconsed map {
                case (head, tail) => EndLeft(stlr.initial, head, tail)
              } map { IO.pure }
            } orElse {
              rightUnconsed map {
                case (head, tail) => EndRight(strr.initial, head, tail)
              } map { IO.pure }
            }

            optM map { m =>
              m map { _.some }
            } getOrElse {
              IO.pure(none)
            }
          }
        } yield back

        Table(StreamT.wrapEffect(initialState map { state =>
          StreamT.unfoldM[IO, Slice, CogroupState](state getOrElse CogroupDone)(step(_))
        }), UnknownSize)
      }

      cogroup0(
        composeSliceTransform(leftKey),
        composeSliceTransform(rightKey),
        composeSliceTransform(leftResultTrans),
        composeSliceTransform(rightResultTrans),
        composeSliceTransform2(bothResultTrans))
    }

    /**
      * Performs a full cartesian cross on this table with the specified table,
      * applying the specified transformation to merge the two tables into
      * a single table.
      */
    def cross(that: Table)(spec: TransSpec2): Table = {
      def cross0[A](transform: SliceTransform2[A]): IO[StreamT[IO, Slice]] = {
        case class CrossState(a: A, position: Int, tail: StreamT[IO, Slice])

        def crossBothSingle(lhead: Slice, rhead: Slice)(a0: A): IO[(A, StreamT[IO, Slice])] = {
          // We try to fill out the slices as much as possible, so we work with
          // several rows from the left at a time.

          val lrowsPerSlice = math.max(1, Config.maxSliceRows / rhead.size)
          val sliceSize     = lrowsPerSlice * rhead.size

          // Note that this is still memory efficient, as the columns are re-used
          // between all slices.

          val results = (0 until lhead.size by lrowsPerSlice).foldLeft(IO.pure((a0, List.empty[Slice]))) {
            case (accM, offset) =>
              accM flatMap {
                case (a, acc) =>
                  val rows = math.min(sliceSize, (lhead.size - offset) * rhead.size)

                  val lslice = Slice(
                    rows,
                    lhead.columns.lazyMapValues(Remap({ i =>
                      offset + (i / rhead.size)
                    })(_).get))

                  val rslice = Slice(
                    rows,
                    if (rhead.size == 0)
                      rhead.columns.lazyMapValues(Empty(_).get)
                    else
                      rhead.columns.lazyMapValues(Remap(_ % rhead.size)(_).get))

                  transform.f(a, lslice, rslice) map {
                    case (b, resultSlice) =>
                      (b, resultSlice :: acc)
                  }
              }
          }

          results map {
            case (a1, slices) =>
              val sliceStream = slices.reverse.toStream
              (a1, StreamT.fromStream(IO.pure(sliceStream)))
          }
        }

        def crossLeftSingle(lhead: Slice, right: StreamT[IO, Slice])(a0: A): StreamT[IO, Slice] = {
          def step(state: CrossState): IO[Option[(Slice, CrossState)]] = {
            if (state.position < lhead.size) {
              state.tail.uncons flatMap {
                case Some((rhead, rtail0)) =>
                  val lslice = Slice(
                    rhead.size,
                    lhead.columns.lazyMapValues(Remap(i => state.position)(_).get))

                  transform.f(state.a, lslice, rhead) map {
                    case (a0, resultSlice) =>
                      Some((resultSlice, CrossState(a0, state.position, rtail0)))
                  }

                case None =>
                  step(CrossState(state.a, state.position + 1, right))
              }
            } else {
              IO.pure(None)
            }
          }

          StreamT.unfoldM(CrossState(a0, 0, right))(step _)
        }

        def crossRightSingle(left: StreamT[IO, Slice], rhead: Slice)(a0: A): StreamT[IO, Slice] = {
          StreamT(left.uncons flatMap {
            case Some((lhead, ltail0)) =>
              crossBothSingle(lhead, rhead)(a0) map {
                case (a1, prefix) =>
                  StreamT.Skip(prefix ++ crossRightSingle(ltail0, rhead)(a1))
              }

            case None =>
              IO.pure(StreamT.Done)
          })
        }

        def crossBoth(ltail: StreamT[IO, Slice], rtail: StreamT[IO, Slice]): StreamT[IO, Slice] = {
          // This doesn't carry the Transform's state around, so, I think it is broken.
          ltail.flatMap(crossLeftSingle(_, rtail)(transform.initial))
        }

        // We canonicalize the tables so that no slices are too small.
        val left  = this.canonicalize(Config.minIdealSliceRows, Some(Config.maxSliceRows))
        val right = that.canonicalize(Config.minIdealSliceRows, Some(Config.maxSliceRows))

        (left.slices.uncons |@| right.slices.uncons).tupled flatMap {
          case (Some((lhead, ltail)), Some((rhead, rtail))) =>
            (ltail.uncons |@| rtail.uncons).tupled flatMap {
              case (None, None) =>
                // both are small sets, so find the cross in memory
                crossBothSingle(lhead, rhead)(transform.initial) map { _._2 }

              case (None, Some((rthead, rttail))) =>
                // left side is a small set, so restart it in memory
                IO(crossLeftSingle(lhead, rhead :: rthead :: rttail)(transform.initial))

              case (Some((lthead, lttail)), None) =>
                // right side is a small set, so restart it in memory
                IO(crossRightSingle(lhead :: lthead :: lttail, rhead)(transform.initial))

              case (Some((lthead, lttail)), Some((rthead, rttail))) =>
                // both large sets, so just walk the left restarting the right.
                IO(crossBoth(lhead :: lthead :: lttail, rhead :: rthead :: rttail))
            }

          case _ => IO.pure(StreamT.empty[IO, Slice])
        }
      }

      // TODO: We should be able to fully compute the size of the result above.
      val newSize = (size, that.size) match {
        case (ExactSize(l), ExactSize(r))         => TableSize(l max r, l * r)
        case (EstimateSize(ln, lx), ExactSize(r)) => TableSize(ln max r, lx * r)
        case (ExactSize(l), EstimateSize(rn, rx)) => TableSize(l max rn, l * rx)
        case _                                    => UnknownSize // Bail on anything else for now (see above TODO)
      }

      Table(StreamT(cross0(composeSliceTransform2(spec)) map { tail =>
        StreamT.Skip(tail)
      }), newSize)
    }

    def leftShift(focus: CPath, emitOnUndef: Boolean): Table = {
      def lens(slice: Slice): (Map[ColumnRef, Column], Map[ColumnRef, Column]) = {
        val (focused: Map[ColumnRef, Column], unfocused: Map[ColumnRef, Column]) =
          slice.columns.partition(_._1.selector.hasPrefix(focus))

        // partition by elems being flattenable or not
        val (flattenable, unflattenable) = focused partition {
          case (ColumnRef(`focus`, CArrayType(_)), _) => true
          case (ColumnRef(`focus`, _), _) => false
          case _ => true
        }

        // remap focused, flattenables to be at "root"
        val remapped = flattenable map {
          case (ColumnRef(path, tpe), col) =>
            (ColumnRef(path.dropPrefix(focus).get, tpe), col)
        }

        (remapped, unfocused)
      }

      def merge(
          focused: Map[ColumnRef, Column],
          innerIndex: Map[CPathNode, Int],
          expansion: CF1,
          highWaterMark: Int)
          : Map[ColumnRef, Column] = {

        val remapped: List[(ColumnRef, Int, Column)] = focused.toList map {
          case (ColumnRef(CPath.Identity, CArrayType(tpe)), col: HomogeneousArrayColumn[a]) =>
            errorImpossible

          // because of how we have defined things, path is guaranteed NOT to be Identity now
          case (ColumnRef(path, tpe), col) =>
            (ColumnRef(path.tail, tpe), innerIndex(path.head.get), col)
        }

        // put together all the same-ref columns which now are mapped to the same path
        remapped.groupBy(_._1).map({
          // we just expanded, so this should ALWAYS be hit in the singleton case
          case (ref, List((_, locus, col: BitsetColumn))) =>
            // we materialized so this is safe
            val bs = col.definedAt
            val sparsened = bs.sparsenByMod(locus, highWaterMark)

            // explode column and then sparsen by mod ring
            val expanded =
              expansion.andThen(cf.util.filterExclusive(sparsened))(col).get

            ref -> expanded

          // the key here is the column ref; the value is the list of same-type triples
          case (ref, toMerge) =>
            val cols = new Array[Column](highWaterMark)

            // it's just easier to represent things this way
            toMerge foreach {
              case (_, idx, col) => cols(idx) = col
            }

            ref -> cf.util.ModUnion(ref.ctype, cols)
        })(collection.breakOut)
      }

      def idColumns(
          innerHeads: Vector[CPathNode],
          pathNode: CPathNode,
          definedness: BitSet)
          : Map[ColumnRef, Column] = {

        val refinedHeads: Vector[String \/ Int] = innerHeads collect {
          case CPathField(field) => -\/(field)
          case CPathIndex(idx) => \/-(idx)
        }

        val hasFields: Boolean = refinedHeads.exists(_.isLeft)
        val hasIndices: Boolean = refinedHeads.exists(_.isRight)

        // generate the field names column
        val fieldsCol: Option[Column] = if (hasFields) {
          val loci = refinedHeads.zipWithIndex collect {
            case (-\/(_), i) => i
          } toSet

          val col = new StrColumn {
            def apply(row: Int) = {
              val -\/(back) = refinedHeads(row % refinedHeads.length)
              back
            }

            def isDefinedAt(row: Int) =
              loci(row % refinedHeads.length) && definedness(row)
          }

          Some(col)
        } else {
          None
        }

        // generate the array indices column
        val indicesCol: Option[Column] = if (hasIndices) {
          val loci = refinedHeads.zipWithIndex collect {
            case (\/-(_), i) => i
          } toSet

          val col = new LongColumn {
            def apply(row: Int) = {
              val \/-(back) = refinedHeads(row % refinedHeads.length)
              back
            }

            def isDefinedAt(row: Int) =
              loci(row % refinedHeads.length) && definedness(row)
          }

          Some(col)
        } else {
          None
        }

        // put the fields and index columns into the same path, in the first index of the array
        val fassigned: List[(ColumnRef, Column)] =
          fieldsCol.map(col => ColumnRef(CPath(pathNode), CString) -> col).toList
        val iassigned: List[(ColumnRef, Column)] =
          indicesCol.map(col => ColumnRef(CPath(pathNode), CLong) -> col).toList

        // merge them together to produce the heterogeneous output
        Map(fassigned ++ iassigned: _*)
      }

      def leftShiftFocused(
          merged: Map[ColumnRef, Column],
          innerHeads: Vector[CPathNode],
          definedness: BitSet)
          : Map[ColumnRef, Column] = {

        // move all of our results into index 1 of an array
        val indexed: Map[ColumnRef, Column] = merged map {
          case (ColumnRef(path, tpe), col) =>
            ColumnRef(1 \: path, tpe) -> col
        }

        // .. and our ids into index 0 of an array
        val idCols: Map[ColumnRef, Column] = idColumns(innerHeads, CPathIndex(0), definedness)

        // put the focus prefix BACK on the results and ids (which are now in an array together)
        (indexed ++ idCols) map {
          case (ColumnRef(path, tpe), col) =>
            ColumnRef(focus \ path, tpe) -> col
        }
      }

      def leftShiftUnfocused(
          unfocused: Map[ColumnRef, Column],
          definedness: BitSet,
          size: Int,
          expansion: CF1,
          highWaterMark: Int)
          : Map[ColumnRef, Column] = {

        // expand all of the unfocused columns
        val unfocusedExpanded: Map[ColumnRef, Column] = unfocused map {
          case (ref, col) => ref -> expansion(col).get
        }

        // we need to go back to our original columns and filter them by results
        // if we don't do this, the data will be highly sparse (like an outer join)
        unfocusedExpanded map {
          case (ref, col) =>
            ref -> cf.util.filter(0, size * highWaterMark, definedness)(col).get
        }
      }

      val slices2: StreamT[IO, Slice] = slices flatMap { slice0 =>
        // we have to compact since some of our masking will "resurrect" fully-undefined rows (see below)
        val slice = slice0.compact(slice0, AnyDefined)

        val (focused, unfocused) = lens(slice)

        val innerHeads: Vector[CPathNode] = {
          val unsorted = focused.keys.toVector flatMap {
            case ColumnRef(path, _) => path.head.toVector
          }

          // make sure there's at least 1 element when emitOnUndef
          val unsorted0 =
            if (unsorted.isEmpty && emitOnUndef)
              Vector(CPathIndex(0))
            else
              unsorted

          // sort the index lexicographically except in the case of indices
          // also: indices come first
          unsorted0 sortWith {
            case (CPathIndex(i1), CPathIndex(i2)) => i1 < i2
            case (CPathIndex(i1), p2) => true
            case (p1, CPathIndex(i2)) => false
            case (p1, p2) => p1.toString < p2.toString
          }
        }

        val innerIndex: Map[CPathNode, Int] = Map(innerHeads.zipWithIndex: _*)

        val primitiveWaterMarks: List[Int] = focused.toList collect {
          case (ColumnRef(CPath.Identity, CArrayType(_)), col: HomogeneousArrayColumn[a]) =>
            (0 until slice.size).map(col(_).length).max
        }

        // .max doesn't work, because Scala doesn't understand monoids
        val primitiveMax: Int = primitiveWaterMarks.fold(0)(math.max)

        // TODO doesn't handle the case where we have a sparse array with a missing column!
        // this value may be 0 if we're looking at CEmptyObject | CEmptyArray
        // and emitOnUndef = false
        val highWaterMark: Int =
          math.max(innerHeads.length, primitiveMax)

        val resplit: Vector[Slice] = if (slice.size * highWaterMark > Config.maxSliceRows) {
          val numSplits =
            math.ceil((slice.size * highWaterMark).toDouble / Config.maxSliceRows).toInt

          val size = math.ceil(Config.maxSliceRows.toDouble / highWaterMark).toInt

          // we repeatedly apply windowing to slice.  this avoids linear delegation through Remap
          val acc = (0 until numSplits).foldLeft(Vector.empty[Slice]) {
            case (acc, split) =>
              acc :+ slice.takeRange(size * split, size)
          }

          acc.filterNot(_.isEmpty)
        } else {
          Vector(slice)
        }

        // eagerly force the slices, since we'll be backtracking within each
        // shadow the outer `slice`
        StreamT.fromIterable(resplit).map(_.materialized).trans(λ[Id.Id ~> IO](IO.pure(_))) map { slice =>
          // ...and the outer `focused` and `unfocused`
          val (focused, unfocused) = lens(slice)

          // a CF1 for inflating column sizes to account for shifting
          val expansion = cf.util.Remap(_ / highWaterMark)

          val merged: Map[ColumnRef, Column] =
            merge(focused, innerIndex, expansion, highWaterMark)

          // figure out the definedness of the exploded, filtered result
          // this is necessary so we can implement inner-concat semantics
          val definedness: BitSet = {
            val bsing = merged.values map {
              case col: BitsetColumn => col.definedAt
              case col => col.definedAt(0, slice.size * highWaterMark)
            }

            bsing.reduceOption(_ | _).getOrElse(new BitSet)
          }

          val focusedTransformed: Map[ColumnRef, Column] =
            leftShiftFocused(merged, innerHeads, definedness)

          val unfocusedDefinedness = if (emitOnUndef) {
            val definedness2 = definedness.copy
            // this is where we necro the undefined rows
            definedness2.setByMod(highWaterMark)
            definedness2
          } else {
            definedness
          }

          val unfocusedTransformed: Map[ColumnRef, Column] =
            leftShiftUnfocused(unfocused, unfocusedDefinedness, slice.size, expansion, highWaterMark)

          // glue everything back together with the unfocused and compute the new size
          Slice(slice.size * highWaterMark, focusedTransformed ++ unfocusedTransformed)
        }
      }

      // without peaking into the effects, we don't know exactly what has happened
      // it's possible that there were no vector values, or those vectors were all
      // cardinality 0, in which case the table will have shrunk (perhaps to empty!)
      Table(slices2, UnknownSize)
    }

    /**
      * Yields a new table with distinct rows. Assumes this table is sorted.
      */
    def distinct(spec: TransSpec1): Table = {
      def distinct0[T](id: SliceTransform1[Option[Slice]], filter: SliceTransform1[T]): Table = {
        def stream(state: (Option[Slice], T), slices: StreamT[IO, Slice]): StreamT[IO, Slice] = StreamT(
          for {
            head <- slices.uncons

            back <- {
              head map {
                case (s, sx) => {
                  for {
                    pairPrev <- id.f(state._1, s)
                    (prevFilter, cur) = pairPrev

                    // TODO use an Applicative
                    pairNext <- filter.f(state._2, s)
                    (nextT, curFilter) = pairNext
                  } yield {
                    val next = cur.distinct(prevFilter, curFilter)

                    StreamT.Yield(next, stream((if (next.size > 0) Some(curFilter) else prevFilter, nextT), sx))
                  }
                }
              } getOrElse {
                IO.pure(StreamT.Done)
              }
            }
          } yield back
        )

        val slices0 = StreamT.wrapEffect(this.sort(spec) map { sorted =>
          stream((id.initial, filter.initial), sorted.slices)
        })

        Table(slices0, EstimateSize(0L, size.maxSize))
      }

      distinct0(SliceTransform.identity(None: Option[Slice]), composeSliceTransform(spec))
    }

    def drop(count: Long): Table = {
      val slices2: StreamT[IO, StreamT[IO, Slice]] =
        StreamT.unfoldM[IO, StreamT[IO, Slice], Option[(StreamT[IO, Slice], Long)]](Some((slices, 0L))) {
          case Some((slices, dropped)) =>
            slices.uncons map {
              case Some((slice, tail)) =>
                if (slice.size <= count - dropped)
                  Some((StreamT.empty[IO, Slice], Some((tail, dropped + slice.size))))
                else
                  Some((slice.drop((count - dropped).toInt) :: tail, None))

              case None => None
            }

          case None => IO.pure(None)
        }

      Table(slices2.flatMap(x => x), size + ExactSize(-count))
    }

    def take(count: Long): Table = {
      val slices2 = StreamT.unfoldM[IO, StreamT[IO, Slice], Option[(StreamT[IO, Slice], Long)]](Some((slices, 0L))) {
        case Some((slices, taken)) =>
          slices.uncons map {
            case Some((slice, tail)) =>
              if (slice.size <= count - taken)
                Some((slice :: StreamT.empty[IO, Slice], Some((tail, taken + slice.size))))
              else
                Some((slice.take((count - taken).toInt) :: StreamT.empty[IO, Slice], None))

            case None => None
          }

        case None => IO.pure(None)
      }

      Table(slices2.flatMap(x => x), EstimateSize(0, count))
    }
    /**
      * In order to call partitionMerge, the table must be sorted according to
      * the values specified by the partitionBy transspec.
      */
    def partitionMerge(partitionBy: TransSpec1, keepKey: Boolean = false)(f: Table => IO[Table]): IO[Table] = {
      // Find the first element that compares LT
      @tailrec def findEnd(compare: Int => Ordering, imin: Int, imax: Int): Int = {
        val minOrd = compare(imin)
        if (minOrd eq EQ) {
          val maxOrd = compare(imax)
          if (maxOrd eq EQ) {
            imax + 1
          } else if (maxOrd eq LT) {
            val imid   = imin + ((imax - imin) / 2)
            val midOrd = compare(imid)
            if (midOrd eq LT) {
              findEnd(compare, imin, imid - 1)
            } else if (midOrd eq EQ) {
              findEnd(compare, imid, imax - 1)
            } else {
              sys.error("Inputs to partitionMerge not sorted.")
            }
          } else {
            sys.error("Inputs to partitionMerge not sorted.")
          }
        } else if ((minOrd eq LT) && (compare(imax) eq LT)) {
          imin
        } else {
          sys.error("Inputs to partitionMerge not sorted.")
        }
      }

      def subTable(comparatorGen: Slice => (Int => Ordering), slices: StreamT[IO, Slice]): IO[Table] = {
        def subTable0(slices: StreamT[IO, Slice], subSlices: StreamT[IO, Slice], size: Int): IO[Table] = {
          slices.uncons flatMap {
            case Some((head, tail)) =>
              val headComparator = comparatorGen(head)
              val spanEnd        = findEnd(headComparator, 0, head.size - 1)
              if (spanEnd < head.size) {
                IO(Table(subSlices ++ (head.take(spanEnd) :: StreamT.empty[IO, Slice]), ExactSize(size + spanEnd)))
              } else {
                subTable0(tail, subSlices ++ (head :: StreamT.empty[IO, Slice]), size + head.size)
              }

            case None =>
              IO(Table(subSlices, ExactSize(size)))
          }
        }

        subTable0(slices, StreamT.empty[IO, Slice], 0)
      }

      def dropAndSplit(comparatorGen: Slice => (Int => Ordering), slices: StreamT[IO, Slice], spanStart: Int): StreamT[IO, Slice] = StreamT.wrapEffect {
        slices.uncons map {
          case Some((head, tail)) =>
            val headComparator = comparatorGen(head)
            val spanEnd        = findEnd(headComparator, spanStart, head.size - 1)
            if (spanEnd < head.size) {
              stepPartition(head, spanEnd, tail)
            } else {
              dropAndSplit(comparatorGen, tail, 0)
            }

          case None =>
            StreamT.empty[IO, Slice]
        }
      }

      def stepPartition(head: Slice, spanStart: Int, tail: StreamT[IO, Slice]): StreamT[IO, Slice] = {
        val comparatorGen = (s: Slice) => {
          val rowComparator = Slice.rowComparatorFor(head, s) { s0 =>
            s0.columns.keys collect {
              case ColumnRef(path @ CPath(CPathField("0"), _ @_ *), _) => path
            }
          }

          (i: Int) =>
            rowComparator.compare(spanStart, i)
        }

        val groupTable = subTable(comparatorGen, head.drop(spanStart) :: tail)

        val groupedM = (if (keepKey)
          groupTable
        else
          groupTable.map(_.transform(DerefObjectStatic(Leaf(Source), CPathField("1"))))).flatMap(f)

        val groupedStream: StreamT[IO, Slice] = StreamT.wrapEffect(groupedM.map(_.slices))

        groupedStream ++ dropAndSplit(comparatorGen, head :: tail, spanStart)
      }

      val keyTrans = OuterObjectConcat(
        WrapObject(partitionBy, "0"),
        WrapObject(Leaf(Source), "1")
      )

      this.transform(keyTrans).compact(TransSpec1.Id).slices.uncons map {
        case Some((head, tail)) =>
          Table(stepPartition(head, 0, tail), UnknownSize)
        case None =>
          Table.empty
      }
    }

    def normalize: Table = Table(slices.filter(!_.isEmpty), size)

    def schemas: IO[Set[JType]] = {

      // Returns true iff masks contains an array equivalent to mask.
      def contains(masks: List[Array[Int]], mask: Array[Int]): Boolean = {

        @tailrec
        def equal(x: Array[Int], y: Array[Int], i: Int): Boolean =
          if (i >= x.length) {
            true
          } else if (x(i) != y(i)) {
            false
          } else {
            equal(x, y, i + 1)
          }

        @tailrec
        def loop(xs: List[Array[Int]], y: Array[Int]): Boolean = xs match {
          case x :: xs if x.length == y.length && equal(x, y, 0) => true
          case _ :: xs                                           => loop(xs, y)
          case Nil                                               => false
        }

        loop(masks, mask)
      }

      def isZero(x: Array[Int]): Boolean = {
        @tailrec def loop(i: Int): Boolean =
          if (i < 0) {
            true
          } else if (x(i) != 0) {
            false
          } else {
            loop(i - 1)
          }

        loop(x.length - 1)
      }

      // Constructs a schema from a set of defined ColumnRefs. Metadata is
      // ignored and there can be no unions. The set of ColumnRefs must all be
      // defined and hence must create a valid JSON object.
      def mkSchema(cols: List[ColumnRef]): Option[JType] = {
        def leafType(ctype: CType): JType = ctype match {
          case CBoolean               => JBooleanT
          case CLong | CDouble | CNum => JNumberT
          case CString                => JTextT
          case COffsetDateTime        => JOffsetDateTimeT
          case COffsetTime            => JOffsetTimeT
          case COffsetDate            => JOffsetDateT
          case CLocalDateTime         => JLocalDateTimeT
          case CLocalTime             => JLocalTimeT
          case CLocalDate             => JLocalDateT
          case CInterval              => JIntervalT
          case CArrayType(elemType)   => leafType(elemType)
          case CEmptyObject           => JObjectFixedT(Map.empty)
          case CEmptyArray            => JArrayFixedT(Map.empty)
          case CNull                  => JNullT
          case CUndefined             => sys.error("not supported")
        }

        def fresh(paths: List[CPathNode], leaf: JType): Option[JType] = paths match {
          case CPathField(field) :: paths =>
            fresh(paths, leaf) map { tpe =>
              JObjectFixedT(Map(field -> tpe))
            }
          case CPathIndex(i) :: paths =>
            fresh(paths, leaf) map { tpe =>
              JArrayFixedT(Map(i -> tpe))
            }
          case CPathArray :: paths   => fresh(paths, leaf) map (JArrayHomogeneousT(_))
          case CPathMeta(field) :: _ => None
          case Nil                   => Some(leaf)
        }

        def merge(schema: Option[JType], paths: List[CPathNode], leaf: JType): Option[JType] = (schema, paths) match {
          case (Some(JObjectFixedT(fields)), CPathField(field) :: paths) =>
            merge(fields get field, paths, leaf) map { tpe =>
              JObjectFixedT(fields + (field -> tpe))
            } orElse schema
          case (Some(JArrayFixedT(indices)), CPathIndex(idx) :: paths) =>
            merge(indices get idx, paths, leaf) map { tpe =>
              JArrayFixedT(indices + (idx -> tpe))
            } orElse schema
          case (None, paths) =>
            fresh(paths, leaf)
          case (jtype, paths) =>
            sys.error("Invalid schema.") // This shouldn't happen for any real data.
        }

        cols.foldLeft(None: Option[JType]) {
          case (schema, ColumnRef(cpath, ctype)) =>
            merge(schema, cpath.nodes, leafType(ctype))
        }
      }

      // Collects all possible schemas from some slices.
      def collectSchemas(schemas: Set[JType], slices: StreamT[IO, Slice]): IO[Set[JType]] = {
        def buildMasks(cols: Array[Column], sliceSize: Int): List[Array[Int]] = {
          import java.util.Arrays.copyOf
          val mask = RawBitSet.create(cols.length)

          @tailrec def build0(row: Int, masks: List[Array[Int]]): List[Array[Int]] = {
            if (row < sliceSize) {
              RawBitSet.clear(mask)

              var j = 0
              while (j < cols.length) {
                if (cols(j) isDefinedAt row) RawBitSet.set(mask, j)
                j += 1
              }

              build0(row + 1, if (!contains(masks, mask) && !isZero(mask)) copyOf(mask, mask.length) :: masks else masks)
            } else masks
          }

          build0(0, Nil)
        }

        slices.uncons flatMap {
          case Some((slice, slices)) =>
            val (refs0, cols0) = slice.columns.unzip

            val masks                        = buildMasks(cols0.toArray, slice.size)
            val refs: List[(ColumnRef, Int)] = refs0.zipWithIndex.toList
            val next = masks flatMap { schemaMask =>
              mkSchema(refs collect { case (ref, i) if RawBitSet.get(schemaMask, i) => ref })
            }

            collectSchemas(schemas ++ next, slices)

          case None =>
            IO.pure(schemas)
        }
      }

      collectSchemas(Set.empty, slices)
    }

    def renderJson(prefix: String = "", delimiter: String = "\n", suffix: String = "", precise: Boolean = false): StreamT[IO, CharBuffer] =
      ColumnarTableModule.renderJson(slices, prefix, delimiter, suffix, precise)

    def renderCsv(assumeHomogeneous: Boolean): StreamT[IO, CharBuffer] = {
      def numToString: CF1 = CF1P {
        case c: LongColumn => new Map1Column(c) with StrColumn with NoCsvEscape {
          def apply(row: Int) = c(row).toString
        }
        case c: DoubleColumn => new Map1Column(c) with StrColumn with NoCsvEscape {
          def apply(row: Int) = c(row).toString
        }
        case c: NumColumn => new Map1Column(c) with StrColumn with NoCsvEscape {
          def apply(row: Int) = c(row).toString
        }
        case c => c
      }

      val transformedSlices: StreamT[IO, Slice] =
        if (assumeHomogeneous)
          this.transform(trans.DeepMap1(trans.TransSpec1.Id, numToString)).slices
        else
          slices

      ColumnarTableModule.renderCsv(transformedSlices, assumeHomogeneous)
    }

    def slicePrinter(prelude: String)(f: Slice => String): Table = {
      Table(
        StreamT(
          IO(
            StreamT.Skip({
              println(prelude);
              slices map { s =>
                println(f(s)); s
              }
            })
          )
        ),
      size)
    }

    def logged(logger: Logger, logPrefix: String = "", prelude: String = "", appendix: String = "")(f: Slice => String): Table = {
      val preludeEffect: StreamT[IO, Slice] =
        StreamT(IO(StreamT.Skip({ logger.debug(logPrefix + " " + prelude); StreamT.empty[IO, Slice] })))
      val appendixEffect: StreamT[IO, Slice] =
        StreamT(IO(StreamT.Skip({ logger.debug(logPrefix + " " + appendix); StreamT.empty[IO, Slice] })))
      val sliceEffect = if (logger.isTraceEnabled) slices map { s =>
        logger.trace(logPrefix + " " + f(s)); s
      } else slices
      Table(preludeEffect ++ sliceEffect ++ appendixEffect, size)
    }

    def printer(prelude: String = "", flag: String = ""): Table = slicePrinter(prelude)(s => s.toJsonString(flag))

    def toStrings: IO[Iterable[String]] = {
      toEvents { (slice, row) =>
        slice.toString(row)
      }
    }

    def toJson: IO[Iterable[RValue]] = {
      toEvents { (slice, row) =>
        val rvalue = slice.toRValue(row)
        if (rvalue != CUndefined) Some(rvalue)
        else None
      }
    }

    private def toEvents[A](f: (Slice, RowId) => Option[A]): IO[Iterable[A]] = {
      for (stream <- self.compact(Leaf(Source)).slices.toStream) yield {
        for (slice <- stream; i <- 0 until slice.size; a <- f(slice, i)) yield a
      }
    }

    def metrics = TableMetrics(readStarts.get, blockReads.get)
  }
}<|MERGE_RESOLUTION|>--- conflicted
+++ resolved
@@ -377,13 +377,9 @@
       import fs2.{Chunk, Stream}
       import tectonic.json.Parser
 
-<<<<<<< HEAD
       implicit val cs = IO.contextShift(ec)
 
-      val parser = Parser(new SlicePlate, Parser.ValueStream)
-=======
       val parser = Parser(new SlicePlate(precise), Parser.ValueStream)
->>>>>>> cbe9643b
 
       val absorbed: Stream[IO, Chunk[Slice]] =
         bytes.chunks evalMap { bc =>
