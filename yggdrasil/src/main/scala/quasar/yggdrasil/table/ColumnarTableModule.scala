--- conflicted
+++ resolved
@@ -361,11 +361,7 @@
     def uniformDistribution(init: MmixPrng): Table = {
       val gen: StreamT[M, Slice] = StreamT.unfoldM[M, Slice, MmixPrng](init) { prng =>
         val (column, nextGen) = Column.uniformDistribution(prng)
-<<<<<<< HEAD
-        M.point(((Slice(Map(ColumnRef(CPath.Identity, CDouble) -> column), yggConfig.maxSliceSize), nextGen)).some)
-=======
-        Some((Slice(Map(ColumnRef(CPath.Identity, CDouble) -> column), Config.maxSliceSize), nextGen)).point[M]
->>>>>>> 2a02c523
+        (Slice(Map(ColumnRef(CPath.Identity, CDouble) -> column), Config.maxSliceSize), nextGen).some.point[M]
       }
 
       Table(gen, InfiniteSize)
