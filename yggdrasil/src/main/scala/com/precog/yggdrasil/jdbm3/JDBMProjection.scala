/*
 *  ____    ____    _____    ____    ___     ____ 
 * |  _ \  |  _ \  | ____|  / ___|  / _/    / ___|        Precog (R)
 * | |_) | | |_) | |  _|   | |     | |  /| | |  _         Advanced Analytics Engine for NoSQL Data
 * |  __/  |  _ <  | |___  | |___  |/ _| | | |_| |        Copyright (C) 2010 - 2013 SlamData, Inc.
 * |_|     |_| \_\ |_____|  \____|   /__/   \____|        All Rights Reserved.
 *
 * This program is free software: you can redistribute it and/or modify it under the terms of the 
 * GNU Affero General Public License as published by the Free Software Foundation, either version 
 * 3 of the License, or (at your option) any later version.
 *
 * This program is distributed in the hope that it will be useful, but WITHOUT ANY WARRANTY; 
 * without even the implied warranty of MERCHANTABILITY or FITNESS FOR A PARTICULAR PURPOSE. See 
 * the GNU Affero General Public License for more details.
 *
 * You should have received a copy of the GNU Affero General Public License along with this 
 * program. If not, see <http://www.gnu.org/licenses/>.
 *
 */
package com.precog.yggdrasil
package jdbm3

import iterable._
import table._
import com.precog.common._ 
import com.precog.common.json._ 
import com.precog.util._ 
import com.precog.util.Bijection._

import org.apache.jdbm._

import org.joda.time.DateTime

import java.io._
import java.nio.ByteBuffer
import java.util.Map.Entry
import java.util.SortedMap
import Bijection._

import com.weiglewilczek.slf4s.Logger
import scala.collection.JavaConverters._
import scala.collection.mutable.ArrayBuffer

import scalaz.{Ordering => _, _}
import scalaz.effect._
import scalaz.iteratee._
import scalaz.iteratee.Input._
import scalaz.syntax.plus._
import scalaz.syntax.monad._
import scalaz.syntax.applicativePlus._
import scalaz.syntax.bifunctor
import scalaz.syntax.show._
import scalaz.Scalaz._
import IterateeT._

<<<<<<< HEAD
=======
import blueeyes.json.{ JPath, JPathIndex, JPathField }
>>>>>>> f22f3314
import blueeyes.json.JsonAST._
import blueeyes.json.JsonDSL._
import blueeyes.json.JsonParser
import blueeyes.json.Printer
import blueeyes.json.xschema._
import blueeyes.json.xschema.Extractor._
import blueeyes.json.xschema.DefaultSerialization._

object JDBMProjection {
  private[jdbm3] type IndexTree = SortedMap[Identities,Array[Byte]]

  final val DEFAULT_SLICE_SIZE = 10000
  final val INDEX_SUBDIR = "jdbm"
    
  def isJDBMProjection(baseDir: File) = (new File(baseDir, INDEX_SUBDIR)).isDirectory
}

abstract class JDBMProjection (val baseDir: File, val descriptor: ProjectionDescriptor, sliceSize: Int = JDBMProjection.DEFAULT_SLICE_SIZE) extends BlockProjectionLike[Identities, Slice] { projection =>
  import JDBMProjection._

  val logger = Logger("col:" + descriptor.shows)
  logger.debug("Opening column index files for projection " + descriptor.shows + " at " + baseDir)

  override def toString = "JDBMProjection(" + descriptor.columns + ")"

  private[this] final val treeMapName = "byIdentityMap"

  private[this] final val indexDir = new File(baseDir, INDEX_SUBDIR)

  indexDir.mkdirs()

  implicit val keyOrder = IdentitiesOrder

  protected lazy val idIndexFile: DB = try {
    logger.debug("Opening index file for " + toString)
    DBMaker.openFile((new File(indexDir, "byIdentity")).getCanonicalPath).make()
  } catch {
    case t: Throwable => logger.error("Error on DB open", t); throw t
  }
  
  protected lazy val treeMap: IndexTree = {
    val treeMap: IndexTree = idIndexFile.getTreeMap(treeMapName)
    if (treeMap == null) {
      logger.debug("Creating new projection store")
      val ret: IndexTree = idIndexFile.createTreeMap(treeMapName, AscendingIdentitiesComparator, IdentitiesSerializer(descriptor.identities), null)
      logger.debug("Created projection store")
      ret
    } else {
      logger.debug("Opening existing projection store")
      treeMap
    }
  }

  def close() = {
    logger.info("Closing column index files")
    idIndexFile.commit()
    idIndexFile.close()
    logger.debug("Closed column index files")
  }

  val rowFormat: RowFormat = RowFormat.ValueRowFormatV1(descriptor.columns map {
    case ColumnDescriptor(_, cPath, cType, _) => ColumnRef(cPath, cType)
  })

  def insert(ids : Identities, v : Seq[CValue], shouldSync: Boolean = false): IO[Unit] = IO {
    logger.trace("Inserting %s => %s".format(ids, v))

    treeMap.put(ids, rowFormat.encode(v.toList))

    if (shouldSync) {
      idIndexFile.commit()
    }
  }

  def allRecords(expiresAt: Long): IterableDataset[Seq[CValue]] = new IterableDataset(descriptor.identities, new Iterable[(Identities,Seq[CValue])] {
    def iterator = treeMap.entrySet.iterator.asScala.map { case kvEntry =>
      (kvEntry.getKey, rowFormat.decode(kvEntry.getValue))
    }
  })

  // Compute the successor to the provided Identities. Assumes that we would never use a VectorCase() for Identities
  private def identitiesAfter(id: Identities) = VectorCase((id.init :+ (id.last + 1)): _*)

  def getBlockAfter(id: Option[Identities], desiredColumns: Set[ColumnDescriptor] = Set()): Option[BlockProjectionData[Identities,Slice]] = {
    import TableModule.paths._

    try {
      // tailMap semantics are >=, but we want > the IDs if provided
      val constrainedMap = id.map { idKey => treeMap.tailMap(identitiesAfter(idKey)) }.getOrElse(treeMap)

      constrainedMap.lastKey() // Will throw an exception if the map is empty

      var firstKey: Identities = null
      var lastKey: Identities  = null

      val slice = new JDBMSlice[Identities] {
        val requestedSize = DEFAULT_SLICE_SIZE
<<<<<<< HEAD
        val codec = ColumnCodec.readOnly
=======
>>>>>>> f22f3314

        val keyColumns = (0 until descriptor.identities).map {
          idx: Int => (ColumnRef(CPath(Key :: CPathIndex(idx) :: Nil), CLong), ArrayLongColumn.empty(sliceSize)) 
        }.toArray.asInstanceOf[Array[(ColumnRef,ArrayColumn[_])]]

<<<<<<< HEAD
        val valColumns = descriptor.columns.map {
          case ColumnDescriptor(_, selector, ctpe, _) => JDBMSlice.columnFor(CPath(Value), sliceSize)(ColumnRef(selector, ctpe))
        }.toArray.asInstanceOf[Array[(ColumnRef,ArrayColumn[_])]]
=======
        val valColumns: Array[(ColumnRef, ArrayColumn[_])] =
          rowFormat.columnRefs.map(JDBMSlice.columnFor(JPath(Value), sliceSize))(collection.breakOut)

        val columnDecoder = rowFormat.ColumnDecoder(valColumns map (_._2))
>>>>>>> f22f3314

        def loadRowFromKey(row: Int, rowKey: Identities) {
          if (row == 0) { firstKey = rowKey }
          lastKey = rowKey

          var i = 0
          
          while (i < descriptor.identities) {
            keyColumns(i)._2.asInstanceOf[ArrayLongColumn].update(row, rowKey(i))
            i += 1
          }
        }

<<<<<<< HEAD
        val desiredRefs: Set[ColumnRef] = desiredColumns.map { case ColumnDescriptor(_, selector, tpe, _) => ColumnRef(CPath(Value) \ selector, tpe) }
=======
        load(constrainedMap.entrySet.iterator.asScala)

        val desiredRefs: Set[ColumnRef] = desiredColumns.map { case ColumnDescriptor(_, selector, tpe, _) => ColumnRef(JPath(Value) \ selector, tpe) }
>>>>>>> f22f3314

        override val columns = super.columns filterKeys {
          case ref @ ColumnRef(JPath(Value, _*), _) => desiredRefs(ref)
          case _ => true
        }
      }

      if (slice.size == 0) {
        None
      } else {
        Some(BlockProjectionData[Identities,Slice](firstKey, lastKey, slice))
      }
    } catch {
      case e: java.util.NoSuchElementException => None
    }
  }
}
<|MERGE_RESOLUTION|>--- conflicted
+++ resolved
@@ -53,10 +53,6 @@
 import scalaz.Scalaz._
 import IterateeT._
 
-<<<<<<< HEAD
-=======
-import blueeyes.json.{ JPath, JPathIndex, JPathField }
->>>>>>> f22f3314
 import blueeyes.json.JsonAST._
 import blueeyes.json.JsonDSL._
 import blueeyes.json.JsonParser
@@ -154,25 +150,15 @@
 
       val slice = new JDBMSlice[Identities] {
         val requestedSize = DEFAULT_SLICE_SIZE
-<<<<<<< HEAD
-        val codec = ColumnCodec.readOnly
-=======
->>>>>>> f22f3314
 
         val keyColumns = (0 until descriptor.identities).map {
           idx: Int => (ColumnRef(CPath(Key :: CPathIndex(idx) :: Nil), CLong), ArrayLongColumn.empty(sliceSize)) 
         }.toArray.asInstanceOf[Array[(ColumnRef,ArrayColumn[_])]]
 
-<<<<<<< HEAD
-        val valColumns = descriptor.columns.map {
-          case ColumnDescriptor(_, selector, ctpe, _) => JDBMSlice.columnFor(CPath(Value), sliceSize)(ColumnRef(selector, ctpe))
-        }.toArray.asInstanceOf[Array[(ColumnRef,ArrayColumn[_])]]
-=======
         val valColumns: Array[(ColumnRef, ArrayColumn[_])] =
-          rowFormat.columnRefs.map(JDBMSlice.columnFor(JPath(Value), sliceSize))(collection.breakOut)
+          rowFormat.columnRefs.map(JDBMSlice.columnFor(CPath(Value), sliceSize))(collection.breakOut)
 
         val columnDecoder = rowFormat.ColumnDecoder(valColumns map (_._2))
->>>>>>> f22f3314
 
         def loadRowFromKey(row: Int, rowKey: Identities) {
           if (row == 0) { firstKey = rowKey }
@@ -186,16 +172,12 @@
           }
         }
 
-<<<<<<< HEAD
-        val desiredRefs: Set[ColumnRef] = desiredColumns.map { case ColumnDescriptor(_, selector, tpe, _) => ColumnRef(CPath(Value) \ selector, tpe) }
-=======
         load(constrainedMap.entrySet.iterator.asScala)
 
-        val desiredRefs: Set[ColumnRef] = desiredColumns.map { case ColumnDescriptor(_, selector, tpe, _) => ColumnRef(JPath(Value) \ selector, tpe) }
->>>>>>> f22f3314
+        val desiredRefs: Set[ColumnRef] = desiredColumns.map { case ColumnDescriptor(_, selector, tpe, _) => ColumnRef(CPath(Value) \ selector, tpe) }
 
         override val columns = super.columns filterKeys {
-          case ref @ ColumnRef(JPath(Value, _*), _) => desiredRefs(ref)
+          case ref @ ColumnRef(CPath(Value, _*), _) => desiredRefs(ref)
           case _ => true
         }
       }
