/*
 *  ____    ____    _____    ____    ___     ____ 
 * |  _ \  |  _ \  | ____|  / ___|  / _/    / ___|        Precog (R)
 * | |_) | | |_) | |  _|   | |     | |  /| | |  _         Advanced Analytics Engine for NoSQL Data
 * |  __/  |  _ <  | |___  | |___  |/ _| | | |_| |        Copyright (C) 2010 - 2013 SlamData, Inc.
 * |_|     |_| \_\ |_____|  \____|   /__/   \____|        All Rights Reserved.
 *
 * This program is free software: you can redistribute it and/or modify it under the terms of the 
 * GNU Affero General Public License as published by the Free Software Foundation, either version 
 * 3 of the License, or (at your option) any later version.
 *
 * This program is distributed in the hope that it will be useful, but WITHOUT ANY WARRANTY; 
 * without even the implied warranty of MERCHANTABILITY or FITNESS FOR A PARTICULAR PURPOSE. See 
 * the GNU Affero General Public License for more details.
 *
 * You should have received a copy of the GNU Affero General Public License along with this 
 * program. If not, see <http://www.gnu.org/licenses/>.
 *
 */
package com.precog.yggdrasil
package table

import util.CPathUtils

import com.precog.common.VectorCase
import com.precog.bytecode._
import com.precog.util._

import com.precog.common.json._

import blueeyes.json._
import blueeyes.json.JsonAST._
import org.apache.commons.collections.primitives.ArrayIntList

import scala.annotation.tailrec
import scala.collection.{breakOut, BitSet, mutable}
import scalaz._
import scalaz.Ordering._
import scalaz.Validation._
import scalaz.syntax.foldable._
import scalaz.syntax.semigroup._
import scalaz.std.iterable._

trait RowComparator { self =>
  def compare(i1: Int, i2: Int): Ordering

  def swap: RowComparator = new RowComparator {
    def compare(i1: Int, i2: Int) = self.compare(i2, i1).complement
  }

  @tailrec
  final def nextLeftIndex(lmin: Int, lmax: Int, ridx: Int): Int = {
    compare(lmax, ridx) match {
      case LT => lmax + 1
      case GT => 
        if (lmax - lmin <= 1) {
          compare(lmin, ridx) match {
            case LT => lmax
            case GT | EQ => lmin
          }
        } else {
          val lmid = lmin + ((lmax - lmin) / 2)
          compare(lmid, ridx) match {
            case LT => nextLeftIndex(lmid + 1, lmax, ridx)
            case GT | EQ => nextLeftIndex(lmin, lmid - 1, ridx)
          }
        }
    
      case EQ => 
        if (lmax - lmin <= 1) {
          compare(lmin, ridx) match {
            case LT => lmax
            case GT | EQ => lmin
          }
        } else {
          val lmid = lmin + ((lmax - lmin) / 2)
          compare(lmid, ridx) match {
            case LT => nextLeftIndex(lmid + 1, lmax, ridx)
            case GT => sys.error("inputs on the left not sorted.")
            case EQ => nextLeftIndex(lmin, lmid - 1, ridx)
          }
        }
    }
  }
}

trait Slice { source =>
  import Slice._
  import TableModule._

  def size: Int
  def isEmpty: Boolean = size == 0
  def nonEmpty = !isEmpty

  def columns: Map[ColumnRef, Column]

  def logicalColumns: JType => Set[Column] = { jtpe =>
    columns collect {
      case (ColumnRef(jpath, ctype), col) if Schema.includes(jtpe, jpath, ctype) => col
    } toSet
  }

  lazy val valueColumns: Set[Column] = columns collect { case (ColumnRef(CPath.Identity, _), col) => col } toSet
  
  def isDefinedAt(row: Int) = columns.values.exists(_.isDefinedAt(row))

  def mapRoot(f: CF1): Slice = new Slice {
    val size = source.size
<<<<<<< HEAD
    val columns = source.columns flatMap {
      case (ref, col) => 
        if (ref.selector == CPath.Identity) f(col) map { (ref, _ ) }  
        else None
=======

    val columns: Map[ColumnRef, Column] = {
      val resultColumns = for {
        col <- source.columns collect { case (ref, col) if ref.selector == JPath.Identity => col }
        result <- f(col)
      } yield result

      resultColumns.groupBy(_.tpe) map { 
        case (tpe, cols) => (ColumnRef(JPath.Identity, tpe), cols.reduceLeft((c1, c2) => Column.unionRightSemigroup.append(c1, c2)))
      }
>>>>>>> 5fc9a842
    }
  }

  def mapColumns(f: CF1): Slice = new Slice {
    val size = source.size

    val columns: Map[ColumnRef, Column] = {
      val resultColumns: Map[ColumnRef, Column] = for {
        (ref, col) <- source.columns
        result <- f(col)
      } yield (ref.copy(ctype = result.tpe), result)

      resultColumns.groupBy(_._1) map {
        case (ref, pairs) => (ref, pairs.map(_._2).reduceLeft((c1, c2) => Column.unionRightSemigroup.append(c1, c2)))
      }
    }
  }

  /**
   * Transform this slice such that its columns are only defined for row indices
   * in the given BitSet.
   */
  def redefineWith(s: BitSet): Slice = mapColumns(cf.util.filter(0, size, s))
  
  def definedConst(value: CValue): Slice = new Slice {
    val size = source.size
    val columns = {
      Map(
        value match {
          case CString(s) => (ColumnRef(CPath.Identity, CString), new StrColumn {
            def isDefinedAt(row: Int) = source.isDefinedAt(row)
            def apply(row: Int) = s
          })
          case CBoolean(b) => (ColumnRef(CPath.Identity, CBoolean), new BoolColumn {
            def isDefinedAt(row: Int) = source.isDefinedAt(row)
            def apply(row: Int) = b
          })
          case CLong(l) => (ColumnRef(CPath.Identity, CLong), new LongColumn {
            def isDefinedAt(row: Int) = source.isDefinedAt(row)
            def apply(row: Int) = l
          })
          case CDouble(d) => (ColumnRef(CPath.Identity, CDouble), new DoubleColumn {
            def isDefinedAt(row: Int) = source.isDefinedAt(row)
            def apply(row: Int) = d
          })
          case CNum(n) => (ColumnRef(CPath.Identity, CNum), new NumColumn {
            def isDefinedAt(row: Int) = source.isDefinedAt(row)
            def apply(row: Int) = n
          })
          case CDate(d) => (ColumnRef(CPath.Identity, CDate), new DateColumn {
            def isDefinedAt(row: Int) = source.isDefinedAt(row)
            def apply(row: Int) = d
          })
          case CNull => (ColumnRef(CPath.Identity, CNull), new NullColumn {
            def isDefinedAt(row: Int) = source.isDefinedAt(row)
          })
          case CEmptyObject => (ColumnRef(CPath.Identity, CEmptyObject), new EmptyObjectColumn {
            def isDefinedAt(row: Int) = source.isDefinedAt(row)
          })
          case CEmptyArray => (ColumnRef(CPath.Identity, CEmptyArray), new EmptyArrayColumn {
            def isDefinedAt(row: Int) = source.isDefinedAt(row)
          })
          case CUndefined => sys.error("Cannot define a constant undefined value")
        }
      )
    }
  }

<<<<<<< HEAD
  def deref(node: CPathNode): Slice = new Slice {
    val size = source.size
    val columns = source.columns.collect {
      case (ColumnRef(CPath(`node`, xs @ _*), ctype), col) => (ColumnRef(CPath(xs: _*), ctype), col)
    }
  }

  def wrap(wrapper: CPathNode): Slice = new Slice {
    val size = source.size
    val columns = source.columns.map {
      case (ColumnRef(CPath(nodes @ _*), ctype), col) => (ColumnRef(CPath(wrapper +: nodes : _*), ctype), col)
=======
  def deref(node: JPathNode): Slice = {
    new Slice {
      val size = source.size
      val columns = source.columns.collect {
        case (ColumnRef(JPath(`node`, xs @ _*), ctype), col) => (ColumnRef(JPath(xs: _*), ctype), col)
      }
    }
  }

  def wrap(wrapper: JPathNode): Slice = {
    new Slice {
      val size = source.size
      val columns = source.columns.map {
        case (ColumnRef(JPath(nodes @ _*), ctype), col) => (ColumnRef(JPath(wrapper +: nodes : _*), ctype), col)
      }
>>>>>>> 5fc9a842
    }
  }

  def delete(jtype: JType): Slice = new Slice {
    def fixArrays(columns: Map[ColumnRef, Column]): Map[ColumnRef, Column] = {
      columns.toSeq.sortBy(_._1).foldLeft((Map.empty[Vector[CPathNode], Int], Map.empty[ColumnRef, Column])) {
        case ((arrayPaths, acc), (ColumnRef(jpath, ctype), col)) => 
          val (arrayPaths0, nodes) = jpath.nodes.foldLeft((arrayPaths, Vector.empty[CPathNode])) {
            case ((ap, nodes), CPathIndex(_)) => 
              val idx = ap.getOrElse(nodes, -1) + 1
              (ap + (nodes -> idx), nodes :+ CPathIndex(idx))

            case ((ap, nodes), fieldNode) => (ap, nodes :+ fieldNode)
          }

          (arrayPaths0, acc + (ColumnRef(CPath(nodes: _*), ctype) -> col))
      }._2
    }
    
    val size = source.size
    val columns = fixArrays(
      source.columns.filterNot {
        case (ColumnRef(selector, ctype), _) => Schema.includes(jtype, selector, ctype)
      }
    )
  }

  def deleteFields(prefixes: scala.collection.Set[CPathField]) = {
    new Slice {
      val size = source.size
      val columns = source.columns filterNot {
        case (ColumnRef(CPath(head @ CPathField(_), _ @ _*), _), _) => prefixes contains head
        case _ => false
      }
    }
  }

<<<<<<< HEAD
  def typed(jtpe: JType): Slice = new Slice {  //TODO use logicalColumns
    val size = source.size
    val sub = Schema.subsumes(source.columns.map { case (ColumnRef(path, ctpe), _) => (path, ctpe) }(breakOut), jtpe)
    val columns = {
      if (size == 0 || Schema.subsumes(source.columns.map { case (ColumnRef(path, ctpe), _) => (path, ctpe) }(breakOut), jtpe)) {
        val filteredCols = source.columns.filter { case (ColumnRef(path, ctpe), _) => {
          Schema.includes(jtpe, path, ctpe)
        }} 

        val next: Seq[(CPath, CType)] = filteredCols.keys.toList map { case ColumnRef(path, ctpe) => (path, ctpe) }

        val grouped: Map[(CPath, JType), Seq[(CPath, CType)]] = next.groupBy { case (path, ctpe) => (path, ctpe match {
          case CString => JTextT
          case CBoolean => JBooleanT
          case CLong | CDouble | CNum => JNumberT
          case CNull => JNullT
          case CEmptyObject => JObjectFixedT(Map.empty[String, JType])
          case CEmptyArray => JArrayFixedT(Map.empty[Int, JType])
          case invalid => sys.error("Cannot group on CType: " + invalid)
        })}

        val values = grouped.values map { seq => seq.flatMap { case (path, ctpe) => filteredCols.get(ColumnRef(path, ctpe)) } }
        
        def defined(row: Int, values: Iterable[Seq[Column]]): Boolean = values.forall { _.exists { _.isDefinedAt(row) }}

        def sdflsd(values: Iterable[Seq[Column]], col: Column): Column = {
          col match {
            case c: StrColumn => {
              new StrColumn {
                def apply(row: Int) = c(row)
                def isDefinedAt(row: Int) = c.isDefinedAt(row) && defined(row, values)
              }
            }
            case c: LongColumn => {
              new LongColumn {
                def apply(row: Int) = c(row)
                def isDefinedAt(row: Int) = c.isDefinedAt(row) && defined(row, values)
              }
            }
            case c: NumColumn => {
              new NumColumn {
                def apply(row: Int) = c(row)
                def isDefinedAt(row: Int) = c.isDefinedAt(row) && defined(row, values)
              }
            }
            case c: DoubleColumn => {
              new DoubleColumn {
                def apply(row: Int) = c(row)
                def isDefinedAt(row: Int) = c.isDefinedAt(row) && defined(row, values)
              }
            }
            case c: BoolColumn => {
              new BoolColumn {
                def apply(row: Int) = c(row)
                def isDefinedAt(row: Int) = c.isDefinedAt(row) && defined(row, values)
              }
            }
            case c: NullColumn => {
              new NullColumn {
                def isDefinedAt(row: Int) = c.isDefinedAt(row) && defined(row, values)
              }
            }
            case c: EmptyArrayColumn => {
              new EmptyArrayColumn {
                def isDefinedAt(row: Int) = c.isDefinedAt(row) && defined(row, values)
              }
            }
            case c: EmptyObjectColumn => {
              new EmptyObjectColumn {
                def isDefinedAt(row: Int) = c.isDefinedAt(row) && defined(row, values)
              }
            }
            case c: DateColumn => {
              new DateColumn {
                def apply(row: Int) = c(row)
                def isDefinedAt(row: Int) = c.isDefinedAt(row) && defined(row, values)
              }
            }
            case invalid => sys.error("sdflsd on invalid column: " + invalid)
          }
        }

        filteredCols map { case (cref, col) => (cref, sdflsd(values, col)) }
      }
      else
        Map.empty[ColumnRef, Column]
=======
  def typed(jtpe: JType): Slice = {
    new Slice {  
      val size = source.size
      val columns = source.columns.filter { case (ColumnRef(path, ctpe), _) => Schema.includes(jtpe, path, ctpe) } 
>>>>>>> 5fc9a842
    }
  }

  def nest(selectorPrefix: CPath) = new Slice {
    val size = source.size
    val columns = source.columns map { case (ColumnRef(selector, ctype), v) => ColumnRef(selectorPrefix \ selector, ctype) -> v }
  }

  def arraySwap(index: Int) = new Slice {
    val size = source.size
    val columns = source.columns.collect {
      case (ColumnRef(CPath(CPathIndex(0), xs @ _*), ctype), col) => 
        (ColumnRef(CPath(CPathIndex(index) +: xs : _*), ctype), col)

      case (ColumnRef(CPath(CPathIndex(`index`), xs @ _*), ctype), col) => 
        (ColumnRef(CPath(CPathIndex(0) +: xs : _*), ctype), col)

      case c @ (ColumnRef(CPath(CPathIndex(i), xs @ _*), ctype), col) => c
    }
  }

  // Takes an array where the indices correspond to indices in this slice,
  // and the values give the indices in the sparsened slice.
  def sparsen(index: Array[Int], toSize: Int): Slice = new Slice {
    val size = toSize
    val columns = source.columns mapValues { col => 
      cf.util.Sparsen(index, toSize)(col).get //sparsen is total
    }
  }

  def remap(indices: ArrayIntList) = new Slice {
    val size = indices.size
    val columns: Map[ColumnRef, Column] = source.columns mapValues { col => 
      cf.util.Remap.forIndices(indices).apply(col).get //Remap is total
    }
  }

  def map(from: CPath, to: CPath)(f: CF1): Slice = new Slice {
    val size = source.size

    val columns: Map[ColumnRef, Column] = {
      val resultColumns = for {
        col <- source.columns collect { case (ref, col) if ref.selector.hasPrefix(from) => col }
        result <- f(col)
      } yield result

      resultColumns.groupBy(_.tpe) map { 
        case (tpe, cols) => (ColumnRef(to, tpe), cols.reduceLeft((c1, c2) => Column.unionRightSemigroup.append(c1, c2)))
      }
    }
  }

  def map2(froml: CPath, fromr: CPath, to: CPath)(f: CF2): Slice = new Slice {
    val size = source.size

    val columns: Map[ColumnRef, Column] = {
      val resultColumns = for {
        left   <- source.columns collect { case (ref, col) if ref.selector.hasPrefix(froml) => col }
        right  <- source.columns collect { case (ref, col) if ref.selector.hasPrefix(fromr) => col }
        result <- f(left, right)
      } yield result

      resultColumns.groupBy(_.tpe) map { case (tpe, cols) => (ColumnRef(to, tpe), cols.reduceLeft((c1, c2) => Column.unionRightSemigroup.append(c1, c2))) }
    }
  }

  def filterDefined(filter: Slice, definedness: Definedness) = {
    new Slice {
      private val colValues = filter.columns.values
      private val defined = definedness match {
        case AnyDefined =>
          (0 until source.size).foldLeft(new mutable.BitSet()) {
            case (acc, i) => if (colValues.exists(_.isDefinedAt(i))) acc + i else acc
          }

        case AllDefined =>
          (0 until source.size).foldLeft(new mutable.BitSet()) {
            case (acc, i) => if (colValues.nonEmpty && colValues.forall(_.isDefinedAt(i))) acc + i else acc
          }
      }

      val size = source.size
      val columns: Map[ColumnRef, Column] = source.columns mapValues { col => cf.util.filter(0, source.size, defined)(col).get }
    }
  }

  def compact(filter: Slice, definedness: Definedness): Slice = {
    new Slice {
      lazy val retained = definedness match {
        case AnyDefined =>
          (0 until filter.size).foldLeft(new ArrayIntList) {
            case (acc, i) => if (filter.columns.values.exists(_.isDefinedAt(i))) acc.add(i) ; acc
          }

        case AllDefined =>
          (0 until filter.size).foldLeft(new ArrayIntList) {
            case (acc, i) => if (filter.columns.values.forall(_.isDefinedAt(i))) acc.add(i) ; acc
          }
      }

      lazy val size = retained.size
      lazy val columns: Map[ColumnRef, Column] = source.columns mapValues { col => (col |> cf.util.Remap.forIndices(retained)).get }
    }
  }

  def retain(refs: Set[ColumnRef]) = {
    new Slice {
      val size = source.size
      val columns: Map[ColumnRef, Column] = source.columns.filterKeys(refs)
    }
  }
  
  /**
   * Assumes that this and the previous slice (if any) are sorted.
   */
  def distinct(prevFilter: Option[Slice], filter: Slice): Slice = {
    new Slice {
      lazy val retained : ArrayIntList = {
        val acc = new ArrayIntList
        
        def findSelfDistinct(prevRow: Int, curRow: Int) = {
          val selfComparator = rowComparatorFor(filter, filter)(_.columns.keys.toList.sorted)
        
          @tailrec
          def findSelfDistinct0(prevRow: Int, curRow: Int) : ArrayIntList = {
            if(curRow >= filter.size) acc
            else {
              val retain = selfComparator.compare(prevRow, curRow) != EQ
              if(retain) acc.add(curRow)
              findSelfDistinct0(if(retain) curRow else prevRow, curRow+1)
            }
          }
          
          findSelfDistinct0(prevRow, curRow)
        }

        def findStraddlingDistinct(prev: Slice, prevRow: Int, curRow: Int) = {
          val straddleComparator = rowComparatorFor(prev, filter)(_.columns.keys.toList.sorted) 

          @tailrec
          def findStraddlingDistinct0(prevRow: Int, curRow: Int): ArrayIntList = {
            if(curRow >= filter.size) acc
            else {
              val retain = straddleComparator.compare(prevRow, curRow) != EQ
              if(retain) acc.add(curRow)
              if(retain)
                findSelfDistinct(curRow, curRow+1)
              else
                findStraddlingDistinct0(prevRow, curRow+1)
            }
          }

          findStraddlingDistinct0(prevRow, curRow)
        }
        
        val lastDefined = prevFilter.flatMap { slice =>
          (slice.size-1 to 0 by -1).find(row => slice.columns.values.exists(_.isDefinedAt(row))) }.map {
            (prevFilter.get, _)
          }
        
        val firstDefined = (0 until filter.size).find(i => filter.columns.values.exists(_.isDefinedAt(i)))

        (lastDefined, firstDefined) match {
          case (Some((prev, i)), Some(j)) => findStraddlingDistinct(prev, i, j)
          case (_,               Some(j)) => acc.add(j) ; findSelfDistinct(j, j+1)
          case _                          => acc
        }
      }

      lazy val size = retained.size
      lazy val columns: Map[ColumnRef, Column] = source.columns mapValues { col => (col |> cf.util.Remap.forIndices(retained)).get }
    }
  }

  def sortBy(refs: VectorCase[CPath]): Slice = {
    val sortedIndices: Array[Int] = {
      import java.util.Arrays
      val arr = Array.range(0, source.size)

      val comparator = new IntOrder {
        def order(i1: Int, i2: Int) = {
          var i = 0
          var result: Ordering = EQ
          //while (i < accessors.length && (result eq EQ)) {
            sys.error("todo")
          //}
          result
        }
      }

      Slice.qsort(arr, comparator)
      arr
    }

    source mapRoot cf.util.Remap(sortedIndices)
  }

  def split(idx: Int): (Slice, Slice) = (
    new Slice {
      val size = idx
      val columns = source.columns mapValues { col => (col |> cf.util.Remap({case i if i < idx => i})).get }
    },
    new Slice {
      val size = source.size - idx
      val columns = source.columns mapValues { col => (col |> cf.util.Remap({case i if i < size => i + idx})).get }
    }
  )

  def takeRange(startIndex: Int, numberToTake: Int): Slice = {
    new Slice {
      val size = numberToTake
      val columns = source.columns mapValues { 
        col => (col |> cf.util.Remap( { case i if i < numberToTake => i + startIndex} )).get  //remaps new to old
      }
    }
  }

  def append(other: Slice): Slice = {
    new Slice {
      val size = source.size + other.size
      val columns = other.columns.foldLeft(source.columns) {
        case (acc, (ref, col)) => 
          val appendedCol = acc.get(ref) flatMap { sc => 
            cf.util.Concat(source.size)(sc, col)
          } getOrElse {
            (col |> cf.util.Shift(source.size)).get
          }

          acc + (ref -> appendedCol)
      }
    }
  }

  def zip(other: Slice): Slice = {
    new Slice {
      val size = source.size max other.size
      val columns: Map[ColumnRef, Column] = other.columns.foldLeft(source.columns) {
        case (acc, (ref, col)) => acc + (ref -> (acc get ref flatMap { c => cf.util.UnionRight(c, col) } getOrElse col))
      }
    }
  }

  def toJson(row: Int): Option[JValue] = {
    columns.foldLeft[JValue](JNothing) {
      case (jv, (ColumnRef(selector, _), col)) if col.isDefinedAt(row) =>
        CPathUtils.cPathToJPaths(selector, col.cValue(row)).foldLeft(jv) {
          case (jv, (path, value)) => jv.unsafeInsert(path, value.toJValue)
        }

      case (jv, _) => jv
    } match {
      case JNothing => None
      case jv       => Some(jv)
    }
  }

  def toString(row: Int): Option[String] = {
    (columns.toList.sortBy(_._1) map { case (ref, col) => ref.toString + ": " + (if (col.isDefinedAt(row)) col.strValue(row) else "(undefined)") }) match {
      case Nil => None
      case l   => Some(l.mkString("[", ", ", "]")) 
    }
  }

  def toJsonString: String = (0 until size).map(toJson).mkString("\n")

  override def toString = (0 until size).map(toString(_).getOrElse("")).mkString("\n")
}

object Slice {
  def apply(columns0: Map[ColumnRef, Column], dataSize: Int) = {
    new Slice {
      val size = dataSize
      val columns = columns0
    }
  }

  // scalaz order isn't @specialized
  trait IntOrder {
    def order(i1: Int, i2: Int): Ordering
  }

  private val MIN_QSORT_SIZE = 7; 

  def qsort(x: Array[Int], ord: IntOrder): Unit = {
    val random = new java.util.Random();
    qsortPartial(x, 0, x.length-1, ord, random);
    isort(x, ord);
  }

  private def isort(x: Array[Int], ord: IntOrder): Unit = {
    @tailrec def sort(i: Int): Unit = if (i < x.length) {
      val t = x(i);
      var j = i;
      while(j > 0 && (ord.order(t, x(j-1)) eq LT)) { x(j) = x(j-1); j -= 1 } 
      x(j) = t;
      sort(i + 1)
    }

    sort(0)
  }

  private def qsortPartial(x: Array[Int], lower: Int, upper: Int, ord: IntOrder, random: java.util.Random): Unit = {
    if (upper - lower >= MIN_QSORT_SIZE) {
      swap(x, lower, lower + random.nextInt(upper-lower+1));
      val t = x(lower);
      var i = lower;
      var j = upper + 1;
      var cont = true
      while (cont) {
        do { i += 1 } while (i <= upper && (ord.order(x(i), t) eq LT))
        do { j -= 1 } while (ord.order(t, x(j)) eq LT)
        if (i > j) cont = false
        swap(x, i, j)
      }
    }
  }

  @inline 
  private def swap(xs: Array[Int], i: Int, j: Int) {
    val temp = xs(i);
    xs(i) = xs(j);
    xs(j) = temp;
  }

  def rowComparatorFor(s1: Slice, s2: Slice)(keyf: Slice => List[ColumnRef]): RowComparator = {
    def compare0(cols: (Column, Column)): RowComparator = {
      cols match {
        case (c1: BoolColumn, c2: BoolColumn) => new RowComparator {
          def compare(thisRow: Int, thatRow: Int) = {
            val thisVal = c1(thisRow) 
            if (thisVal == c2(thatRow)) EQ else if (thisVal) GT else LT
          }
        }

        case (c1: LongColumn, c2: LongColumn) => new RowComparator {
          def compare(thisRow: Int, thatRow: Int) = {
            val thisVal = c1(thisRow)
            val thatVal = c2(thatRow)
            if (thisVal > thatVal) GT else if (thisVal == thatVal) EQ else LT
          }
        }

        case (c1: LongColumn, c2: DoubleColumn) => new RowComparator {
          def compare(thisRow: Int, thatRow: Int) = {
            val thisVal = c1(thisRow)
            val thatVal = c2(thatRow)
            if (thisVal > thatVal) GT else if (thisVal == thatVal) EQ else LT
          }
        }

        case (c1: LongColumn, c2: NumColumn) => new RowComparator {
          def compare(thisRow: Int, thatRow: Int) = {
            val thisVal = c1(thisRow)
            val thatVal = c2(thatRow)
            if (thisVal > thatVal) GT else if (thisVal == thatVal) EQ else LT
          }
        }

        case (c1: DoubleColumn, c2: LongColumn) => new RowComparator {
          def compare(thisRow: Int, thatRow: Int) = {
            val thisVal = c1(thisRow)
            val thatVal = c2(thatRow)
            if (thisVal > thatVal) GT else if (thisVal == thatVal) EQ else LT
          }
        }

        case (c1: DoubleColumn, c2: DoubleColumn) => new RowComparator {
          def compare(thisRow: Int, thatRow: Int) = {
            val thisVal = c1(thisRow)
            val thatVal = c2(thatRow)
            if (thisVal > thatVal) GT else if (thisVal == thatVal) EQ else LT
          }
        }

        case (c1: DoubleColumn, c2: NumColumn) => new RowComparator {
          def compare(thisRow: Int, thatRow: Int) = {
            val thisVal = BigDecimal(c1(thisRow))
            val thatVal = c2(thatRow)
            if (thisVal > thatVal) GT else if (thisVal == thatVal) EQ else LT
          }
        }

        case (c1: NumColumn, c2: LongColumn) => new RowComparator {
          def compare(thisRow: Int, thatRow: Int) = {
            val thisVal = c1(thisRow)
            val thatVal = BigDecimal(c2(thatRow))
            if (thisVal > thatVal) GT else if (thisVal == thatVal) EQ else LT
          }
        }

        case (c1: NumColumn, c2: DoubleColumn) => new RowComparator {
          def compare(thisRow: Int, thatRow: Int) = {
            val thisVal = c1(thisRow)
            val thatVal = BigDecimal(c2(thatRow))
            if (thisVal > thatVal) GT else if (thisVal == thatVal) EQ else LT
          }
        }

        case (c1: NumColumn, c2: NumColumn) => new RowComparator {
          val ord = Order[BigDecimal]
          def compare(thisRow: Int, thatRow: Int) = {
            ord.order(c1(thisRow), c2(thatRow))
          }
        }

        case (c1: StrColumn, c2: StrColumn) => new RowComparator {
          val ord = Order[String]
          def compare(thisRow: Int, thatRow: Int) = {
            ord.order(c1(thisRow), c2(thatRow))
          }
        }

        case (c1: DateColumn, c2: DateColumn) => new RowComparator {
          def compare(thisRow: Int, thatRow: Int) = {
            val thisVal = c1(thisRow)
            val thatVal = c2(thatRow)
            if (thisVal isAfter thatVal) GT else if (thisVal == thatVal) EQ else LT
          }
        }

        case (c1: EmptyObjectColumn, c2: EmptyObjectColumn) => new RowComparator {
          def compare(thisRow: Int, thatRow: Int) = EQ
        }

        case (c1: EmptyArrayColumn, c2: EmptyArrayColumn) => new RowComparator {
          def compare(thisRow: Int, thatRow: Int) = EQ
        }

        case (c1: NullColumn, c2: NullColumn) => new RowComparator {
          def compare(thisRow: Int, thatRow: Int) = EQ
        }
        
        case (c1, c2) => {
          val ordering = implicitly[Order[CType]].apply(c1.tpe, c2.tpe)
          
          new RowComparator {
            def compare(thisRow: Int, thatRow: Int) = ordering
          }
        }
      }
    }

    val refs1 = keyf(s1)
    val refs2 = keyf(s2)

    // Return the first column in the array defined at the row, or -1 if none are defined for that row
    @inline def firstDefinedIndexFor(columns: Array[Column], row: Int): Int = {
      var i = 0
      while (i < columns.length && ! columns(i).isDefinedAt(row)) { i += 1 }
      if (i == columns.length) -1 else i
    }

    @inline def genComparatorFor(l1: List[ColumnRef], l2: List[ColumnRef]): RowComparator = {
      new RowComparator {
        private val array1 = l1.map(s1.columns).toArray
        private val array2 = l2.map(s2.columns).toArray

        // Build an array of pairwise comparator functions for later use
        private val comparators: Array[RowComparator] = (for {
          i1 <- 0 until array1.length
          i2 <- 0 until array2.length
        } yield compare0(array1(i1), array2(i2))).toArray

        def compare(i: Int, j: Int) = {
          val first1 = firstDefinedIndexFor(array1, i)
          val first2 = firstDefinedIndexFor(array2, j)

          // In the following, undefined always sorts LT defined values
          if (first1 == -1 && first2 == -1) {
            EQ
          } else if (first1 == -1) {
            LT
          } else if (first2 == -1) {
            GT
          } else {
            // We have the indices, so use it to look up the comparator for the rows
            comparators(first1 * array2.length + first2).compare(i, j)
          }
        }
      }
    }

    @inline @tailrec
    def pairColumns(l1: List[ColumnRef], l2: List[ColumnRef], comparators: List[RowComparator]): List[RowComparator] = {
      import scalaz.syntax.order._

      (l1, l2) match {
        case (h1 :: t1, h2 :: t2) if h1.selector == h2.selector => {
          val (l1Equal, l1Rest) = l1.partition(_.selector == h1.selector)
          val (l2Equal, l2Rest) = l2.partition(_.selector == h2.selector)

          pairColumns(l1Rest, l2Rest, genComparatorFor(l1Equal, l2Equal) :: comparators)
        }

        case (h1 :: t1, h2 :: t2) if h1 ?|? h2 == LT => {
          val (l1Equal, l1Rest) = l1.partition(_.selector == h1.selector)

          pairColumns(l1Rest, l2, genComparatorFor(l1Equal, Nil) :: comparators)
        }

        case (h1 :: t1, h2 :: t2) if h1 ?|? h2 == GT => {
          val (l2Equal, l2Rest) = l2.partition(_.selector == h2.selector)

          pairColumns(l1, l2Rest, genComparatorFor(Nil, l2Equal) :: comparators)
        }

        case (h1 :: t1, Nil) => {
          val (l1Equal, l1Rest) = l1.partition(_.selector == h1.selector)

          pairColumns(l1Rest, Nil, genComparatorFor(l1Equal, Nil) :: comparators)
        }

        case (Nil, h2 :: t2) => {
          val (l2Equal, l2Rest) = l2.partition(_.selector == h2.selector)

          pairColumns(Nil, l2Rest, genComparatorFor(Nil, l2Equal) :: comparators)
        }

        case (Nil, Nil) => comparators.reverse

        case (h1 :: t1, h2 :: t2) => sys.error("selector guard failure in pairColumns")
      }
    }

    val comparators: Array[RowComparator] = pairColumns(refs1, refs2, Nil).toArray

    new RowComparator {
      def compare(i1: Int, i2: Int) = {
        var i = 0
        var result: Ordering = EQ

        while (i < comparators.length && result == EQ) {
          result = comparators(i).compare(i1, i2)
          i += 1
        }
        
        result
      }
    }
  } 
}<|MERGE_RESOLUTION|>--- conflicted
+++ resolved
@@ -106,23 +106,16 @@
 
   def mapRoot(f: CF1): Slice = new Slice {
     val size = source.size
-<<<<<<< HEAD
-    val columns = source.columns flatMap {
-      case (ref, col) => 
-        if (ref.selector == CPath.Identity) f(col) map { (ref, _ ) }  
-        else None
-=======
 
     val columns: Map[ColumnRef, Column] = {
       val resultColumns = for {
-        col <- source.columns collect { case (ref, col) if ref.selector == JPath.Identity => col }
+        col <- source.columns collect { case (ref, col) if ref.selector == CPath.Identity => col }
         result <- f(col)
       } yield result
 
       resultColumns.groupBy(_.tpe) map { 
-        case (tpe, cols) => (ColumnRef(JPath.Identity, tpe), cols.reduceLeft((c1, c2) => Column.unionRightSemigroup.append(c1, c2)))
-      }
->>>>>>> 5fc9a842
+        case (tpe, cols) => (ColumnRef(CPath.Identity, tpe), cols.reduceLeft((c1, c2) => Column.unionRightSemigroup.append(c1, c2)))
+      }
     }
   }
 
@@ -191,35 +184,21 @@
     }
   }
 
-<<<<<<< HEAD
-  def deref(node: CPathNode): Slice = new Slice {
-    val size = source.size
-    val columns = source.columns.collect {
-      case (ColumnRef(CPath(`node`, xs @ _*), ctype), col) => (ColumnRef(CPath(xs: _*), ctype), col)
-    }
-  }
-
-  def wrap(wrapper: CPathNode): Slice = new Slice {
-    val size = source.size
-    val columns = source.columns.map {
-      case (ColumnRef(CPath(nodes @ _*), ctype), col) => (ColumnRef(CPath(wrapper +: nodes : _*), ctype), col)
-=======
-  def deref(node: JPathNode): Slice = {
+  def deref(node: CPathNode): Slice = {
     new Slice {
       val size = source.size
       val columns = source.columns.collect {
-        case (ColumnRef(JPath(`node`, xs @ _*), ctype), col) => (ColumnRef(JPath(xs: _*), ctype), col)
-      }
-    }
-  }
-
-  def wrap(wrapper: JPathNode): Slice = {
+        case (ColumnRef(CPath(`node`, xs @ _*), ctype), col) => (ColumnRef(CPath(xs: _*), ctype), col)
+      }
+    }
+  }
+
+  def wrap(wrapper: CPathNode): Slice = {
     new Slice {
       val size = source.size
       val columns = source.columns.map {
-        case (ColumnRef(JPath(nodes @ _*), ctype), col) => (ColumnRef(JPath(wrapper +: nodes : _*), ctype), col)
-      }
->>>>>>> 5fc9a842
+        case (ColumnRef(CPath(nodes @ _*), ctype), col) => (ColumnRef(CPath(wrapper +: nodes : _*), ctype), col)
+      }
     }
   }
 
@@ -257,99 +236,10 @@
     }
   }
 
-<<<<<<< HEAD
-  def typed(jtpe: JType): Slice = new Slice {  //TODO use logicalColumns
-    val size = source.size
-    val sub = Schema.subsumes(source.columns.map { case (ColumnRef(path, ctpe), _) => (path, ctpe) }(breakOut), jtpe)
-    val columns = {
-      if (size == 0 || Schema.subsumes(source.columns.map { case (ColumnRef(path, ctpe), _) => (path, ctpe) }(breakOut), jtpe)) {
-        val filteredCols = source.columns.filter { case (ColumnRef(path, ctpe), _) => {
-          Schema.includes(jtpe, path, ctpe)
-        }} 
-
-        val next: Seq[(CPath, CType)] = filteredCols.keys.toList map { case ColumnRef(path, ctpe) => (path, ctpe) }
-
-        val grouped: Map[(CPath, JType), Seq[(CPath, CType)]] = next.groupBy { case (path, ctpe) => (path, ctpe match {
-          case CString => JTextT
-          case CBoolean => JBooleanT
-          case CLong | CDouble | CNum => JNumberT
-          case CNull => JNullT
-          case CEmptyObject => JObjectFixedT(Map.empty[String, JType])
-          case CEmptyArray => JArrayFixedT(Map.empty[Int, JType])
-          case invalid => sys.error("Cannot group on CType: " + invalid)
-        })}
-
-        val values = grouped.values map { seq => seq.flatMap { case (path, ctpe) => filteredCols.get(ColumnRef(path, ctpe)) } }
-        
-        def defined(row: Int, values: Iterable[Seq[Column]]): Boolean = values.forall { _.exists { _.isDefinedAt(row) }}
-
-        def sdflsd(values: Iterable[Seq[Column]], col: Column): Column = {
-          col match {
-            case c: StrColumn => {
-              new StrColumn {
-                def apply(row: Int) = c(row)
-                def isDefinedAt(row: Int) = c.isDefinedAt(row) && defined(row, values)
-              }
-            }
-            case c: LongColumn => {
-              new LongColumn {
-                def apply(row: Int) = c(row)
-                def isDefinedAt(row: Int) = c.isDefinedAt(row) && defined(row, values)
-              }
-            }
-            case c: NumColumn => {
-              new NumColumn {
-                def apply(row: Int) = c(row)
-                def isDefinedAt(row: Int) = c.isDefinedAt(row) && defined(row, values)
-              }
-            }
-            case c: DoubleColumn => {
-              new DoubleColumn {
-                def apply(row: Int) = c(row)
-                def isDefinedAt(row: Int) = c.isDefinedAt(row) && defined(row, values)
-              }
-            }
-            case c: BoolColumn => {
-              new BoolColumn {
-                def apply(row: Int) = c(row)
-                def isDefinedAt(row: Int) = c.isDefinedAt(row) && defined(row, values)
-              }
-            }
-            case c: NullColumn => {
-              new NullColumn {
-                def isDefinedAt(row: Int) = c.isDefinedAt(row) && defined(row, values)
-              }
-            }
-            case c: EmptyArrayColumn => {
-              new EmptyArrayColumn {
-                def isDefinedAt(row: Int) = c.isDefinedAt(row) && defined(row, values)
-              }
-            }
-            case c: EmptyObjectColumn => {
-              new EmptyObjectColumn {
-                def isDefinedAt(row: Int) = c.isDefinedAt(row) && defined(row, values)
-              }
-            }
-            case c: DateColumn => {
-              new DateColumn {
-                def apply(row: Int) = c(row)
-                def isDefinedAt(row: Int) = c.isDefinedAt(row) && defined(row, values)
-              }
-            }
-            case invalid => sys.error("sdflsd on invalid column: " + invalid)
-          }
-        }
-
-        filteredCols map { case (cref, col) => (cref, sdflsd(values, col)) }
-      }
-      else
-        Map.empty[ColumnRef, Column]
-=======
   def typed(jtpe: JType): Slice = {
     new Slice {  
       val size = source.size
       val columns = source.columns.filter { case (ColumnRef(path, ctpe), _) => Schema.includes(jtpe, path, ctpe) } 
->>>>>>> 5fc9a842
     }
   }
 
