/*
 *  ____    ____    _____    ____    ___     ____ 
 * |  _ \  |  _ \  | ____|  / ___|  / _/    / ___|        Precog (R)
 * | |_) | | |_) | |  _|   | |     | |  /| | |  _         Advanced Analytics Engine for NoSQL Data
 * |  __/  |  _ <  | |___  | |___  |/ _| | | |_| |        Copyright (C) 2010 - 2013 SlamData, Inc.
 * |_|     |_| \_\ |_____|  \____|   /__/   \____|        All Rights Reserved.
 *
 * This program is free software: you can redistribute it and/or modify it under the terms of the 
 * GNU Affero General Public License as published by the Free Software Foundation, either version 
 * 3 of the License, or (at your option) any later version.
 *
 * This program is distributed in the hope that it will be useful, but WITHOUT ANY WARRANTY; 
 * without even the implied warranty of MERCHANTABILITY or FITNESS FOR A PARTICULAR PURPOSE. See 
 * the GNU Affero General Public License for more details.
 *
 * You should have received a copy of the GNU Affero General Public License along with this 
 * program. If not, see <http://www.gnu.org/licenses/>.
 *
 */
package com.precog.yggdrasil
package table

import org.joda.time.DateTime

import com.precog.util.{BitSet, BitSetUtil, Loop}
import scala.collection._

trait DefinedAtIndex {
  protected[this] val defined: BitSet
  def isDefinedAt(row: Int) = defined(row)
}

trait ArrayColumn[@specialized(Boolean, Long, Double) A] extends DefinedAtIndex with ExtensibleColumn { 
  def update(row: Int, value: A): Unit
}

<<<<<<< HEAD
class ArrayHomogeneousArrayColumn[A](val defined: mutable.BitSet, values: Array[IndexedSeq[A]])(val tpe: CArrayType[A]) extends HomogeneousArrayColumn[A] with ArrayColumn[IndexedSeq[A]] {
  def apply(row: Int) = values(row)

  def update(row: Int, value: IndexedSeq[A]) {
    defined += row
    values(row) = value
  }
}

object ArrayHomogeneousArrayColumn {
  def apply[A: CValueType](values: Array[IndexedSeq[A]]) =
    new ArrayHomogeneousArrayColumn(mutable.BitSet(0 until values.length: _*), values)(CArrayType(CValueType[A]))
  def apply[A: CValueType](defined: BitSet, values: Array[IndexedSeq[A]]) =
    new ArrayHomogeneousArrayColumn(makeMutable(defined), values)(CArrayType(CValueType[A]))
  def empty[A](size: Int)(implicit elemType: CValueType[A]): ArrayHomogeneousArrayColumn[A] =
    new ArrayHomogeneousArrayColumn(mutable.BitSet.empty, new Array[IndexedSeq[A]](size))(CArrayType(elemType))
}


class ArrayBoolColumn(val defined: mutable.BitSet, values: mutable.BitSet) extends ArrayColumn[Boolean] with BoolColumn {
  def apply(row: Int) = values.contains(row)
=======
class ArrayBoolColumn(val defined: BitSet, values: BitSet) extends ArrayColumn[Boolean] with BoolColumn {
  def apply(row: Int) = values(row)
>>>>>>> 4eac4eac

  def update(row: Int, value: Boolean) = {
    defined.set(row)
    if (value) values.set(row) else values.clear(row)
  }
}

object ArrayBoolColumn {
  def apply(defined: BitSet, values: BitSet) =
    new ArrayBoolColumn(defined.copy, values.copy)
  def apply(defined: BitSet, values: Array[Boolean]) =
    new ArrayBoolColumn(defined.copy, BitSetUtil.filteredRange(0, values.length)(values))
  def apply(values: Array[Boolean]) = {
    val d = BitSetUtil.range(0, values.length)
    val v = BitSetUtil.filteredRange(0, values.length)(values)
    new ArrayBoolColumn(d, v)
  }

  def empty(): ArrayBoolColumn =
    new ArrayBoolColumn(new BitSet, new BitSet)
}

class ArrayLongColumn(val defined: BitSet, values: Array[Long]) extends ArrayColumn[Long] with LongColumn {
  def apply(row: Int) = values(row)

  def update(row: Int, value: Long) = {
    defined.set(row)
    values(row) = value
  }
}

object ArrayLongColumn {
  def apply(values: Array[Long]) =
    new ArrayLongColumn(BitSetUtil.range(0, values.length), values)
  def apply(defined: BitSet, values: Array[Long]) =
    new ArrayLongColumn(defined.copy, values)
  def empty(size: Int): ArrayLongColumn =
    new ArrayLongColumn(new BitSet, new Array[Long](size))
}


class ArrayDoubleColumn(val defined: BitSet, values: Array[Double]) extends ArrayColumn[Double] with DoubleColumn {
  def apply(row: Int) = values(row)

  def update(row: Int, value: Double) = {
    defined.set(row)
    values(row) = value
  }
}

object ArrayDoubleColumn {
  def apply(values: Array[Double]) =
    new ArrayDoubleColumn(BitSetUtil.range(0, values.length), values)
  def apply(defined: BitSet, values: Array[Double]) =
    new ArrayDoubleColumn(defined.copy, values)
  def empty(size: Int): ArrayDoubleColumn =
    new ArrayDoubleColumn(new BitSet, new Array[Double](size))
}


class ArrayNumColumn(val defined: BitSet, values: Array[BigDecimal]) extends ArrayColumn[BigDecimal] with NumColumn {
  def apply(row: Int) = values(row)

  def update(row: Int, value: BigDecimal) = {
    defined.set(row)
    values(row) = value
  }
}

object ArrayNumColumn {
  def apply(values: Array[BigDecimal]) =
    new ArrayNumColumn(BitSetUtil.range(0, values.length), values)
  def apply(defined: BitSet, values: Array[BigDecimal]) =
    new ArrayNumColumn(defined.copy, values)
  def empty(size: Int): ArrayNumColumn =
    new ArrayNumColumn(new BitSet, new Array[BigDecimal](size))
}


class ArrayStrColumn(val defined: BitSet, values: Array[String]) extends ArrayColumn[String] with StrColumn {
  def apply(row: Int) = values(row)

  def update(row: Int, value: String) = {
    defined.set(row)
    values(row) = value
  }
}

object ArrayStrColumn {
  def apply(values: Array[String]) =
    new ArrayStrColumn(BitSetUtil.range(0, values.length), values)
  def apply(defined: BitSet, values: Array[String]) =
    new ArrayStrColumn(defined.copy, values)
  def empty(size: Int): ArrayStrColumn =
    new ArrayStrColumn(new BitSet, new Array[String](size))
}

class ArrayDateColumn(val defined: BitSet, values: Array[DateTime]) extends ArrayColumn[DateTime] with DateColumn {
  def apply(row: Int) = values(row)

  def update(row: Int, value: DateTime) = {
    defined.set(row)
    values(row) = value
  }
}

object ArrayDateColumn {
  def apply(values: Array[DateTime]) =
    new ArrayDateColumn(BitSetUtil.range(0, values.length), values)
  def apply(defined: BitSet, values: Array[DateTime]) =
    new ArrayDateColumn(defined.copy, values)
  def empty(size: Int): ArrayDateColumn =
    new ArrayDateColumn(new BitSet, new Array[DateTime](size))
}

class MutableEmptyArrayColumn(val defined: BitSet) extends ArrayColumn[Boolean] with EmptyArrayColumn {
  def update(row: Int, value: Boolean) = {
    if (value) defined.set(row) else defined.clear(row)
  }
}

object MutableEmptyArrayColumn {
  def empty(): MutableEmptyArrayColumn = new MutableEmptyArrayColumn(new BitSet)
}

class MutableEmptyObjectColumn(val defined: BitSet) extends ArrayColumn[Boolean] with EmptyObjectColumn {
  def update(row: Int, value: Boolean) = {
    if (value) defined.set(row) else defined.clear(row)
  }
}

object MutableEmptyObjectColumn {
  def empty(): MutableEmptyObjectColumn = new MutableEmptyObjectColumn(new BitSet)
}

class MutableNullColumn(val defined: BitSet) extends ArrayColumn[Boolean] with NullColumn {
  def update(row: Int, value: Boolean) = {
    if (value) defined.set(row) else defined.clear(row)
  }
}

object MutableNullColumn {
  def empty(): MutableNullColumn = new MutableNullColumn(new BitSet)
}

/* help for ctags
type ArrayColumn */<|MERGE_RESOLUTION|>--- conflicted
+++ resolved
@@ -34,12 +34,11 @@
   def update(row: Int, value: A): Unit
 }
 
-<<<<<<< HEAD
-class ArrayHomogeneousArrayColumn[A](val defined: mutable.BitSet, values: Array[IndexedSeq[A]])(val tpe: CArrayType[A]) extends HomogeneousArrayColumn[A] with ArrayColumn[IndexedSeq[A]] {
+class ArrayHomogeneousArrayColumn[A](val defined: BitSet, values: Array[IndexedSeq[A]])(val tpe: CArrayType[A]) extends HomogeneousArrayColumn[A] with ArrayColumn[IndexedSeq[A]] {
   def apply(row: Int) = values(row)
 
   def update(row: Int, value: IndexedSeq[A]) {
-    defined += row
+    defined.set(row)
     values(row) = value
   }
 }
@@ -54,12 +53,8 @@
 }
 
 
-class ArrayBoolColumn(val defined: mutable.BitSet, values: mutable.BitSet) extends ArrayColumn[Boolean] with BoolColumn {
-  def apply(row: Int) = values.contains(row)
-=======
 class ArrayBoolColumn(val defined: BitSet, values: BitSet) extends ArrayColumn[Boolean] with BoolColumn {
   def apply(row: Int) = values(row)
->>>>>>> 4eac4eac
 
   def update(row: Int, value: Boolean) = {
     defined.set(row)
