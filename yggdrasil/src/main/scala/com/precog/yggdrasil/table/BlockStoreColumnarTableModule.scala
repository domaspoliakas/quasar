/*
 *  ____    ____    _____    ____    ___     ____ 
 * |  _ \  |  _ \  | ____|  / ___|  / _/    / ___|        Precog (R)
 * | |_) | | |_) | |  _|   | |     | |  /| | |  _         Advanced Analytics Engine for NoSQL Data
 * |  __/  |  _ <  | |___  | |___  |/ _| | | |_| |        Copyright (C) 2010 - 2013 SlamData, Inc.
 * |_|     |_| \_\ |_____|  \____|   /__/   \____|        All Rights Reserved.
 *
 * This program is free software: you can redistribute it and/or modify it under the terms of the 
 * GNU Affero General Public License as published by the Free Software Foundation, either version 
 * 3 of the License, or (at your option) any later version.
 *
 * This program is distributed in the hope that it will be useful, but WITHOUT ANY WARRANTY; 
 * without even the implied warranty of MERCHANTABILITY or FITNESS FOR A PARTICULAR PURPOSE. See 
 * the GNU Affero General Public License for more details.
 *
 * You should have received a copy of the GNU Affero General Public License along with this 
 * program. If not, see <http://www.gnu.org/licenses/>.
 *
 */
package com.precog.yggdrasil
package table

<<<<<<< HEAD
import com.precog.common.json._
import com.precog.common.{Path,VectorCase}
=======
import com.precog.common.{MetadataStats,Path,VectorCase}
>>>>>>> 5fc9a842
import com.precog.bytecode._
import com.precog.yggdrasil.jdbm3._
import com.precog.yggdrasil.util._
import com.precog.util._
import Schema._
import metadata._

import java.io.File
import java.util.SortedMap
import java.util.Comparator

import org.apache.jdbm.DBMaker
import org.apache.jdbm.DB

import com.weiglewilczek.slf4s.Logging

import scalaz._
import scalaz.Ordering._
import scalaz.std.set._
import scalaz.std.list._
import scalaz.std.stream._
import scalaz.syntax.monad._
import scalaz.syntax.monoid._
import scalaz.syntax.traverse._
import scalaz.syntax.std.boolean._
import scalaz.syntax.std.stream._
import scala.annotation.tailrec
import scala.collection.mutable

import TableModule._
trait BlockStoreColumnarTableModule[M[+_]] extends
  ColumnarTableModule[M] with
  StorageModule[M] with
  IdSourceScannerModule[M] { self =>

  import trans._
  import TransSpec.deepMap
  import SliceTransform._
  import BlockStoreColumnarTableModule._
    
  override type UserId = String
  type Key
  type Projection <: BlockProjectionLike[Key, Slice]
  type TableCompanion <: BlockStoreColumnarTableCompanion

  type BD = BlockProjectionData[Key,Slice]
  
<<<<<<< HEAD
  def newMemoContext = new MemoContext
  
  class MemoContext extends MemoizationContext {
    import trans._
    
    private val memoCache = mutable.HashMap.empty[MemoId, M[Table]]
    
    private val memoKey   = "MemoKey"
    private val memoValue = "MemoValue"
    
    def memoize(table: Table, memoId: MemoId): M[Table] = {
      val preMemoTable =
        table.transform(
          OuterObjectConcat(
            WrapObject(
              Scan(
                ConstLiteral(CLong(0), Leaf(Source)),
                freshIdScanner),
              memoKey),
            WrapObject(
              Leaf(Source),
              memoValue
            )
          )
        )
      
      val memoTable = sort(preMemoTable, DerefObjectStatic(Leaf(Source), CPathField(memoKey)), SortAscending, memoId)
      M.map(memoTable) { _.transform(DerefObjectStatic(Leaf(Source), CPathField(memoValue))) }
    }
    
    def sort(table: Table, sortKey: TransSpec1, sortOrder: DesiredSortOrder, memoId: MemoId, unique: Boolean = true): M[Table] = {
      // yup, we still block the whole world. Yay.
      memoCache.synchronized {
        memoCache.get(memoId) match {
          case Some(memoTable) => memoTable
          case None =>
            val memoTable = table.sort(sortKey, sortOrder, unique)
            memoCache += (memoId -> memoTable)
            memoTable
        }
      }
    }
    
    def expire(memoId: MemoId): Unit =
      memoCache.synchronized {
        memoCache -= memoId
      }
    
    def purge() : Unit =
      memoCache.synchronized {
        memoCache.clear()
      }
  }

=======
>>>>>>> 5fc9a842
  private class MergeEngine[KeyType, BlockData <: BlockProjectionData[KeyType, Slice]] {
    case class CellState(index: Int, maxKey: KeyType, slice0: Slice, succf: KeyType => M[Option[BlockData]], remap: Array[Int], position: Int) {
      def toCell = {
        new Cell(index, maxKey, slice0)(succf, remap.clone, position)
      }
    }

    object CellState {
      def apply(index: Int, maxKey: KeyType, slice0: Slice, succf: KeyType => M[Option[BlockData]]) = {
        val remap = new Array[Int](slice0.size)
        new CellState(index, maxKey, slice0, succf, remap, 0)
      }
    }

    /**
     * A wrapper for a slice, and the function required to get the subsequent
     * block of data.
     */
    case class Cell private[MergeEngine] (index: Int, maxKey: KeyType, slice0: Slice)(succf: KeyType => M[Option[BlockData]], remap: Array[Int], var position: Int) {
      def advance(i: Int): Boolean = {
        if (position < slice0.size) {
          remap(position) = i
          position += 1
        }
        
        position < slice0.size
      }

      def slice = {
        slice0.sparsen(remap, if (position > 0) remap(position - 1) + 1 else 0)
      }

      def currentJson = slice0.toJson(position)

      def succ: M[Option[CellState]] = {
        for (blockOpt <- succf(maxKey)) yield {
          blockOpt map { block => CellState(index, block.maxKey, block.data, succf) }
        }
      }

      def split: (Slice, CellState) = {
        val (finished, continuing) = slice0.split(position)
        val nextState = CellState(index, maxKey, continuing, succf)
        (if (position == 0) finished else finished.sparsen(remap, remap(position - 1) + 1), nextState)
      }

      // Freeze the state of this cell. Used to ensure restartability from any point in a stream of slices derived
      // from mergeProjections.
      def state: CellState = {
        val remap0 = new Array[Int](slice0.size)
        System.arraycopy(remap, 0, remap0, 0, slice0.size) 
        new CellState(index, maxKey, slice0, succf, remap0, position)
      }
    }

    sealed trait CellMatrix { self => 
      def cells: Iterable[Cell]
      def compare(cl: Cell, cr: Cell): Ordering

      implicit lazy val ordering = new scala.math.Ordering[Cell] {
        def compare(c1: Cell, c2: Cell) = self.compare(c1, c2).toInt
      }
    }

    object CellMatrix {
      def apply(initialCells: Vector[Cell])(keyf: Slice => List[ColumnRef]): CellMatrix = {
        val size = if (initialCells.isEmpty) 0 else initialCells.map(_.index).max + 1
        
        type ComparatorMatrix = Array[Array[RowComparator]]
        def fillMatrix(initialCells: Vector[Cell]): ComparatorMatrix = {
          val comparatorMatrix = Array.ofDim[RowComparator](size, size)

          for (Cell(i, _, s) <- initialCells; Cell(i0, _, s0) <- initialCells if i != i0) { 
            comparatorMatrix(i)(i0) = Slice.rowComparatorFor(s, s0)(keyf) 
          }

          comparatorMatrix
        }

        new CellMatrix { self =>
          private[this] val allCells: mutable.Map[Int, Cell] = initialCells.map(c => (c.index, c))(collection.breakOut)
          private[this] val comparatorMatrix = fillMatrix(initialCells)

          def cells = allCells.values

          def compare(cl: Cell, cr: Cell): Ordering = {
            comparatorMatrix(cl.index)(cr.index).compare(cl.position, cr.position)
          }
        }
      }
    }

    def mergeProjections(inputSortOrder: DesiredSortOrder, cellStates: Stream[CellState])(keyf: Slice => List[ColumnRef]): StreamT[M, Slice] = {
      StreamT.unfoldM[M, Slice, Stream[CellState]](cellStates) { cellStates => 
        val cells: Vector[Cell] = cellStates.map(_.toCell)(collection.breakOut)

        // TODO: We should not recompute all of the row comparators every time, since all but one will
        // still be valid and usable. However, getting to this requires more significant rework than can be
        // undertaken right now.
        val cellMatrix = CellMatrix(cells)(keyf)
        val queue = mutable.PriorityQueue(cells.toSeq: _*)(if (inputSortOrder.isAscending) cellMatrix.ordering.reverse else cellMatrix.ordering)

        // dequeues all equal elements from the head of the queue
        @inline @tailrec def dequeueEqual(cells: List[Cell]): List[Cell] = {
          if (queue.isEmpty) cells
          else if (cells.isEmpty || cellMatrix.compare(queue.head, cells.head) == EQ) dequeueEqual(queue.dequeue() :: cells)
          else cells
        }

        // consume as many records as possible
        @inline @tailrec def consumeToBoundary(idx: Int): (Int, List[Cell]) = {
          val cellBlock = dequeueEqual(Nil)

          if (cellBlock.isEmpty) {
            // At the end of data, since this will only occur if nothing remains in the priority queue
            (idx, Nil)
          } else {
            val (continuing, expired) = cellBlock partition { _.advance(idx) }
            queue.enqueue(continuing: _*)

            if (expired.isEmpty) consumeToBoundary(idx + 1) else (idx + 1, expired)
          }
        }

        val (finishedSize, expired) = consumeToBoundary(0)
        if (expired.isEmpty) {
          M.point(None)
        } else {
          val completeSlices = expired.map(_.slice)

          val (prefixes, suffixes) = queue.dequeueAll.map(_.split).unzip

          val emission = new Slice {
            val size = finishedSize
            val columns: Map[ColumnRef, Column] = {
              (completeSlices.flatMap(_.columns) ++ prefixes.flatMap(_.columns)).groupBy(_._1).map {
                case (ref, columns) => {
                  val cp: Pair[ColumnRef, Column] = if (columns.size == 1) {
                    columns.head
                  } else {
                    (ref, ArraySetColumn(ref.ctype, columns.map(_._2).toArray))
                  }
                  cp
                }
              }
            } 
          }

          val successorStatesM = expired.map(_.succ).sequence.map(_.toStream.collect({case Some(cs) => cs}))

          successorStatesM map { successorStates => 
            Some((emission, successorStates ++ suffixes))
          }
        }
      }
    }
  }

  trait BlockStoreColumnarTableCompanion extends ColumnarTableCompanion {
    import SliceTransform._

    type SortingKey = Array[Byte]
    type SortBlockData = BlockProjectionData[SortingKey,Slice]

    type IndexStore = SortedMap[SortingKey, Array[Byte]]
    case class SliceIndex(name: String, storage: IndexStore, keyComparator: Comparator[SortingKey], keyRefs: Array[ColumnRef], valRefs: Array[ColumnRef], count: Long = 0)

    case class IndexKey(streamId: String, keyRefs: List[ColumnRef], valRefs: List[ColumnRef]) {
      val name = streamId + ";krefs=" + keyRefs.mkString("[", ",", "]") + ";vrefs=" + valRefs.mkString("[", ",", "]")
    }

    type IndexMap = Map[IndexKey, SliceIndex]

    case class JDBMState(indices: IndexMap, insertCount: Long)
    object JDBMState {
      val empty = JDBMState(Map(), 0l)
    }

    case class WriteState(jdbmState: JDBMState, valueTrans: SliceTransform1[_], keyTransforms: Seq[SliceTransform1[_]])

    private[BlockStoreColumnarTableModule] object loadMergeEngine extends MergeEngine[Key, BD]
    private[BlockStoreColumnarTableModule] object sortMergeEngine extends MergeEngine[SortingKey, SortBlockData]

    private[BlockStoreColumnarTableModule] def addGlobalId(spec: TransSpec1) = {
      Scan(
        WrapArray(spec), 
        new CScanner {
          type A = Long
          val init = 0l
          def scan(a: Long, cols: Map[ColumnRef, Column], range: Range): (A, Map[ColumnRef, Column]) = {
            val globalIdColumn = new RangeColumn(range) with LongColumn { def apply(row: Int) = a + row }
            (a + range.end + 1, cols + (ColumnRef(JPath(JPathIndex(1)), CLong) -> globalIdColumn))
          }
        }
      )
    }

    def apply(slices: StreamT[M, Slice], size: Option[Long] = None) = new Table(slices, size)

    def align(sourceLeft: Table, alignOnL: TransSpec1, sourceRight: Table, alignOnR: TransSpec1): M[(Table, Table)] = {
      sealed trait AlignState
      case class RunLeft(rightRow: Int, rightKey: Slice) extends AlignState
      case class RunRight(leftRow: Int, leftKey: Slice) extends AlignState
      case class FindEqualAdvancingRight(leftRow: Int, leftKey: Slice) extends AlignState
      case class FindEqualAdvancingLeft(rightRow: Int, rightKey: Slice) extends AlignState

      sealed trait Span
      case object LeftSpan extends Span
      case object RightSpan extends Span
      case object NoSpan extends Span


      sealed trait NextStep
      case class MoreLeft(span: Span, leq: mutable.BitSet, ridx: Int, req: mutable.BitSet) extends NextStep
      case class MoreRight(span: Span, lidx: Int, leq: mutable.BitSet, req: mutable.BitSet) extends NextStep

      // we need a custom row comparator that ignores the global ID introduced to prevent elimination of
      // duplicate rows in the write to JDBM
      def buildRowComparator(lkey: Slice, rkey: Slice) = {
        Slice.rowComparatorFor(lkey.deref(JPathIndex(0)), rkey.deref(JPathIndex(0))) {
          _.columns.keys.toList.sorted 
        }
      }

      def writeStreams[A, B](dbFile: File, db: DB, 
                             left: StreamT[M, Slice], leftKeyTrans: SliceTransform1[A],
                             right: StreamT[M, Slice], rightKeyTrans: SliceTransform1[B],
                             leftWriteState: JDBMState, rightWriteState: JDBMState): M[(Table, Table)] = {

        // We will *always* have a lhead and rhead, because if at any point we run out of data,
        // we'll still be hanging on to the last slice on the other side to use as the authority
        // for equality comparisons
        def step(state: AlignState, lhead: Slice, ltail: StreamT[M, Slice], stepleq: mutable.BitSet,
                                    rhead: Slice, rtail: StreamT[M, Slice], stepreq: mutable.BitSet,
                                    lstate: A, rstate: B, 
                                    leftWriteState: JDBMState, rightWriteState: JDBMState): M[(JDBMState, JDBMState)] = {

          def buildFilters(comparator: RowComparator, 
                                    lidx: Int, lsize: Int, lacc: mutable.BitSet, 
                                    ridx: Int, rsize: Int, racc: mutable.BitSet,
                                    span: Span): NextStep = {

            @tailrec def buildFilters0(comparator: RowComparator, 
                                      lidx: Int, lsize: Int, lacc: mutable.BitSet, 
                                      ridx: Int, rsize: Int, racc: mutable.BitSet,
                                      span: Span): NextStep = {

              //println(span)

              // todo: This is optimized for sparse alignments; if you get into an alignment
              // where every pair is distinct and equal, you'll do 2*n comparisons.
              // This should instead be optimized for dense alignments, using an algorithm that
              // advances both sides after an equal, then backtracks on inequality
              if (span eq LeftSpan) {
                // We don't need to compare the index on the right, since it will be left unchanged
                // throughout the time that we're advancing left, and even if it's beyond the end of
                // input we can use the next-to-last element for comparison
                
                if (lidx < lsize) {
                  comparator.compare(lidx, ridx - 1) match {
                    case EQ => 
                      //println("Found equal on left.")
                      buildFilters0(comparator, lidx + 1, lsize, lacc + lidx, ridx, rsize, racc, LeftSpan)
                    case LT => 
                      sys.error("Inputs to align are not correctly sorted.")
                    case GT =>
                      buildFilters0(comparator, lidx, lsize, lacc, ridx, rsize, racc, NoSpan)
                  }
                } else {
                  // left is exhausted in the midst of a span
                  //println("Left exhausted in the middle of a span.")
                  MoreLeft(LeftSpan, lacc, ridx, racc)
                }
              } else {
                if (lidx < lsize && ridx < rsize) {
                  comparator.compare(lidx, ridx) match {
                    case EQ => 
                      //println("Found equal on right.")
                      buildFilters0(comparator, lidx, lsize, lacc, ridx + 1, rsize, racc + ridx, RightSpan)
                    case LT => 
                      if (span eq RightSpan) {
                        // drop into left spanning of equal
                        buildFilters0(comparator, lidx, lsize, lacc, ridx, rsize, racc, LeftSpan)
                      } else {
                        // advance the left in the not-left-spanning state
                        buildFilters0(comparator, lidx + 1, lsize, lacc, ridx, rsize, racc, NoSpan)
                      }
                    case GT =>
                      if (span eq RightSpan) sys.error("Inputs to align are not correctly sorted")
                      else buildFilters0(comparator, lidx, lsize, lacc, ridx + 1, rsize, racc, NoSpan)
                  }
                } else if (lidx < lsize) {
                  // right is exhausted; span will be RightSpan or NoSpan
                  //println("Right exhausted, left is not; asking for more right with " + lacc.mkString("[", ",", "]") + ";" + racc.mkString("[", ",", "]") )
                  MoreRight(span, lidx, lacc, racc)
                } else {
                  //println("Both sides exhausted, so emitting with " + lacc.mkString("[", ",", "]") + ";" + racc.mkString("[", ",", "]") )
                  MoreLeft(NoSpan, lacc, ridx, racc)
                }
              }
            }

            buildFilters0(comparator, lidx, lsize, lacc, ridx, rsize, racc, span)
          }

          def continue(nextStep: NextStep, comparator: RowComparator, lstate: A, lkey: Slice, rstate: B, rkey: Slice, leftWriteState: JDBMState, rightWriteState: JDBMState): M[(JDBMState, JDBMState)] = nextStep match {
            case MoreLeft(span, leq, ridx, req) =>
              //println("Requested more left; emitting left based on bitset " + leq.mkString("[", ",", "]"))
              val lemission = leq.nonEmpty.option(lhead.mapColumns(cf.util.filter(0, lhead.size, leq)))

              @inline def next(lbs: JDBMState, rbs: JDBMState): M[(JDBMState, JDBMState)] = ltail.uncons flatMap {
                case Some((lhead0, ltail0)) =>
                  //println("Continuing on left; not emitting right.")
                  val nextState = (span: @unchecked) match {
                    case NoSpan => FindEqualAdvancingLeft(ridx, rkey)
                    case LeftSpan => RunLeft(ridx, rkey)
                  }

                  step(nextState, lhead0, ltail0, new mutable.BitSet(), rhead, rtail, req, lstate, rstate, lbs, rbs)
                case None =>
                  //println("No more data on left; emitting right based on bitset " + req.mkString("[", ",", "]"))
                  // done on left, and we're not in an equal span on the right (since LeftSpan can only
                  // be emitted if we're not in a right span) so we're entirely done.
                  val remission = req.nonEmpty.option(rhead.mapColumns(cf.util.filter(0, rhead.size, req))) 
                  (remission map { e => writeAlignedSlices(db, rkey, e, rbs, "alignRight", SortAscending) } getOrElse rbs.point[M]) map { (lbs, _) }
              }

              lemission map { e => 
                writeAlignedSlices(db, lkey, e, leftWriteState, "alignLeft", SortAscending) flatMap { next(_: JDBMState, rightWriteState) }
              } getOrElse {
                next(leftWriteState, rightWriteState)
              }

            case MoreRight(span, lidx, leq, req) =>
              //println("Requested more right; emitting right based on bitset " + req.mkString("[", ",", "]"))
              // if span == RightSpan and no more data exists on the right, we need to 
              // continue in buildFilters spanning on the left.
              val remission = req.nonEmpty.option(rhead.mapColumns(cf.util.filter(0, rhead.size, req)))

              @inline def next(lbs: JDBMState, rbs: JDBMState): M[(JDBMState, JDBMState)] = rtail.uncons flatMap {
                case Some((rhead0, rtail0)) => 
                  //println("Continuing on right.")
                  val nextState = (span: @unchecked) match {
                    case NoSpan => FindEqualAdvancingRight(lidx, lkey)
                    case RightSpan => RunRight(lidx, lkey)
                  }

                  step(nextState, lhead, ltail, leq, rhead0, rtail0, new mutable.BitSet(), lstate, rstate, lbs, rbs)

                case None =>
                  // no need here to check for LeftSpan by the contract of buildFilters
                  (span: @unchecked) match {
                    case NoSpan => 
                      //println("No more data on right and not in a span; emitting left based on bitset " + leq.mkString("[", ",", "]"))
                      // entirely done; just emit both 
                      val lemission = leq.nonEmpty.option(lhead.mapColumns(cf.util.filter(0, lhead.size, leq)))
                      (lemission map { e => writeAlignedSlices(db, lkey, e, lbs, "alignLeft", SortAscending) } getOrElse lbs.point[M]) map { (_, rbs) }

                    case RightSpan => 
                      // need to switch to left spanning in buildFilters
                      //println("No more data on right, but in a span so continuing on left.")
                      val nextState = buildFilters(comparator, lidx, lhead.size, leq, rhead.size, rhead.size, new mutable.BitSet(), LeftSpan)
                      continue(nextState, comparator, lstate, lkey, rstate, rkey, lbs, rbs)
                  }
              }

              remission map { e => 
                writeAlignedSlices(db, rkey, e, rightWriteState, "alignRight", SortAscending) flatMap { next(leftWriteState, _: JDBMState) }
              } getOrElse {
                next(leftWriteState, rightWriteState)
              }
          }


          // this is an optimization that uses a preemptory comparison and a binary
          // search to skip over big chunks of (or entire) slices if possible.
          def findEqual(comparator: RowComparator, leftRow: Int, leq: mutable.BitSet, rightRow: Int, req: mutable.BitSet): NextStep = {
            comparator.compare(leftRow, rightRow) match {
              case EQ => 
                //println("findEqual is equal at %d, %d".format(leftRow, rightRow))
                buildFilters(comparator, leftRow, lhead.size, leq, rightRow, rhead.size, req, NoSpan)

              case LT => 
                val leftIdx = comparator.nextLeftIndex(leftRow + 1, lhead.size - 1, 0)
                //println("found next left index " + leftIdx + " from " + (lhead.size - 1, lhead.size, 0, lhead.size - leftRow - 1))
                if (leftIdx == lhead.size) {
                  MoreLeft(NoSpan, leq, rightRow, req)
                } else {
                  buildFilters(comparator, leftIdx, lhead.size, leq, rightRow, rhead.size, req, NoSpan)
                }
            
              case GT => 
                val rightIdx = comparator.swap.nextLeftIndex(rightRow + 1, rhead.size - 1, 0)
                //println("found next right index " + rightIdx + " from " + (rhead.size - 1, rhead.size, 0, rhead.size - rightRow - 1))
                if (rightIdx == rhead.size) {
                  MoreRight(NoSpan, leftRow, leq, req)
                } else {
                  // do a binary search to find the indices where the comparison becomse LT or EQ
                  buildFilters(comparator, leftRow, lhead.size, leq, rightIdx, rhead.size, req, NoSpan)
                }
            }
          }

          //println("state: " + state)
          state match {
            case FindEqualAdvancingRight(leftRow, lkey) => 
              // whenever we drop into buildFilters in this case, we know that we will be neither
              // in a left span nor a right span because we didn't have an equal case at the
              // last iteration.

              val (nextB, rkey) = rightKeyTrans.f(rstate, rhead)
              val comparator = buildRowComparator(lkey, rkey)
              
              // do some preliminary comparisons to figure out if we even need to look at the current slice
              val nextState = findEqual(comparator, leftRow, stepleq, 0, stepreq)
              //println("Next state: " + nextState)
              continue(nextState, comparator, lstate, lkey, nextB, rkey, leftWriteState, rightWriteState)    
            
            case FindEqualAdvancingLeft(rightRow, rkey) => 
              // whenever we drop into buildFilters in this case, we know that we will be neither
              // in a left span nor a right span because we didn't have an equal case at the
              // last iteration.

              val (nextA, lkey) = leftKeyTrans.f(lstate, lhead)
              val comparator = buildRowComparator(lkey, rkey)
              
              // do some preliminary comparisons to figure out if we even need to look at the current slice
              val nextState = findEqual(comparator, 0, stepleq, rightRow, stepreq)
              continue(nextState, comparator, nextA, lkey, rstate, rkey, leftWriteState, rightWriteState)    
            
            case RunRight(leftRow, lkey) =>
              val (nextB, rkey) = rightKeyTrans.f(rstate, rhead)
              val comparator = buildRowComparator(lkey, rkey)

              val nextState = buildFilters(comparator, leftRow, lhead.size, stepleq, 
                                                       0, rhead.size, new mutable.BitSet(), RightSpan)

              continue(nextState, comparator, lstate, lkey, nextB, rkey, leftWriteState, rightWriteState)
            
            case RunLeft(rightRow, rkey) =>
              val (nextA, lkey) = leftKeyTrans.f(lstate, lhead)
              val comparator = buildRowComparator(lkey, rkey)

              val nextState = buildFilters(comparator, 0, lhead.size, new mutable.BitSet(), 
                                                       rightRow, rhead.size, stepreq, LeftSpan)

              continue(nextState, comparator, nextA, lkey, rstate, rkey, leftWriteState, rightWriteState)
          }
        }
        
        left.uncons flatMap {
          case Some((lhead, ltail)) =>
            right.uncons.flatMap {
              case Some((rhead, rtail)) =>
                //println("Got data from both left and right.")
                //println("initial left: \n" + lhead + "\n\n")
                //println("initial right: \n" + rhead + "\n\n")
                val (lstate, lkey) = leftKeyTrans(lhead)
                val stepResult  = step(FindEqualAdvancingRight(0, lkey), 
                                       lhead, ltail, new mutable.BitSet(),
                                       rhead, rtail, new mutable.BitSet(),
                                       lstate, rightKeyTrans.initial, 
                                       leftWriteState, rightWriteState)

                for {
                  writeStates <- stepResult
                  _      <- M.point(db.close())
                } yield {
                  (
                    loadTable(dbFile, sortMergeEngine, writeStates._1.indices, SortAscending, "left"),
                    loadTable(dbFile, sortMergeEngine, writeStates._2.indices, SortAscending, "right")
                  )
                }

              case None =>
                //println("uncons right returned none")
                (Table.empty, Table.empty).point[M]
            }

          case None =>
            //println("uncons left returned none")
            (Table.empty, Table.empty).point[M]
        }
      }

      val dbFile = new File(newScratchDir(), "alignSpace")
      val backingDb = DBMaker.openFile(dbFile.getCanonicalPath).make()

      // We need some id that can be used to memoize then load table for each side.
      val leftWriteState = JDBMState(Map(), 0)
      val rightWriteState = JDBMState(Map(), 0)

      writeStreams(dbFile, backingDb, 
                   sourceLeft.slices, composeSliceTransform(addGlobalId(alignOnL)), 
                   sourceRight.slices, composeSliceTransform(addGlobalId(alignOnR)), 
                   leftWriteState, rightWriteState)
    }

    def writeTables(db: DB, slices: StreamT[M, Slice], valueTrans: SliceTransform1[_], keyTrans: Seq[SliceTransform1[_]], sortOrder: DesiredSortOrder): M[IndexMap] = {
      def write0(slices: StreamT[M, Slice], state: WriteState): M[IndexMap] = {
        slices.uncons flatMap {
          case Some((slice, tail)) => 
            writeSlice(db, slice, state, sortOrder) flatMap { write0(tail, _) }

          case None => 
            M.point {
              db.close() // No more slices, close out the JDBM database
              state.jdbmState.indices
            }
        }
      }

      write0(slices, WriteState(JDBMState.empty, valueTrans, keyTrans))
    }

    protected def writeSlice(db: DB, slice: Slice, state: WriteState, sortOrder: DesiredSortOrder, source: String = ""): M[WriteState] = {
      val WriteState(jdbmState, valueTrans, keyTrans) = state

      val (valueTrans0, vslice) = valueTrans.advance(slice)
      val (vColumnRefs, vColumns) = vslice.columns.toList.sortBy(_._1).unzip
      val dataRowFormat = RowFormat.forValues(vColumnRefs)
      val dataColumnEncoder = dataRowFormat.ColumnEncoder(vColumns)

      def storeTransformed(jdbmState: JDBMState, transforms: Seq[(SliceTransform1[_], Int)], updatedTransforms: List[SliceTransform1[_]]): M[(JDBMState, List[SliceTransform1[_]])] = transforms match {
        case (keyTransform, i) :: tail => 
          val (nextKeyTransform, kslice) = keyTransform.advance(slice)
          val (keyColumnRefs, keyColumns) = kslice.columns.toList.sortBy(_._1).unzip
          if (keyColumnRefs.nonEmpty) {
            val keyRowFormat = RowFormat.forSortingKey(keyColumnRefs)
            val keyColumnEncoder = keyRowFormat.ColumnEncoder(keyColumns)
            val keyComparator = SortingKeyComparator(keyRowFormat, sortOrder.isAscending)

            writeRawSlices(db, kslice, keyColumnRefs, keyColumnEncoder, keyComparator,
                           vslice, vColumnRefs,   dataColumnEncoder, 
                           i.toString, jdbmState) flatMap { newJdbmState =>
              storeTransformed(newJdbmState, tail, nextKeyTransform +: updatedTransforms)
            }
          } else {
            M.point((jdbmState, nextKeyTransform +: updatedTransforms))
          }

        case Nil => 
          M.point((jdbmState, updatedTransforms))
      }

      storeTransformed(jdbmState, keyTrans.zipWithIndex, Nil) map {
        case (jdbmState0, keyTrans0) => 
          WriteState(jdbmState0, valueTrans0, keyTrans0)
      }
    }

    protected def writeAlignedSlices(db: DB, kslice: Slice, vslice: Slice, jdbmState: JDBMState, indexNamePrefix: String, sortOrder: DesiredSortOrder) = {
      val (vColumnRefs, vColumns) = vslice.columns.toList.sortBy(_._1).unzip
      val dataRowFormat = RowFormat.forValues(vColumnRefs)
      val dataColumnEncoder = dataRowFormat.ColumnEncoder(vColumns)

      val (keyColumnRefs, keyColumns) = kslice.columns.toList.sortBy(_._1).unzip
      val keyRowFormat = RowFormat.forSortingKey(keyColumnRefs)
      val keyColumnEncoder = keyRowFormat.ColumnEncoder(keyColumns)
      val keyComparator = SortingKeyComparator(keyRowFormat, sortOrder.isAscending)

      //M.point(println("writing slice from writeAligned; key: \n" + kslice + "\nvalue\n" + vslice)) >>
      writeRawSlices(db, kslice, keyColumnRefs, keyColumnEncoder, keyComparator,
                         vslice, vColumnRefs, dataColumnEncoder, 
                         indexNamePrefix, jdbmState)  
    }

    protected def writeRawSlices(db: DB,
                                 kslice: Slice, krefs: List[ColumnRef], kEncoder: ColumnEncoder, keyComparator: SortingKeyComparator,
                                 vslice: Slice, vrefs: List[ColumnRef], vEncoder: ColumnEncoder,
                                 indexNamePrefix: String, jdbmState: JDBMState): M[JDBMState] = M.point {
      // Iterate over the slice, storing each row
      // FIXME: This may not actually be tail recursive!
      // FIXME: Determine whether undefined sort keys are valid
      @tailrec def storeRow(storage: IndexStore, row: Int, insertCount: Long): Long = {
        if (row < vslice.size) {
          if (vslice.isDefinedAt(row) || kslice.isDefinedAt(row)) {
            storage.put(kEncoder.encodeFromRow(row), vEncoder.encodeFromRow(row))

            if (insertCount % jdbmCommitInterval == 0 && insertCount > 0) db.commit()
            storeRow(storage, row + 1, insertCount + 1)
          } else {
            storeRow(storage, row + 1, insertCount)
          }
        } else {
          insertCount
        }
      }

      val indexMapKey = IndexKey(indexNamePrefix, krefs, vrefs)

      val (index, newIndices) = jdbmState.indices.get(indexMapKey) map { sliceIndex => (sliceIndex, jdbmState.indices) } getOrElse {
        val indexName = indexMapKey.name
        val newSliceIndex = SliceIndex(indexName,
                                  db.createTreeMap(indexName, keyComparator, ByteArraySerializer, ByteArraySerializer), 
                                  keyComparator,
                                  krefs.toArray,
                                  vrefs.toArray)

        (newSliceIndex, jdbmState.indices + (indexMapKey -> newSliceIndex))
      }

      val newInsertCount = storeRow(index.storage, 0, jdbmState.insertCount)

      // Although we have a global count of inserts, we also want to
      // specifically track counts on the index since some operations
      // may not use all indices (e.g. groupByN)
      val newIndex = index.copy(count = index.count + (newInsertCount - jdbmState.insertCount))

      JDBMState(newIndices + (indexMapKey -> newIndex), newInsertCount)
    }

    def loadTable(dbFile: File, mergeEngine: MergeEngine[SortingKey, SortBlockData], indices: IndexMap, sortOrder: DesiredSortOrder, notes: String = ""): Table = {
      import mergeEngine._

      val totalCount = indices.toList.map { case (_, sliceIndex) => sliceIndex.count }.sum

      // Map the distinct indices into SortProjections/Cells, then merge them
      def cellsMs: Stream[M[Option[CellState]]] = indices.values.toStream.zipWithIndex map {
        case (SliceIndex(name, _, _, keyColumns, valColumns, _), index) => 
          val sortProjection = new JDBMRawSortProjection(dbFile, name, keyColumns, valColumns, sortOrder)
          val succ: Option[SortingKey] => M[Option[SortBlockData]] = (key: Option[SortingKey]) => M.point(sortProjection.getBlockAfter(key))
          
          succ(None) map { 
            _ map { nextBlock => 
              CellState(index, nextBlock.maxKey, nextBlock.data, (k: SortingKey) => succ(Some(k))) 
            }
          }
      }

      val head = StreamT.Skip(
        StreamT.wrapEffect(
          for (cellOptions <- cellsMs.sequence) yield {
            mergeProjections(sortOrder, cellOptions.flatMap(a => a)) { slice => 
              // only need to compare on the group keys (0th element of resulting table) between projections
              slice.columns.keys.collect({ case ref @ ColumnRef(CPath(CPathIndex(0), _ @ _*), _) => ref}).toList.sorted
            }
          }
        )
      )
      
      Table(StreamT(M.point(head)), Some(totalCount)).transform(TransSpec1.DerefArray1)
    }
  }
  
  // because I *can*!
  def load(table: Table, uid: UserId, tpe: JType): M[Table] = {
    import Table.loadMergeEngine._
    val metadataView = storage.userMetadataView(uid)

    // Reduce this table to obtain the in-memory set of strings representing the vfs paths
    // to be loaded.
    val pathsM = table reduce {
      new CReducer[Set[Path]] {
        def reduce(columns: JType => Set[Column], range: Range): Set[Path] = {
          columns(JTextT) flatMap {
            case s: StrColumn => range.filter(s.isDefinedAt).map(i => Path(s(i)))
            case _ => Set()
          }
        }
      }
    }

    def cellsM(projections: Map[ProjectionDescriptor, Set[ColumnDescriptor]]): Stream[M[Option[CellState]]] = {
      for (((desc, cols), i) <- projections.toStream.zipWithIndex) yield {
        val succ: Option[Key] => M[Option[BD]] = (key: Option[Key]) => storage.projection(desc) map {
          case (projection, release) => 
            val result = projection.getBlockAfter(key, cols)  
            release.release.unsafePerformIO
            result
        }

        succ(None) map { 
          _ map { nextBlock => CellState(i, nextBlock.maxKey, nextBlock.data, (k: Key) => succ(Some(k))) }
        }
      }
    }

    // In order to get a size, we pre-run the metadata fetch
    for {
      paths          <- pathsM
      projectionData <- (paths map { path => loadable(metadataView, path, JPath.Identity, tpe) }).sequence map { _.flatten }
      val (coveringProjections, colMetadata) = projectionData.unzip
      val maxSize = colMetadata.toList.flatMap { _.values.flatMap { _.values.collect { case stats: MetadataStats => stats.count } } }.sorted.lastOption
    } yield {
      val head = StreamT.Skip(
        StreamT.wrapEffect(
          for {
<<<<<<< HEAD
            paths               <- pathsM
            coveringProjections <- (paths map { path => loadable(metadataView, path, CPath.Identity, tpe) }).sequence map { _.flatten }
            cellOptions         <- cellsM(minimalCover(tpe, coveringProjections)).sequence
=======
            cellOptions    <- cellsM(minimalCover(tpe, coveringProjections)).sequence
>>>>>>> 5fc9a842
          } yield {
            mergeProjections(SortAscending, // Projections are always sorted in ascending identity order
                             cellOptions.flatMap(a => a)) { slice => 
              slice.columns.keys.filter( { case ColumnRef(selector, ctype) => selector.nodes.startsWith(CPathField("key") :: Nil) }).toList.sorted
            }
          }
        )
      )
  
      Table(StreamT(M.point(head)), maxSize)
    }
  }

  class Table(slices: StreamT[M, Slice], size: Option[Long]) extends ColumnarTable(slices, size) {
    import Table._
    import SliceTransform._
    import trans._
    
    def load(uid: UserId, tpe: JType): M[Table] = self.load(this, uid, tpe)

    /**
     * Sorts the KV table by ascending or descending order of a transformation
     * applied to the rows.
     * 
     * @see com.precog.yggdrasil.TableModule#sort(TransSpec1, DesiredSortOrder, Boolean)
     */
    def sort(sortKey: TransSpec1, sortOrder: DesiredSortOrder, unique: Boolean = false): M[Table] = groupByN(Seq(sortKey), Leaf(Source), sortOrder, unique).map {
      _.headOption getOrElse Table(this.slices, Some(0)) // If we start with an empty table, we always end with an empty table (but then we know that we have zero size)
    }

    /**
     * Sorts the KV table by ascending or descending order based on a seq of transformations
     * applied to the rows.
     * 
     * @see com.precog.yggdrasil.TableModule#groupByN(TransSpec1, DesiredSortOrder, Boolean)
     */
    def groupByN(groupKeys: Seq[TransSpec1], valueSpec: TransSpec1, sortOrder: DesiredSortOrder = SortAscending, unique: Boolean = false): M[Seq[Table]] = {
      writeSorted(groupKeys, valueSpec, sortOrder, unique) map {
        case (dbFile, indices) => 
          indices.groupBy(_._1.streamId).values.toStream.map(loadTable(dbFile, sortMergeEngine, _, sortOrder))
      }
    }

    protected def writeSorted(groupKeys: Seq[TransSpec1], valueSpec: TransSpec1, sortOrder: DesiredSortOrder = SortAscending, unique: Boolean = false): M[(File, IndexMap)] = {
      import sortMergeEngine._

      // Open a JDBM3 DB for use in sorting under a temp directory
      val dbFile = new File(newScratchDir(), "writeSortedSpace")
      
      // If we don't want unique key values (e.g. preserve duplicates), we need to add
      // in a distinct "row id" for each value to disambiguate it
      val (sourceTrans0, keyTrans0, valueTrans0) = if (! unique) {
        (
<<<<<<< HEAD
          Scan(
            WrapArray(Leaf(Source)), 
            new CScanner {
              type A = Long
              val init = 0l
              def scan(a: Long, cols: Map[ColumnRef, Column], range: Range): (A, Map[ColumnRef, Column]) = {
                val globalIdColumn = new RangeColumn(range) with LongColumn { def apply(row: Int) = a + row }
                (a + range.end + 1, cols + (ColumnRef(CPath(CPathIndex(1)), CLong) -> globalIdColumn))
              }
            }
          ),
=======
          addGlobalId(Leaf(Source)),
>>>>>>> 5fc9a842
          groupKeys map { kt => 
            OuterObjectConcat(WrapObject(deepMap(kt) { case Leaf(_) => TransSpec1.DerefArray0 }, "0"), WrapObject(TransSpec1.DerefArray1, "1")) 
          },
          deepMap(valueSpec) { case Leaf(_) => TransSpec1.DerefArray0 }
        )
      } else {
        (Leaf(Source), groupKeys, valueSpec)
      }

      for {
        indices <-  writeTables(
                      DBMaker.openFile(dbFile.getCanonicalPath).make(), 
                      this.transform(sourceTrans0).slices,
                      composeSliceTransform(valueTrans0),
                      keyTrans0 map composeSliceTransform,
                      sortOrder)
      } yield (dbFile, indices)
    }
  }
} 

object BlockStoreColumnarTableModule extends Logging {
  /**
   * Find the minimal set of projections (and the relevant columns from each projection) that
   * will be loaded to provide a dataset of the specified type.
   */
  protected def minimalCover(tpe: JType, descriptors: Set[ProjectionDescriptor]): Map[ProjectionDescriptor, Set[ColumnDescriptor]] = {
    @inline @tailrec
    def cover0(uncovered: Set[ColumnDescriptor], unused: Map[ProjectionDescriptor, Set[ColumnDescriptor]], covers: Map[ProjectionDescriptor, Set[ColumnDescriptor]]): Map[ProjectionDescriptor, Set[ColumnDescriptor]] = {
      if (uncovered.isEmpty) {
        covers
      } else {
        val (b0, covered) = unused map { case (b, dcols) => (b, dcols & uncovered) } maxBy { _._2.size } 
        cover0(uncovered &~ covered, unused - b0, covers + (b0 -> covered))
      }
    }

    cover0(
      descriptors.flatMap(_.columns.toSet) filter { cd => includes(tpe, cd.selector, cd.valueType) }, 
      descriptors map { b => (b, b.columns.toSet) } toMap, 
      Map.empty)
  }

  /** 
   * Determine the set of all projections that could potentially provide columns
   * representing the requested dataset.
   */
<<<<<<< HEAD
  protected def loadable[M[+_]: Monad](metadataView: StorageMetadata[M], path: Path, prefix: CPath, jtpe: JType): M[Set[ProjectionDescriptor]] = {
=======
  protected def loadable[M[+_]: Monad](metadataView: StorageMetadata[M], path: Path, prefix: JPath, jtpe: JType): M[Set[(ProjectionDescriptor, ColumnMetadata)]] = {
>>>>>>> 5fc9a842
    jtpe match {
      case p: JPrimitiveType => ctypes(p).map(metadataView.findProjections(path, prefix, _)).sequence map { _.flatten }

      case JArrayFixedT(elements) =>
        if (elements.isEmpty) {
          metadataView.findProjections(path, prefix, CEmptyArray) map { _.toSet }
        } else {
          (elements map { case (i, jtpe) => loadable(metadataView, path, prefix \ i, jtpe) } toSet).sequence map { _.flatten }
        }

      case JArrayUnfixedT =>
        val emptyM = metadataView.findProjections(path, prefix, CEmptyArray) map { _.toSet }
        val nonEmptyM = metadataView.findProjections(path, prefix) map { sources =>
          sources.toSet filter { 
            _._1.columns exists { 
              case ColumnDescriptor(`path`, selector, _, _) => 
                (selector dropPrefix prefix).flatMap(_.head).exists(_.isInstanceOf[CPathIndex])
            }
          }
        }

        for (empty <- emptyM; nonEmpty <- nonEmptyM) yield empty ++ nonEmpty

      case JObjectFixedT(fields) =>
        if (fields.isEmpty) {
          metadataView.findProjections(path, prefix, CEmptyObject) map { _.toSet }
        } else {
          (fields map { case (n, jtpe) => loadable(metadataView, path, prefix \ n, jtpe) } toSet).sequence map { _.flatten }
        }

      case JObjectUnfixedT =>
        val emptyM = metadataView.findProjections(path, prefix, CEmptyObject) map { _.toSet }
        val nonEmptyM = metadataView.findProjections(path, prefix) map { sources =>
          sources.toSet filter { 
            _._1.columns exists { 
              case ColumnDescriptor(`path`, selector, _, _) => 
                (selector dropPrefix prefix).flatMap(_.head).exists(_.isInstanceOf[CPathField])
            }
          }
        }

        for (empty <- emptyM; nonEmpty <- nonEmptyM) yield empty ++ nonEmpty

      case JUnionT(tpe1, tpe2) =>
        (Set(loadable(metadataView, path, prefix, tpe1), loadable(metadataView, path, prefix, tpe2))).sequence map { _.flatten }
    }
  }
}

// vim: set ts=4 sw=4 et:<|MERGE_RESOLUTION|>--- conflicted
+++ resolved
@@ -20,12 +20,7 @@
 package com.precog.yggdrasil
 package table
 
-<<<<<<< HEAD
-import com.precog.common.json._
-import com.precog.common.{Path,VectorCase}
-=======
 import com.precog.common.{MetadataStats,Path,VectorCase}
->>>>>>> 5fc9a842
 import com.precog.bytecode._
 import com.precog.yggdrasil.jdbm3._
 import com.precog.yggdrasil.util._
@@ -73,63 +68,6 @@
 
   type BD = BlockProjectionData[Key,Slice]
   
-<<<<<<< HEAD
-  def newMemoContext = new MemoContext
-  
-  class MemoContext extends MemoizationContext {
-    import trans._
-    
-    private val memoCache = mutable.HashMap.empty[MemoId, M[Table]]
-    
-    private val memoKey   = "MemoKey"
-    private val memoValue = "MemoValue"
-    
-    def memoize(table: Table, memoId: MemoId): M[Table] = {
-      val preMemoTable =
-        table.transform(
-          OuterObjectConcat(
-            WrapObject(
-              Scan(
-                ConstLiteral(CLong(0), Leaf(Source)),
-                freshIdScanner),
-              memoKey),
-            WrapObject(
-              Leaf(Source),
-              memoValue
-            )
-          )
-        )
-      
-      val memoTable = sort(preMemoTable, DerefObjectStatic(Leaf(Source), CPathField(memoKey)), SortAscending, memoId)
-      M.map(memoTable) { _.transform(DerefObjectStatic(Leaf(Source), CPathField(memoValue))) }
-    }
-    
-    def sort(table: Table, sortKey: TransSpec1, sortOrder: DesiredSortOrder, memoId: MemoId, unique: Boolean = true): M[Table] = {
-      // yup, we still block the whole world. Yay.
-      memoCache.synchronized {
-        memoCache.get(memoId) match {
-          case Some(memoTable) => memoTable
-          case None =>
-            val memoTable = table.sort(sortKey, sortOrder, unique)
-            memoCache += (memoId -> memoTable)
-            memoTable
-        }
-      }
-    }
-    
-    def expire(memoId: MemoId): Unit =
-      memoCache.synchronized {
-        memoCache -= memoId
-      }
-    
-    def purge() : Unit =
-      memoCache.synchronized {
-        memoCache.clear()
-      }
-  }
-
-=======
->>>>>>> 5fc9a842
   private class MergeEngine[KeyType, BlockData <: BlockProjectionData[KeyType, Slice]] {
     case class CellState(index: Int, maxKey: KeyType, slice0: Slice, succf: KeyType => M[Option[BlockData]], remap: Array[Int], position: Int) {
       def toCell = {
@@ -818,13 +756,7 @@
       val head = StreamT.Skip(
         StreamT.wrapEffect(
           for {
-<<<<<<< HEAD
-            paths               <- pathsM
-            coveringProjections <- (paths map { path => loadable(metadataView, path, CPath.Identity, tpe) }).sequence map { _.flatten }
-            cellOptions         <- cellsM(minimalCover(tpe, coveringProjections)).sequence
-=======
             cellOptions    <- cellsM(minimalCover(tpe, coveringProjections)).sequence
->>>>>>> 5fc9a842
           } yield {
             mergeProjections(SortAscending, // Projections are always sorted in ascending identity order
                              cellOptions.flatMap(a => a)) { slice => 
@@ -878,21 +810,7 @@
       // in a distinct "row id" for each value to disambiguate it
       val (sourceTrans0, keyTrans0, valueTrans0) = if (! unique) {
         (
-<<<<<<< HEAD
-          Scan(
-            WrapArray(Leaf(Source)), 
-            new CScanner {
-              type A = Long
-              val init = 0l
-              def scan(a: Long, cols: Map[ColumnRef, Column], range: Range): (A, Map[ColumnRef, Column]) = {
-                val globalIdColumn = new RangeColumn(range) with LongColumn { def apply(row: Int) = a + row }
-                (a + range.end + 1, cols + (ColumnRef(CPath(CPathIndex(1)), CLong) -> globalIdColumn))
-              }
-            }
-          ),
-=======
           addGlobalId(Leaf(Source)),
->>>>>>> 5fc9a842
           groupKeys map { kt => 
             OuterObjectConcat(WrapObject(deepMap(kt) { case Leaf(_) => TransSpec1.DerefArray0 }, "0"), WrapObject(TransSpec1.DerefArray1, "1")) 
           },
@@ -940,11 +858,7 @@
    * Determine the set of all projections that could potentially provide columns
    * representing the requested dataset.
    */
-<<<<<<< HEAD
-  protected def loadable[M[+_]: Monad](metadataView: StorageMetadata[M], path: Path, prefix: CPath, jtpe: JType): M[Set[ProjectionDescriptor]] = {
-=======
-  protected def loadable[M[+_]: Monad](metadataView: StorageMetadata[M], path: Path, prefix: JPath, jtpe: JType): M[Set[(ProjectionDescriptor, ColumnMetadata)]] = {
->>>>>>> 5fc9a842
+  protected def loadable[M[+_]: Monad](metadataView: StorageMetadata[M], path: Path, prefix: CPath, jtpe: JType): M[Set[(ProjectionDescriptor, ColumnMetadata)]] = {
     jtpe match {
       case p: JPrimitiveType => ctypes(p).map(metadataView.findProjections(path, prefix, _)).sequence map { _.flatten }
 
