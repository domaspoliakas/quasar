/*
 *  ____    ____    _____    ____    ___     ____ 
 * |  _ \  |  _ \  | ____|  / ___|  / _/    / ___|        Precog (R)
 * | |_) | | |_) | |  _|   | |     | |  /| | |  _         Advanced Analytics Engine for NoSQL Data
 * |  __/  |  _ <  | |___  | |___  |/ _| | | |_| |        Copyright (C) 2010 - 2013 SlamData, Inc.
 * |_|     |_| \_\ |_____|  \____|   /__/   \____|        All Rights Reserved.
 *
 * This program is free software: you can redistribute it and/or modify it under the terms of the 
 * GNU Affero General Public License as published by the Free Software Foundation, either version 
 * 3 of the License, or (at your option) any later version.
 *
 * This program is distributed in the hope that it will be useful, but WITHOUT ANY WARRANTY; 
 * without even the implied warranty of MERCHANTABILITY or FITNESS FOR A PARTICULAR PURPOSE. See 
 * the GNU Affero General Public License for more details.
 *
 * You should have received a copy of the GNU Affero General Public License along with this 
 * program. If not, see <http://www.gnu.org/licenses/>.
 *
 */
package com.precog.yggdrasil
package table

import com.precog.common.{MetadataStats,Path,VectorCase}
import com.precog.common.json._
import com.precog.bytecode._
import com.precog.yggdrasil.jdbm3._
import com.precog.yggdrasil.util._
import com.precog.util._
import Schema._
import metadata._

import com.precog.util.{BitSet, BitSetUtil, Loop}
import com.precog.util.BitSetUtil.Implicits._

import java.io.File
import java.util.SortedMap
import java.util.Comparator

import org.apache.jdbm.DBMaker
import org.apache.jdbm.DB

import org.slf4j.LoggerFactory

import scalaz._
import scalaz.Ordering._
import scalaz.std.set._
import scalaz.std.list._
import scalaz.std.stream._
import scalaz.syntax.monad._
import scalaz.syntax.monoid._
import scalaz.syntax.traverse._
import scalaz.syntax.std.boolean._
import scalaz.syntax.std.stream._
import scala.annotation.tailrec
import scala.collection.mutable

import TableModule._

trait BlockStoreColumnarTableModuleConfig {
  def maxSliceSize: Int
}

trait BlockStoreColumnarTableModule[M[+_]] extends
  ColumnarTableModule[M] with
  StorageModule[M] with
  IdSourceScannerModule[M] with
  YggConfigComponent { self =>

  protected lazy val blockModuleLogger = LoggerFactory.getLogger("com.precog.yggdrasil.table.BlockStoreColumnarTableModule")

  import trans._
  import TransSpec.deepMap
  import SliceTransform._
  import BlockStoreColumnarTableModule._
    
  type YggConfig <: IdSourceConfig with BlockStoreColumnarTableModuleConfig
  override type UserId = String
  type Key
  type Projection <: BlockProjectionLike[Key, Slice]
  type TableCompanion <: BlockStoreColumnarTableCompanion

  type BD = BlockProjectionData[Key,Slice]
  
  private class MergeEngine[KeyType, BlockData <: BlockProjectionData[KeyType, Slice]] {
    case class CellState(index: Int, maxKey: KeyType, slice0: Slice, succf: KeyType => M[Option[BlockData]], remap: Array[Int], position: Int) {
      def toCell = {
        new Cell(index, maxKey, slice0)(succf, remap.clone, position)
      }
    }

    object CellState {
      def apply(index: Int, maxKey: KeyType, slice0: Slice, succf: KeyType => M[Option[BlockData]]) = {
        val remap = new Array[Int](slice0.size)
        new CellState(index, maxKey, slice0, succf, remap, 0)
      }
    }

    /**
     * A wrapper for a slice, and the function required to get the subsequent
     * block of data.
     */
    case class Cell private[MergeEngine] (index: Int, maxKey: KeyType, slice0: Slice)(succf: KeyType => M[Option[BlockData]], remap: Array[Int], var position: Int) {
      def advance(i: Int): Boolean = {
        if (position < slice0.size) {
          remap(position) = i
          position += 1
        }
        
        position < slice0.size
      }

      def slice = {
        slice0.sparsen(remap, if (position > 0) remap(position - 1) + 1 else 0)
      }

      def currentJson = slice0.toJson(position)

      def succ: M[Option[CellState]] = {
        for (blockOpt <- succf(maxKey)) yield {
          blockOpt map { block => CellState(index, block.maxKey, block.data, succf) }
        }
      }

      def split: (Slice, CellState) = {
        val (finished, continuing) = slice0.split(position)
        val nextState = CellState(index, maxKey, continuing, succf)
        (if (position == 0) finished else finished.sparsen(remap, remap(position - 1) + 1), nextState)
      }

      // Freeze the state of this cell. Used to ensure restartability from any point in a stream of slices derived
      // from mergeProjections.
      def state: CellState = {
        val remap0 = new Array[Int](slice0.size)
        System.arraycopy(remap, 0, remap0, 0, slice0.size) 
        new CellState(index, maxKey, slice0, succf, remap0, position)
      }
    }

    sealed trait CellMatrix { self => 
      def cells: Iterable[Cell]
      def compare(cl: Cell, cr: Cell): Ordering

      implicit lazy val ordering = new scala.math.Ordering[Cell] {
        def compare(c1: Cell, c2: Cell) = self.compare(c1, c2).toInt
      }
    }

    object CellMatrix {
      def apply(initialCells: Vector[Cell])(keyf: Slice => List[ColumnRef]): CellMatrix = {
        val size = if (initialCells.isEmpty) 0 else initialCells.map(_.index).max + 1
        
        type ComparatorMatrix = Array[Array[RowComparator]]
        def fillMatrix(initialCells: Vector[Cell]): ComparatorMatrix = {
          val comparatorMatrix = Array.ofDim[RowComparator](size, size)

          for (Cell(i, _, s) <- initialCells; Cell(i0, _, s0) <- initialCells if i != i0) { 
            comparatorMatrix(i)(i0) = Slice.rowComparatorFor(s, s0)(keyf) 
          }

          comparatorMatrix
        }

        new CellMatrix { self =>
          private[this] val allCells: mutable.Map[Int, Cell] = initialCells.map(c => (c.index, c))(collection.breakOut)
          private[this] val comparatorMatrix = fillMatrix(initialCells)

          def cells = allCells.values

          def compare(cl: Cell, cr: Cell): Ordering = {
            comparatorMatrix(cl.index)(cr.index).compare(cl.position, cr.position)
          }
        }
      }
    }

    def mergeProjections(inputSortOrder: DesiredSortOrder, cellStates: Stream[CellState])(keyf: Slice => List[ColumnRef]): StreamT[M, Slice] = {

      // dequeues all equal elements from the head of the queue
      @inline @tailrec def dequeueEqual(
        queue: mutable.PriorityQueue[Cell], cellMatrix: CellMatrix, cells: List[Cell]
      ): List[Cell] = if (queue.isEmpty) {
        cells
      } else if (cells.isEmpty || cellMatrix.compare(queue.head, cells.head) == EQ) {
        dequeueEqual(queue, cellMatrix, queue.dequeue() :: cells)
      } else {
        cells
      }

      // consume as many records as possible
      @inline @tailrec def consumeToBoundary(
        queue: mutable.PriorityQueue[Cell], cellMatrix: CellMatrix, idx: Int
      ): (Int, List[Cell]) = {
        val cellBlock = dequeueEqual(queue, cellMatrix, Nil)

        if (cellBlock.isEmpty) {
          // At the end of data, since this will only occur if nothing
          // remains in the priority queue
          (idx, Nil)
        } else {
          val (continuing, expired) = cellBlock partition { _.advance(idx) }
          queue.enqueue(continuing: _*)

          if (expired.isEmpty)
            consumeToBoundary(queue, cellMatrix, idx + 1)
          else
            (idx + 1, expired)
        }
      }

      StreamT.unfoldM[M, Slice, Stream[CellState]](cellStates) { cellStates => 
        val cells: Vector[Cell] = cellStates.map(_.toCell)(collection.breakOut)

        // TODO: We should not recompute all of the row comparators every time,
        // since all but one will still be valid and usable. However, getting
        // to this requires more significant rework than can be undertaken
        // right now.
        val cellMatrix = CellMatrix(cells)(keyf)
        val ordering = if (inputSortOrder.isAscending)
          cellMatrix.ordering.reverse
        else
          cellMatrix.ordering

        val queue = mutable.PriorityQueue(cells.toSeq: _*)(ordering)

        val (finishedSize, expired) = consumeToBoundary(queue, cellMatrix, 0)
        if (expired.isEmpty) {
          M.point(None)
        } else {
          val completeSlices = expired.map(_.slice)

          val (prefixes, suffixes) = queue.dequeueAll.map(_.split).unzip

          val emission = new Slice {
            val size = finishedSize
            val columns: Map[ColumnRef, Column] = {
              (completeSlices.flatMap(_.columns) ++ prefixes.flatMap(_.columns)).groupBy(_._1).map {
                case (ref, columns) => {
                  val cp: Pair[ColumnRef, Column] = if (columns.size == 1) {
                    columns.head
                  } else {
                    (ref, ArraySetColumn(ref.ctype, columns.map(_._2).toArray))
                  }
                  cp
                }
              }
            } 
          }

          blockModuleLogger.trace("Emitting a new slice of size " + emission.size)

          val successorStatesM = expired.map(_.succ).sequence.map(_.toStream.collect({case Some(cs) => cs}))

          successorStatesM map { successorStates => 
            Some((emission, successorStates ++ suffixes))
          }
        }
      }
    }
  }

  trait BlockStoreColumnarTableCompanion extends ColumnarTableCompanion {
    import SliceTransform._

    type SortingKey = Array[Byte]
    type SortBlockData = BlockProjectionData[SortingKey,Slice]

    sealed trait SliceSorter {
      def name: String
      // def keyComparator: Comparator[SortingKey]
      def keyRefs: Array[ColumnRef]
      def valRefs: Array[ColumnRef]
      def count: Long
    }

    type IndexStore = SortedMap[SortingKey, Array[Byte]]
    case class SliceIndex(name: String, storage: IndexStore, keyRowFormat: RowFormat, keyComparator: Comparator[SortingKey], keyRefs: Array[ColumnRef], valRefs: Array[ColumnRef], count: Long = 0) extends SliceSorter
    case class SortedSlice(name: String, kslice: Slice, vslice: Slice, valEncoder: ColumnEncoder, keyRefs: Array[ColumnRef], valRefs: Array[ColumnRef], count: Long = 0) extends SliceSorter

    case class IndexKey(streamId: String, keyRefs: List[ColumnRef], valRefs: List[ColumnRef]) {
      val name = streamId + ";krefs=" + keyRefs.mkString("[", ",", "]") + ";vrefs=" + valRefs.mkString("[", ",", "]")
    }

    type IndexMap = Map[IndexKey, SliceSorter]

    case class JDBMState(indices: IndexMap, insertCount: Long)
    object JDBMState {
      val empty = JDBMState(Map(), 0l)
    }

    case class WriteState(jdbmState: JDBMState, valueTrans: SliceTransform1[_], keyTransformsWithIds: List[(SliceTransform1[_], String)])

    private[BlockStoreColumnarTableModule] object loadMergeEngine extends MergeEngine[Key, BD]
    private[BlockStoreColumnarTableModule] object sortMergeEngine extends MergeEngine[SortingKey, SortBlockData]

    private[BlockStoreColumnarTableModule] def addGlobalId(spec: TransSpec1) = {
      Scan(
        WrapArray(spec), 
        new CScanner {
          type A = Long
          val init = 0l
          def scan(a: Long, cols: Map[ColumnRef, Column], range: Range): (A, Map[ColumnRef, Column]) = {
            val globalIdColumn = new RangeColumn(range) with LongColumn { def apply(row: Int) = a + row }
            (a + range.end + 1, cols + (ColumnRef(CPath(CPathIndex(1)), CLong) -> globalIdColumn))
          }
        }
      )
    }

    def apply(slices: StreamT[M, Slice], size: Option[Long] = None) = new Table(slices, size)

    def align(sourceLeft: Table, alignOnL: TransSpec1, sourceRight: Table, alignOnR: TransSpec1): M[(Table, Table)] = {
      sealed trait AlignState
      case class RunLeft(rightRow: Int, rightKey: Slice, rightAuthority: Option[Slice]) extends AlignState
      case class RunRight(leftRow: Int, leftKey: Slice, rightAuthority: Option[Slice]) extends AlignState
      case class FindEqualAdvancingRight(leftRow: Int, leftKey: Slice) extends AlignState
      case class FindEqualAdvancingLeft(rightRow: Int, rightKey: Slice) extends AlignState

      sealed trait Span
      case object LeftSpan extends Span
      case object RightSpan extends Span
      case object NoSpan extends Span


      sealed trait NextStep
      case class MoreLeft(span: Span, leq: BitSet, ridx: Int, req: BitSet) extends NextStep
      case class MoreRight(span: Span, lidx: Int, leq: BitSet, req: BitSet) extends NextStep

      // we need a custom row comparator that ignores the global ID introduced to prevent elimination of
      // duplicate rows in the write to JDBM
      def buildRowComparator(lkey: Slice, rkey: Slice, rauth: Slice): RowComparator = new RowComparator {
        private val mainComparator = Slice.rowComparatorFor(lkey.deref(CPathIndex(0)), rkey.deref(CPathIndex(0))) {
          _.columns.keys.toList.sorted 
        }

        private val auxComparator = if (rauth == null) null else {
          Slice.rowComparatorFor(lkey.deref(CPathIndex(0)), rauth.deref(CPathIndex(0))) {
            _.columns.keys.toList.sorted 
          }
        } 

        def compare(i1: Int, i2: Int) = {
          if (i2 < 0 && rauth != null) auxComparator.compare(i1, rauth.size + i2) else mainComparator.compare(i1, i2)
        }
      }

      // this method exists only to skolemize A and B
      def writeStreams[A, B](dbFile: File, db: DB, 
                             left: StreamT[M, Slice], leftKeyTrans: SliceTransform1[A],
                             right: StreamT[M, Slice], rightKeyTrans: SliceTransform1[B],
                             leftWriteState: JDBMState, rightWriteState: JDBMState): M[(Table, Table)] = {

        // We will *always* have a lhead and rhead, because if at any point we
        // run out of data, we'll still be hanging on to the last slice on the
        // other side to use as the authority for equality comparisons
        def step(
          state: AlignState, 
          lhead: Slice, ltail: StreamT[M, Slice], stepleq: BitSet,
          rhead: Slice, rtail: StreamT[M, Slice], stepreq: BitSet,
          lstate: A, rstate: B, 
          leftWriteState: JDBMState, rightWriteState: JDBMState
        ): M[(JDBMState, JDBMState)] = {

          @tailrec def buildFilters(comparator: RowComparator, 
                                    lidx: Int, lsize: Int, lacc: BitSet, 
                                    ridx: Int, rsize: Int, racc: BitSet,
                                    span: Span): NextStep = {
            //println((lidx, ridx, span))

            // todo: This is optimized for sparse alignments; if you get into an alignment
            // where every pair is distinct and equal, you'll do 2*n comparisons.
            // This should instead be optimized for dense alignments, using an algorithm that
            // advances both sides after an equal, then backtracks on inequality
            if (span eq LeftSpan) {
              // We don't need to compare the index on the right, since it will be left unchanged
              // throughout the time that we're advancing left, and even if it's beyond the end of
              // input we can use the next-to-last element for comparison
              
              if (lidx < lsize) {
                comparator.compare(lidx, ridx - 1) match {
                  case EQ => 
                    //println("Found equal on left.")
                    buildFilters(comparator, lidx + 1, lsize, lacc + lidx, ridx, rsize, racc, LeftSpan)
                  case LT => 
                    sys.error("Inputs to align are not correctly sorted.")
                  case GT =>
                    buildFilters(comparator, lidx, lsize, lacc, ridx, rsize, racc, NoSpan)
                }
              } else {
                // left is exhausted in the midst of a span
                //println("Left exhausted in the middle of a span.")
                MoreLeft(LeftSpan, lacc, ridx, racc)
              }
            } else {
              if (lidx < lsize && ridx < rsize) {
                comparator.compare(lidx, ridx) match {
                  case EQ => 
                    //println("Found equal on right.")
                    buildFilters(comparator, lidx, lsize, lacc, ridx + 1, rsize, racc + ridx, RightSpan)
                  case LT => 
                    if (span eq RightSpan) {
                      // drop into left spanning of equal
                      buildFilters(comparator, lidx, lsize, lacc, ridx, rsize, racc, LeftSpan)
                    } else {
                      // advance the left in the not-left-spanning state
                      buildFilters(comparator, lidx + 1, lsize, lacc, ridx, rsize, racc, NoSpan)
                    }
                  case GT =>
                    if (span eq RightSpan) sys.error("Inputs to align are not correctly sorted")
                    else buildFilters(comparator, lidx, lsize, lacc, ridx + 1, rsize, racc, NoSpan)
                }
              } else if (lidx < lsize) {
                // right is exhausted; span will be RightSpan or NoSpan
                //println("Right exhausted, left is not; asking for more right with " + lacc.mkString("[", ",", "]") + ";" + racc.mkString("[", ",", "]") )
                MoreRight(span, lidx, lacc, racc)
              } else {
                //println("Both sides exhausted, so emitting with " + lacc.mkString("[", ",", "]") + ";" + racc.mkString("[", ",", "]") )
                MoreLeft(NoSpan, lacc, ridx, racc)
              }
            }
          }

          // this is an optimization that uses a preemptory comparison and a binary
          // search to skip over big chunks of (or entire) slices if possible.
          def findEqual(comparator: RowComparator, leftRow: Int, leq: BitSet, rightRow: Int, req: BitSet): NextStep = {
            comparator.compare(leftRow, rightRow) match {
              case EQ => 
                //println("findEqual is equal at %d, %d".format(leftRow, rightRow))
                buildFilters(comparator, leftRow, lhead.size, leq, rightRow, rhead.size, req, NoSpan)

              case LT => 
                val leftIdx = comparator.nextLeftIndex(leftRow + 1, lhead.size - 1, 0)
                //println("found next left index " + leftIdx + " from " + (lhead.size - 1, lhead.size, 0, lhead.size - leftRow - 1))
                if (leftIdx == lhead.size) {
                  MoreLeft(NoSpan, leq, rightRow, req)
                } else {
                  buildFilters(comparator, leftIdx, lhead.size, leq, rightRow, rhead.size, req, NoSpan)
                }
            
              case GT => 
                val rightIdx = comparator.swap.nextLeftIndex(rightRow + 1, rhead.size - 1, 0)
                //println("found next right index " + rightIdx + " from " + (rhead.size - 1, rhead.size, 0, rhead.size - rightRow - 1))
                if (rightIdx == rhead.size) {
                  MoreRight(NoSpan, leftRow, leq, req)
                } else {
                  // do a binary search to find the indices where the comparison becomse LT or EQ
                  buildFilters(comparator, leftRow, lhead.size, leq, rightIdx, rhead.size, req, NoSpan)
                }
            }
          }

          // This function exists so that we can correctly nandle the situation where the right side is out of data 
          // and we need to continue in a span on the left.
          def continue(nextStep: NextStep, comparator: RowComparator, lstate: A, lkey: Slice, rstate: B, rkey: Slice, leftWriteState: JDBMState, rightWriteState: JDBMState): M[(JDBMState, JDBMState)] = nextStep match {
            case MoreLeft(span, leq, ridx, req) =>
              def next(lbs: JDBMState, rbs: JDBMState): M[(JDBMState, JDBMState)] = ltail.uncons flatMap {
                case Some((lhead0, ltail0)) =>
                  //println("Continuing on left; not emitting right.")
                  val nextState = (span: @unchecked) match {
                    case NoSpan => FindEqualAdvancingLeft(ridx, rkey)
                    case LeftSpan => state match {
                      case RunRight(_, _, rauth) => RunLeft(ridx, rkey, rauth)
                      case RunLeft(_, _, rauth)  => RunLeft(ridx, rkey, rauth)
                      case _ => RunLeft(ridx, rkey, None)
                    }
                  }

                  step(nextState, lhead0, ltail0, new BitSet, rhead, rtail, req, lstate, rstate, lbs, rbs)

                case None =>
                  //println("No more data on left; emitting right based on bitset " + req.toList.mkString("[", ",", "]"))
                  // done on left, and we're not in an equal span on the right (since LeftSpan can only
                  // be emitted if we're not in a right span) so we're entirely done.
                  val remission = req.nonEmpty.option(rhead.mapColumns(cf.util.filter(0, rhead.size, req))) 
                  (remission map { e => writeAlignedSlices(db, rkey, e, rbs, "alignRight", SortAscending) } getOrElse rbs.point[M]) map { (lbs, _) }
              }

              //println("Requested more left; emitting left based on bitset " + leq.toList.mkString("[", ",", "]"))
              val lemission = leq.nonEmpty.option(lhead.mapColumns(cf.util.filter(0, lhead.size, leq)))
              lemission map { e => 
                for {
                  nextLeftWriteState <- writeAlignedSlices(db, lkey, e, leftWriteState, "alignLeft", SortAscending) 
                  resultWriteStates  <- next(nextLeftWriteState, rightWriteState) 
                } yield resultWriteStates
              } getOrElse {
                next(leftWriteState, rightWriteState)
              }

            case MoreRight(span, lidx, leq, req) =>
              def next(lbs: JDBMState, rbs: JDBMState): M[(JDBMState, JDBMState)] = rtail.uncons flatMap {
                case Some((rhead0, rtail0)) => 
                  //println("Continuing on right.")
                  val nextState = (span: @unchecked) match {
                    case NoSpan => FindEqualAdvancingRight(lidx, lkey)
                    case RightSpan => RunRight(lidx, lkey, Some(rkey))
                  }

                  step(nextState, lhead, ltail, leq, rhead0, rtail0, new BitSet, lstate, rstate, lbs, rbs)

                case None =>
                  // no need here to check for LeftSpan by the contract of buildFilters
                  (span: @unchecked) match {
                    case NoSpan => 
                      //println("No more data on right and not in a span; emitting left based on bitset " + leq.toList.mkString("[", ",", "]"))
                      // entirely done; just emit both 
                      val lemission = leq.nonEmpty.option(lhead.mapColumns(cf.util.filter(0, lhead.size, leq)))
                      (lemission map { e => writeAlignedSlices(db, lkey, e, lbs, "alignLeft", SortAscending) } getOrElse lbs.point[M]) map { (_, rbs) }

                    case RightSpan => 
                      //println("No more data on right, but in a span so continuing on left.")
                      // if span == RightSpan and no more data exists on the right, we need to continue in buildFilters spanning on the left.
                      val nextState = buildFilters(comparator, lidx, lhead.size, leq, rhead.size, rhead.size, new BitSet, LeftSpan)
                      continue(nextState, comparator, lstate, lkey, rstate, rkey, lbs, rbs)
                  }
              }

              //println("Requested more right; emitting right based on bitset " + req.toList.mkString("[", ",", "]"))
              val remission = req.nonEmpty.option(rhead.mapColumns(cf.util.filter(0, rhead.size, req)))
              remission map { e => 
                for {
                  nextRightWriteState <- writeAlignedSlices(db, rkey, e, rightWriteState, "alignRight", SortAscending) 
                  resultWriteStates   <- next(leftWriteState, nextRightWriteState) 
                } yield resultWriteStates
              } getOrElse {
                next(leftWriteState, rightWriteState)
              }
          }

          //println("state: " + state)
          state match {
            case FindEqualAdvancingRight(leftRow, lkey) => 
              // whenever we drop into buildFilters in this case, we know that we will be neither
              // in a left span nor a right span because we didn't have an equal case at the
              // last iteration.

              val (nextB, rkey) = rightKeyTrans.f(rstate, rhead)
              val comparator = buildRowComparator(lkey, rkey, null)
              
              // do some preliminary comparisons to figure out if we even need to look at the current slice
              val nextState = findEqual(comparator, leftRow, stepleq, 0, stepreq)
              //println("Next state: " + nextState)
              continue(nextState, comparator, lstate, lkey, nextB, rkey, leftWriteState, rightWriteState)    
            
            case FindEqualAdvancingLeft(rightRow, rkey) => 
              // whenever we drop into buildFilters in this case, we know that we will be neither
              // in a left span nor a right span because we didn't have an equal case at the
              // last iteration.

              val (nextA, lkey) = leftKeyTrans.f(lstate, lhead)
              val comparator = buildRowComparator(lkey, rkey, null)
              
              // do some preliminary comparisons to figure out if we even need to look at the current slice
              val nextState = findEqual(comparator, 0, stepleq, rightRow, stepreq)
              continue(nextState, comparator, nextA, lkey, rstate, rkey, leftWriteState, rightWriteState)    
            
            case RunRight(leftRow, lkey, rauth) =>
              val (nextB, rkey) = rightKeyTrans.f(rstate, rhead)
              val comparator = buildRowComparator(lkey, rkey, rauth.orNull)

              val nextState = buildFilters(comparator, leftRow, lhead.size, stepleq, 0, rhead.size, new BitSet, RightSpan)
              continue(nextState, comparator, lstate, lkey, nextB, rkey, leftWriteState, rightWriteState)
            
            case RunLeft(rightRow, rkey, rauth) =>
              val (nextA, lkey) = leftKeyTrans.f(lstate, lhead)
              val comparator = buildRowComparator(lkey, rkey, rauth.orNull)

              val nextState = buildFilters(comparator, 0, lhead.size, new BitSet, rightRow, rhead.size, stepreq, LeftSpan)
              continue(nextState, comparator, nextA, lkey, rstate, rkey, leftWriteState, rightWriteState)
          }
        }
        
        left.uncons flatMap {
          case Some((lhead, ltail)) =>
            right.uncons.flatMap {
              case Some((rhead, rtail)) =>
                //println("Got data from both left and right.")
                //println("initial left: \n" + lhead + "\n\n")
                //println("initial right: \n" + rhead + "\n\n")
                val (lstate, lkey) = leftKeyTrans(lhead)
                val stepResult  = step(FindEqualAdvancingRight(0, lkey), 
                                       lhead, ltail, new BitSet,
                                       rhead, rtail, new BitSet,
                                       lstate, rightKeyTrans.initial, 
                                       leftWriteState, rightWriteState)

                for {
                  writeStates <- stepResult
                  _      <- M.point(db.close())
                } yield {
                  (
                    loadTable(dbFile, sortMergeEngine, writeStates._1.indices, SortAscending, "left"),
                    loadTable(dbFile, sortMergeEngine, writeStates._2.indices, SortAscending, "right")
                  )
                }

              case None =>
                //println("uncons right returned none")
                (Table.empty, Table.empty).point[M]
            }

          case None =>
            //println("uncons left returned none")
            (Table.empty, Table.empty).point[M]
        }
      }

      val dbFile = new File(newScratchDir(), "alignSpace")
      val backingDb = DBMaker.openFile(dbFile.getCanonicalPath).make()

      // We need some id that can be used to memoize then load table for each side.
      val leftWriteState = JDBMState(Map(), 0)
      val rightWriteState = JDBMState(Map(), 0)

      writeStreams(dbFile, backingDb, 
                   sourceLeft.slices, composeSliceTransform(addGlobalId(alignOnL)), 
                   sourceRight.slices, composeSliceTransform(addGlobalId(alignOnR)), 
                   leftWriteState, rightWriteState)
    }

<<<<<<< HEAD
    /**
     * Passes over all slices and returns a new slices that is the concatenation
     * of all the slices. At some point this should lazily chunk the slices into
     * fixed sizes so that we can individually sort/merge.
     */
    protected def reduceSlices(slices: StreamT[M, Slice]): StreamT[M, Slice] = {
      def rec(ss: List[Slice], slices: StreamT[M, Slice]): StreamT[M, Slice] = {
        StreamT[M, Slice](slices.uncons map {
          case Some((head, tail)) => StreamT.Skip(rec(head :: ss, tail))
          case None if ss.isEmpty => StreamT.Done
          case None => StreamT.Yield(Slice.concat(ss.reverse), StreamT.empty)
        })
      }

      rec(Nil, slices)
    }

=======
>>>>>>> 1d963499
    def writeTables(db: DB, slices: StreamT[M, Slice], valueTrans: SliceTransform1[_], keyTrans: Seq[SliceTransform1[_]], sortOrder: DesiredSortOrder): M[(List[String], IndexMap)] = {
      def write0(slices: StreamT[M, Slice], state: WriteState): M[(List[String], IndexMap)] = {
        slices.uncons flatMap {
          case Some((slice, tail)) => 
            writeSlice(db, slice, state, sortOrder) flatMap { write0(tail, _) }

          case None =>
            M.point {
              db.close() // No more slices, close out the JDBM database
              (state.keyTransformsWithIds map (_._2), state.jdbmState.indices)
            }
        }
      }

      val identifiedKeyTrans = keyTrans.zipWithIndex map { case (kt, i) => kt -> i.toString }
<<<<<<< HEAD
      write0(reduceSlices(slices), WriteState(JDBMState.empty, valueTrans, identifiedKeyTrans.toList))
=======
      write0(slices, WriteState(JDBMState.empty, valueTrans, identifiedKeyTrans.toList))
>>>>>>> 1d963499
    }

    protected def writeSlice(db: DB, slice: Slice, state: WriteState, sortOrder: DesiredSortOrder, source: String = ""): M[WriteState] = {
      val WriteState(jdbmState, valueTrans, keyTrans) = state

      val (valueTrans0, vslice) = valueTrans.advance(slice)
      val (vColumnRefs, vColumns) = vslice.columns.toList.sortBy(_._1).unzip
      val dataRowFormat = RowFormat.forValues(vColumnRefs)
      val dataColumnEncoder = dataRowFormat.ColumnEncoder(vColumns)

      def storeTransformed(jdbmState: JDBMState, transforms: List[(SliceTransform1[_], String)], updatedTransforms: List[(SliceTransform1[_], String)]): M[(JDBMState, List[(SliceTransform1[_], String)])] = transforms match {
        case (keyTransform, streamId) :: tail => 
          val (nextKeyTransform, kslice) = keyTransform.advance(slice)
          val (keyColumnRefs, keyColumns) = kslice.columns.toList.sortBy(_._1).unzip
          if (keyColumnRefs.nonEmpty) {
            val keyRowFormat = RowFormat.forSortingKey(keyColumnRefs)
            val keyColumnEncoder = keyRowFormat.ColumnEncoder(keyColumns)
            val keyComparator = SortingKeyComparator(keyRowFormat, sortOrder.isAscending)

<<<<<<< HEAD
            writeRawSlices(db, kslice, sortOrder, vslice, vColumnRefs, dataColumnEncoder,
=======
            writeRawSlices(db, kslice, keyColumnRefs, keyColumnEncoder, keyComparator,
                           vslice, vColumnRefs,   dataColumnEncoder, 
>>>>>>> 1d963499
                           streamId, jdbmState) flatMap { newJdbmState =>
              storeTransformed(newJdbmState, tail, (nextKeyTransform, streamId) :: updatedTransforms)
            }
          } else {
            M.point((jdbmState, (nextKeyTransform, streamId) :: updatedTransforms))
          }

        case Nil => 
          M.point((jdbmState, updatedTransforms.reverse))
      }

      storeTransformed(jdbmState, keyTrans, Nil) map {
        case (jdbmState0, keyTrans0) => 
          WriteState(jdbmState0, valueTrans0, keyTrans0)
      }
    }

    protected def writeAlignedSlices(db: DB, kslice: Slice, vslice: Slice, jdbmState: JDBMState, indexNamePrefix: String, sortOrder: DesiredSortOrder) = {
      val (vColumnRefs, vColumns) = vslice.columns.toList.sortBy(_._1).unzip
      val dataRowFormat = RowFormat.forValues(vColumnRefs)
      val dataColumnEncoder = dataRowFormat.ColumnEncoder(vColumns)

      val (keyColumnRefs, keyColumns) = kslice.columns.toList.sortBy(_._1).unzip
      val keyRowFormat = RowFormat.forSortingKey(keyColumnRefs)
      val keyColumnEncoder = keyRowFormat.ColumnEncoder(keyColumns)
      val keyComparator = SortingKeyComparator(keyRowFormat, sortOrder.isAscending)

      //M.point(println("writing slice from writeAligned; key: \n" + kslice + "\nvalue\n" + vslice)) >>
      writeRawSlices(db, kslice, sortOrder,
                         vslice, vColumnRefs, dataColumnEncoder,
                         indexNamePrefix, jdbmState)
    }

<<<<<<< HEAD
    protected def writeRawSlices(db: DB,
                                 kslice: Slice, sortOrder: DesiredSortOrder,
                                 vslice: Slice, vrefs: List[ColumnRef], vEncoder: ColumnEncoder,
                                 indexNamePrefix: String,
                                 jdbmState: JDBMState): M[JDBMState] = M.point {
=======
    protected def writeRawSlices(
      db: DB, kslice: Slice, krefs: List[ColumnRef], kEncoder: ColumnEncoder,
      keyComparator: SortingKeyComparator, vslice: Slice,
      vrefs: List[ColumnRef], vEncoder: ColumnEncoder, indexNamePrefix: String,
      jdbmState: JDBMState
    ): M[JDBMState] = {
>>>>>>> 1d963499
      // Iterate over the slice, storing each row
      // FIXME: Determine whether undefined sort keys are valid
      def storeRows(kslice: Slice, vslice: Slice,
                    keyRowFormat: RowFormat, vEncoder: ColumnEncoder,
                    storage: IndexStore, insertCount: Long): Long = {

        val keyColumns = kslice.columns.toList.sortBy(_._1).map(_._2)
        val kEncoder = keyRowFormat.ColumnEncoder(keyColumns)

        @tailrec def storeRow(row: Int, insertCount: Long): Long = {
          if (row < vslice.size) {
            if (vslice.isDefinedAt(row) || kslice.isDefinedAt(row)) {
              storage.put(kEncoder.encodeFromRow(row), vEncoder.encodeFromRow(row))

              if (insertCount % jdbmCommitInterval == 0 && insertCount > 0) db.commit()
              storeRow(row + 1, insertCount + 1)
            } else {
              storeRow(row + 1, insertCount)
            }
          } else {
            insertCount
          }
        }

        storeRow(0, insertCount)
      }

<<<<<<< HEAD
      val krefs = kslice.columns.keys.toList.sorted
      val indexMapKey = IndexKey(indexNamePrefix, krefs, vrefs)

      // There are 3 cases:
      //  1) No entry in the indices: We sort the slice and add a SortedSlice entry.
      //  2) A SortedSlice entry in the index: We store it and the current slice in
      //     a JDBM Index and replace the entry with a SliceIndex.
      //  3) A SliceIndex entry in the index: We add the current slice in the JDBM
      //     index and update the SliceIndex entry.

      jdbmState.indices.get(indexMapKey) map {
        case sliceIndex: SliceIndex =>
          (sliceIndex, jdbmState.indices)

        case SortedSlice(indexName, kslice0, vslice0, vEncoder0, keyRefs, valRefs, count) =>
          val keyRowFormat = RowFormat.forSortingKey(krefs)
          val keyComparator = SortingKeyComparator(keyRowFormat, sortOrder.isAscending)
          val storage = db.createTreeMap(indexName, keyComparator, ByteArraySerializer, ByteArraySerializer)
          val count = storeRows(kslice0, vslice0, keyRowFormat, vEncoder0, storage, 0)
          val sliceIndex = SliceIndex(indexName, storage, keyRowFormat, keyComparator, keyRefs, valRefs, count)

          (sliceIndex, jdbmState.indices + (indexMapKey -> sliceIndex))

      } map { case (index, newIndices) =>

        val newInsertCount = storeRows(kslice, vslice, index.keyRowFormat, vEncoder, index.storage, jdbmState.insertCount)

        // Although we have a global count of inserts, we also want to
        // specifically track counts on the index since some operations
        // may not use all indices (e.g. groupByN)
        val newIndex = index.copy(count = index.count + (newInsertCount - jdbmState.insertCount))

        JDBMState(newIndices + (indexMapKey -> newIndex), newInsertCount)

      } getOrElse {
        // sort k/vslice and shove into SortedSlice.
        val indexName = indexMapKey.name
        val mvslice = vslice.materialized
        val mkslice = kslice.materialized
        
        // TODO Materializing after a sort may help w/ cache hits when traversing a column.
        val (vslice0, kslice0) = mvslice.sortWith(mkslice, sortOrder)
        val sortedSlice = SortedSlice(indexName,
                                      kslice0, vslice0,
                                      vEncoder,
                                      krefs.toArray,
                                      vrefs.toArray,
                                      vslice0.size)

        JDBMState(jdbmState.indices + (indexMapKey -> sortedSlice), vslice0.size)
=======
      M.point {
        val indexMapKey = IndexKey(indexNamePrefix, krefs, vrefs)
  
        val (index, newIndices) = jdbmState.indices.get(indexMapKey) map {
          sliceIndex => (sliceIndex, jdbmState.indices)
        } getOrElse {
          val indexName = indexMapKey.name

          val treeMap = db.createTreeMap(indexName, keyComparator,
            ByteArraySerializer, ByteArraySerializer)

          val newSliceIndex = SliceIndex(indexName, treeMap, keyComparator,
            krefs.toArray, vrefs.toArray)
  
          (newSliceIndex, jdbmState.indices + (indexMapKey -> newSliceIndex))
        }
  
        val newInsertCount = storeRow(index.storage, 0, jdbmState.insertCount)
  
        // Although we have a global count of inserts, we also want to
        // specifically track counts on the index since some operations
        // may not use all indices (e.g. groupByN)
        val newIndex = index.copy(
          count = index.count + (newInsertCount - jdbmState.insertCount)
        )

        JDBMState(newIndices + (indexMapKey -> newIndex), newInsertCount)
>>>>>>> 1d963499
      }
    }

    def loadTable(dbFile: File, mergeEngine: MergeEngine[SortingKey, SortBlockData], indices: IndexMap, sortOrder: DesiredSortOrder, notes: String = ""): Table = {
      import mergeEngine._

      val totalCount = indices.toList.map { case (_, sliceIndex) => sliceIndex.count }.sum

      // Map the distinct indices into SortProjections/Cells, then merge them
      def cellsMs: Stream[M[Option[CellState]]] = indices.values.toStream.zipWithIndex map {
<<<<<<< HEAD
        case (SortedSlice(name, kslice, vslice, _, _, _, _), index) =>
          val slice = new Slice {
            val size = kslice.size
            val columns = kslice.wrap(CPathIndex(0)).columns ++ vslice.wrap(CPathIndex(1)).columns
          }

          // We can actually get the last key, but is that necessary?
          M.point(Some(CellState(index, new Array[Byte](0), slice, (k: SortingKey) => M.point(None))))

        case (SliceIndex(name, _, _, _, keyColumns, valColumns, _), index) => 
          val sortProjection = new JDBMRawSortProjection(dbFile, name, keyColumns, valColumns, sortOrder)
=======
        case (SliceIndex(name, _, _, keyColumns, valColumns, _), index) => 
          val sortProjection = new JDBMRawSortProjection(dbFile, name, keyColumns, valColumns, sortOrder, yggConfig.maxSliceSize)
>>>>>>> 1d963499
          val succ: Option[SortingKey] => M[Option[SortBlockData]] = (key: Option[SortingKey]) => M.point(sortProjection.getBlockAfter(key))
          
          succ(None) map { 
            _ map { nextBlock => 
              CellState(index, nextBlock.maxKey, nextBlock.data, (k: SortingKey) => succ(Some(k))) 
            }
          }
      }

      val head = StreamT.Skip(
        StreamT.wrapEffect(
          for (cellOptions <- cellsMs.sequence) yield {
            mergeProjections(sortOrder, cellOptions.flatMap(a => a)) { slice => 
              // only need to compare on the group keys (0th element of resulting table) between projections
              slice.columns.keys.collect({ case ref @ ColumnRef(CPath(CPathIndex(0), _ @ _*), _) => ref}).toList.sorted
            }
          }
        )
      )
      
      Table(StreamT(M.point(head)), Some(totalCount)).transform(TransSpec1.DerefArray1)
    }
  }
  
  // because I *can*!
  def load(table: Table, uid: UserId, tpe: JType): M[Table] = {
    import Table.loadMergeEngine._
    val metadataView = storage.userMetadataView(uid)

    // Reduce this table to obtain the in-memory set of strings representing the vfs paths
    // to be loaded.
    val pathsM = table reduce {
      new CReducer[Set[Path]] {
        def reduce(columns: JType => Set[Column], range: Range): Set[Path] = {
          columns(JTextT) flatMap {
            case s: StrColumn => range.filter(s.isDefinedAt).map(i => Path(s(i)))
            case _ => Set()
          }
        }
      }
    }

    def cellsM(projections: Map[ProjectionDescriptor, Set[ColumnDescriptor]]): Stream[M[Option[CellState]]] = {
      for (((desc, cols), i) <- projections.toStream.zipWithIndex) yield {
        val succ: Option[Key] => M[Option[BD]] = (key: Option[Key]) => storage.projection(desc) map {
          case (projection, release) => try {
            val result = projection.getBlockAfter(key, cols)
            release.release.unsafePerformIO
            result
          } catch {
            case t: Throwable => blockModuleLogger.error("Error in cell fetch", t); throw t
          }
        }

        succ(None) map { 
          _ map { nextBlock => CellState(i, nextBlock.maxKey, nextBlock.data, (k: Key) => succ(Some(k))) }
        }
      }
    }

    // In order to get a size, we pre-run the metadata fetch
    for {
      paths          <- pathsM
      projectionData <- (paths map { path => loadable(metadataView, path, CPath.Identity, tpe) }).sequence map { _.flatten }
      val (coveringProjections, colMetadata) = projectionData.unzip
      val maxSize = colMetadata.toList.flatMap { _.values.flatMap { _.values.collect { case stats: MetadataStats => stats.count } } }.sorted.lastOption
    } yield {
      val head = StreamT.Skip(
        StreamT.wrapEffect(
          for {
            cellOptions    <- cellsM(minimalCover(tpe, coveringProjections)).sequence
          } yield {
            mergeProjections(SortAscending, // Projections are always sorted in ascending identity order
                             cellOptions.flatMap(a => a)) { slice => 
              slice.columns.keys.filter( { case ColumnRef(selector, ctype) => selector.nodes.startsWith(CPathField("key") :: Nil) }).toList.sorted
            }
          }
        )
      )
  
      Table(StreamT(M.point(head)), maxSize)
    }
  }

  class Table(slices: StreamT[M, Slice], size: Option[Long]) extends ColumnarTable(slices, size) {
    import Table._
    import SliceTransform._
    import trans._
    
    def load(uid: UserId, tpe: JType): M[Table] = self.load(this, uid, tpe)

    /**
     * Sorts the KV table by ascending or descending order of a transformation
     * applied to the rows.
     * 
     * @see com.precog.yggdrasil.TableModule#sort(TransSpec1, DesiredSortOrder, Boolean)
     */
    def sort(sortKey: TransSpec1, sortOrder: DesiredSortOrder, unique: Boolean = false): M[Table] = groupByN(Seq(sortKey), Leaf(Source), sortOrder, unique).map {
      _.headOption getOrElse Table(this.slices, Some(0)) // If we start with an empty table, we always end with an empty table (but then we know that we have zero size)
    }

    /**
     * Sorts the KV table by ascending or descending order based on a seq of transformations
     * applied to the rows.
     * 
     * @see com.precog.yggdrasil.TableModule#groupByN(TransSpec1, DesiredSortOrder, Boolean)
     */
    def groupByN(groupKeys: Seq[TransSpec1], valueSpec: TransSpec1, sortOrder: DesiredSortOrder = SortAscending, unique: Boolean = false): M[Seq[Table]] = {
      writeSorted(groupKeys, valueSpec, sortOrder, unique) map {
        case (dbFile, streamIds, indices) => 
          val streams = indices.groupBy(_._1.streamId)
          streamIds.toStream map { streamId =>
            streams get streamId map (loadTable(dbFile, sortMergeEngine, _, sortOrder)) getOrElse Table(this.slices, Some(0))
          }
<<<<<<< HEAD
=======
          // indices.groupBy(_._1.streamId).values.toStream.map(loadTable(dbFile, sortMergeEngine, _, sortOrder))
>>>>>>> 1d963499
      }
    }

    protected def writeSorted(groupKeys: Seq[TransSpec1], valueSpec: TransSpec1, sortOrder: DesiredSortOrder = SortAscending, unique: Boolean = false): M[(File, List[String], IndexMap)] = {
      import sortMergeEngine._

      // Open a JDBM3 DB for use in sorting under a temp directory
      val dbFile = new File(newScratchDir(), "writeSortedSpace")
      
      // If we don't want unique key values (e.g. preserve duplicates), we need to add
      // in a distinct "row id" for each value to disambiguate it
      val (sourceTrans0, keyTrans0, valueTrans0) = if (! unique) {
        (
          addGlobalId(Leaf(Source)),
          groupKeys map { kt => 
            OuterObjectConcat(WrapObject(deepMap(kt) { case Leaf(_) => TransSpec1.DerefArray0 }, "0"), WrapObject(TransSpec1.DerefArray1, "1")) 
          },
          deepMap(valueSpec) { case Leaf(_) => TransSpec1.DerefArray0 }
        )
      } else {
        (Leaf(Source), groupKeys, valueSpec)
      }

      for {
        result <-  writeTables(
                      DBMaker.openFile(dbFile.getCanonicalPath).make(), 
                      this.transform(sourceTrans0).slices,
                      composeSliceTransform(valueTrans0),
                      keyTrans0 map composeSliceTransform,
                      sortOrder)
      } yield (dbFile, result._1, result._2)
    }
  }
} 

object BlockStoreColumnarTableModule {
  protected lazy val blockModuleLogger = LoggerFactory.getLogger("com.precog.yggdrasil.table.BlockStoreColumnarTableModule")
  
  /**
   * Find the minimal set of projections (and the relevant columns from each projection) that
   * will be loaded to provide a dataset of the specified type.
   */
  protected def minimalCover(tpe: JType, descriptors: Set[ProjectionDescriptor]): Map[ProjectionDescriptor, Set[ColumnDescriptor]] = {
    @inline @tailrec
    def cover0(uncovered: Set[ColumnDescriptor], unused: Map[ProjectionDescriptor, Set[ColumnDescriptor]], covers: Map[ProjectionDescriptor, Set[ColumnDescriptor]]): Map[ProjectionDescriptor, Set[ColumnDescriptor]] = {
      if (uncovered.isEmpty) {
        covers
      } else {
        val (b0, covered) = unused map { case (b, dcols) => (b, dcols & uncovered) } maxBy { _._2.size } 
        cover0(uncovered &~ covered, unused - b0, covers + (b0 -> covered))
      }
    }

    cover0(
      descriptors.flatMap(_.columns.toSet) filter { cd => includes(tpe, cd.selector, cd.valueType) }, 
      descriptors map { b => (b, b.columns.toSet) } toMap, 
      Map.empty)
  }

  /** 
   * Determine the set of all projections that could potentially provide columns
   * representing the requested dataset.
   */
  protected def loadable[M[+_]: Monad](metadataView: StorageMetadata[M], path: Path, prefix: CPath, jtpe: JType): M[Set[(ProjectionDescriptor, ColumnMetadata)]] = {
    jtpe match {
      case p: JPrimitiveType => ctypes(p).map(metadataView.findProjections(path, prefix, _)).sequence map { _.flatten }

      case JArrayFixedT(elements) =>
        if (elements.isEmpty) {
          metadataView.findProjections(path, prefix, CEmptyArray) map { _.toSet }
        } else {
          (elements map { case (i, jtpe) => loadable(metadataView, path, prefix \ i, jtpe) } toSet).sequence map { _.flatten }
        }

      case JArrayUnfixedT =>
        val emptyM = metadataView.findProjections(path, prefix, CEmptyArray) map { _.toSet }
        val nonEmptyM = metadataView.findProjections(path, prefix) map { sources =>
          sources.toSet filter { 
            _._1.columns exists { 
              case ColumnDescriptor(`path`, selector, _, _) => 
                (selector dropPrefix prefix).flatMap(_.head).exists(_.isInstanceOf[CPathIndex])
            }
          }
        }

        for (empty <- emptyM; nonEmpty <- nonEmptyM) yield empty ++ nonEmpty

      case JObjectFixedT(fields) =>
        if (fields.isEmpty) {
          metadataView.findProjections(path, prefix, CEmptyObject) map { _.toSet }
        } else {
          (fields map { case (n, jtpe) => loadable(metadataView, path, prefix \ n, jtpe) } toSet).sequence map { _.flatten }
        }

      case JObjectUnfixedT =>
        val emptyM = metadataView.findProjections(path, prefix, CEmptyObject) map { _.toSet }
        val nonEmptyM = metadataView.findProjections(path, prefix) map { sources =>
          sources.toSet filter { 
            _._1.columns exists { 
              case ColumnDescriptor(`path`, selector, _, _) => 
                (selector dropPrefix prefix).flatMap(_.head).exists(_.isInstanceOf[CPathField])
            }
          }
        }

        for (empty <- emptyM; nonEmpty <- nonEmptyM) yield empty ++ nonEmpty

      case JUnionT(tpe1, tpe2) =>
        (Set(loadable(metadataView, path, prefix, tpe1), loadable(metadataView, path, prefix, tpe2))).sequence map { _.flatten }
    }
  }
}

// vim: set ts=4 sw=4 et:<|MERGE_RESOLUTION|>--- conflicted
+++ resolved
@@ -616,7 +616,6 @@
                    leftWriteState, rightWriteState)
     }
 
-<<<<<<< HEAD
     /**
      * Passes over all slices and returns a new slices that is the concatenation
      * of all the slices. At some point this should lazily chunk the slices into
@@ -634,8 +633,6 @@
       rec(Nil, slices)
     }
 
-=======
->>>>>>> 1d963499
     def writeTables(db: DB, slices: StreamT[M, Slice], valueTrans: SliceTransform1[_], keyTrans: Seq[SliceTransform1[_]], sortOrder: DesiredSortOrder): M[(List[String], IndexMap)] = {
       def write0(slices: StreamT[M, Slice], state: WriteState): M[(List[String], IndexMap)] = {
         slices.uncons flatMap {
@@ -651,11 +648,7 @@
       }
 
       val identifiedKeyTrans = keyTrans.zipWithIndex map { case (kt, i) => kt -> i.toString }
-<<<<<<< HEAD
       write0(reduceSlices(slices), WriteState(JDBMState.empty, valueTrans, identifiedKeyTrans.toList))
-=======
-      write0(slices, WriteState(JDBMState.empty, valueTrans, identifiedKeyTrans.toList))
->>>>>>> 1d963499
     }
 
     protected def writeSlice(db: DB, slice: Slice, state: WriteState, sortOrder: DesiredSortOrder, source: String = ""): M[WriteState] = {
@@ -675,12 +668,7 @@
             val keyColumnEncoder = keyRowFormat.ColumnEncoder(keyColumns)
             val keyComparator = SortingKeyComparator(keyRowFormat, sortOrder.isAscending)
 
-<<<<<<< HEAD
             writeRawSlices(db, kslice, sortOrder, vslice, vColumnRefs, dataColumnEncoder,
-=======
-            writeRawSlices(db, kslice, keyColumnRefs, keyColumnEncoder, keyComparator,
-                           vslice, vColumnRefs,   dataColumnEncoder, 
->>>>>>> 1d963499
                            streamId, jdbmState) flatMap { newJdbmState =>
               storeTransformed(newJdbmState, tail, (nextKeyTransform, streamId) :: updatedTransforms)
             }
@@ -714,20 +702,11 @@
                          indexNamePrefix, jdbmState)
     }
 
-<<<<<<< HEAD
     protected def writeRawSlices(db: DB,
                                  kslice: Slice, sortOrder: DesiredSortOrder,
                                  vslice: Slice, vrefs: List[ColumnRef], vEncoder: ColumnEncoder,
                                  indexNamePrefix: String,
                                  jdbmState: JDBMState): M[JDBMState] = M.point {
-=======
-    protected def writeRawSlices(
-      db: DB, kslice: Slice, krefs: List[ColumnRef], kEncoder: ColumnEncoder,
-      keyComparator: SortingKeyComparator, vslice: Slice,
-      vrefs: List[ColumnRef], vEncoder: ColumnEncoder, indexNamePrefix: String,
-      jdbmState: JDBMState
-    ): M[JDBMState] = {
->>>>>>> 1d963499
       // Iterate over the slice, storing each row
       // FIXME: Determine whether undefined sort keys are valid
       def storeRows(kslice: Slice, vslice: Slice,
@@ -755,7 +734,6 @@
         storeRow(0, insertCount)
       }
 
-<<<<<<< HEAD
       val krefs = kslice.columns.keys.toList.sorted
       val indexMapKey = IndexKey(indexNamePrefix, krefs, vrefs)
 
@@ -806,35 +784,6 @@
                                       vslice0.size)
 
         JDBMState(jdbmState.indices + (indexMapKey -> sortedSlice), vslice0.size)
-=======
-      M.point {
-        val indexMapKey = IndexKey(indexNamePrefix, krefs, vrefs)
-  
-        val (index, newIndices) = jdbmState.indices.get(indexMapKey) map {
-          sliceIndex => (sliceIndex, jdbmState.indices)
-        } getOrElse {
-          val indexName = indexMapKey.name
-
-          val treeMap = db.createTreeMap(indexName, keyComparator,
-            ByteArraySerializer, ByteArraySerializer)
-
-          val newSliceIndex = SliceIndex(indexName, treeMap, keyComparator,
-            krefs.toArray, vrefs.toArray)
-  
-          (newSliceIndex, jdbmState.indices + (indexMapKey -> newSliceIndex))
-        }
-  
-        val newInsertCount = storeRow(index.storage, 0, jdbmState.insertCount)
-  
-        // Although we have a global count of inserts, we also want to
-        // specifically track counts on the index since some operations
-        // may not use all indices (e.g. groupByN)
-        val newIndex = index.copy(
-          count = index.count + (newInsertCount - jdbmState.insertCount)
-        )
-
-        JDBMState(newIndices + (indexMapKey -> newIndex), newInsertCount)
->>>>>>> 1d963499
       }
     }
 
@@ -845,7 +794,6 @@
 
       // Map the distinct indices into SortProjections/Cells, then merge them
       def cellsMs: Stream[M[Option[CellState]]] = indices.values.toStream.zipWithIndex map {
-<<<<<<< HEAD
         case (SortedSlice(name, kslice, vslice, _, _, _, _), index) =>
           val slice = new Slice {
             val size = kslice.size
@@ -857,10 +805,6 @@
 
         case (SliceIndex(name, _, _, _, keyColumns, valColumns, _), index) => 
           val sortProjection = new JDBMRawSortProjection(dbFile, name, keyColumns, valColumns, sortOrder)
-=======
-        case (SliceIndex(name, _, _, keyColumns, valColumns, _), index) => 
-          val sortProjection = new JDBMRawSortProjection(dbFile, name, keyColumns, valColumns, sortOrder, yggConfig.maxSliceSize)
->>>>>>> 1d963499
           val succ: Option[SortingKey] => M[Option[SortBlockData]] = (key: Option[SortingKey]) => M.point(sortProjection.getBlockAfter(key))
           
           succ(None) map { 
@@ -975,10 +919,6 @@
           streamIds.toStream map { streamId =>
             streams get streamId map (loadTable(dbFile, sortMergeEngine, _, sortOrder)) getOrElse Table(this.slices, Some(0))
           }
-<<<<<<< HEAD
-=======
-          // indices.groupBy(_._1.streamId).values.toStream.map(loadTable(dbFile, sortMergeEngine, _, sortOrder))
->>>>>>> 1d963499
       }
     }
 
