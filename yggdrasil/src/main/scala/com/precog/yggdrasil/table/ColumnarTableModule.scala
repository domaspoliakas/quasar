/*
 *  ____    ____    _____    ____    ___     ____ 
 * |  _ \  |  _ \  | ____|  / ___|  / _/    / ___|        Precog (R)
 * | |_) | | |_) | |  _|   | |     | |  /| | |  _         Advanced Analytics Engine for NoSQL Data
 * |  __/  |  _ <  | |___  | |___  |/ _| | | |_| |        Copyright (C) 2010 - 2013 SlamData, Inc.
 * |_|     |_| \_\ |_____|  \____|   /__/   \____|        All Rights Reserved.
 *
 * This program is free software: you can redistribute it and/or modify it under the terms of the 
 * GNU Affero General Public License as published by the Free Software Foundation, either version 
 * 3 of the License, or (at your option) any later version.
 *
 * This program is distributed in the hope that it will be useful, but WITHOUT ANY WARRANTY; 
 * without even the implied warranty of MERCHANTABILITY or FITNESS FOR A PARTICULAR PURPOSE. See 
 * the GNU Affero General Public License for more details.
 *
 * You should have received a copy of the GNU Affero General Public License along with this 
 * program. If not, see <http://www.gnu.org/licenses/>.
 *
 */
package com.precog.yggdrasil
package table

import com.precog.common.{Path, VectorCase}
import com.precog.common.json._
import com.precog.bytecode.JType
import com.precog.yggdrasil.jdbm3._
import com.precog.yggdrasil.util._

import blueeyes.bkka.AkkaTypeClasses
import blueeyes.json._
import blueeyes.json.JsonAST._
import org.apache.commons.collections.primitives.ArrayIntList
import org.joda.time.DateTime
import com.google.common.io.Files
import com.weiglewilczek.slf4s.Logging

import org.apache.jdbm.DBMaker
import java.io.File
import java.util.SortedMap

import scala.collection.BitSet
import scala.annotation.tailrec

import scalaz._
import scalaz.Ordering._
import scalaz.std.function._
import scalaz.std.list._
import scalaz.std.tuple._
//import scalaz.std.iterable._
import scalaz.std.option._
import scalaz.std.map._
import scalaz.std.set._
import scalaz.std.stream._
import scalaz.syntax.arrow._
import scalaz.syntax.monad._
import scalaz.syntax.show._
import scalaz.syntax.traverse._
import scalaz.syntax.std.boolean._

trait ColumnarTableTypes {
  type F1 = CF1
  type F2 = CF2
  type Scanner = CScanner
  type Reducer[α] = CReducer[α]
  type RowId = Int
}

trait ColumnarTableModule[M[+_]] extends TableModule[M] with ColumnarTableTypes with IdSourceScannerModule[M] with SliceTransforms[M] {
  import TableModule._
  import trans._
  import trans.constants._

  type Table <: ColumnarTable
  type TableCompanion <: ColumnarTableCompanion

  def newScratchDir(): File = Files.createTempDir()
  def jdbmCommitInterval: Long = 200000l

  implicit def liftF1(f: F1) = new F1Like {
    def compose(f1: F1) = f compose f1
    def andThen(f1: F1) = f andThen f1
  }

  implicit def liftF2(f: F2) = new F2Like {
    def applyl(cv: CValue) = new CF1(f(Column.const(cv), _))
    def applyr(cv: CValue) = new CF1(f(_, Column.const(cv)))

    def andThen(f1: F1) = new CF2((c1, c2) => f(c1, c2) flatMap f1.apply)
  }

  trait ColumnarTableCompanion extends TableCompanionLike {
    def apply(slices: StreamT[M, Slice]): Table

    implicit def groupIdShow: Show[GroupId] = Show.showFromToString[GroupId]

    def empty: Table = Table(StreamT.empty[M, Slice])
    
    def constBoolean(v: collection.Set[CBoolean]): Table = {
      val column = ArrayBoolColumn(v.map(_.value).toArray)
      Table(Slice(Map(ColumnRef(JPath.Identity, CBoolean) -> column), v.size) :: StreamT.empty[M, Slice])
    }

    def constLong(v: collection.Set[CLong]): Table = {
      val column = ArrayLongColumn(v.map(_.value).toArray)
      Table(Slice(Map(ColumnRef(JPath.Identity, CLong) -> column), v.size) :: StreamT.empty[M, Slice])
    }

    def constDouble(v: collection.Set[CDouble]): Table = {
      val column = ArrayDoubleColumn(v.map(_.value).toArray)
      Table(Slice(Map(ColumnRef(JPath.Identity, CDouble) -> column), v.size) :: StreamT.empty[M, Slice])
    }

    def constDecimal(v: collection.Set[CNum]): Table = {
      val column = ArrayNumColumn(v.map(_.value).toArray)
      Table(Slice(Map(ColumnRef(JPath.Identity, CNum) -> column), v.size) :: StreamT.empty[M, Slice])
    }

    def constString(v: collection.Set[CString]): Table = {
      val column = ArrayStrColumn(v.map(_.value).toArray)
      Table(Slice(Map(ColumnRef(JPath.Identity, CString) -> column), v.size) :: StreamT.empty[M, Slice])
    }

    def constDate(v: collection.Set[CDate]): Table =  {
      val column = ArrayDateColumn(v.map(_.value).toArray)
      Table(Slice(Map(ColumnRef(JPath.Identity, CDate) -> column), v.size) :: StreamT.empty[M, Slice])
    }

    def constNull: Table = 
      Table(Slice(Map(ColumnRef(JPath.Identity, CNull) -> new InfiniteColumn with NullColumn), 1) :: StreamT.empty[M, Slice])

    def constEmptyObject: Table = 
      Table(Slice(Map(ColumnRef(JPath.Identity, CEmptyObject) -> new InfiniteColumn with EmptyObjectColumn), 1) :: StreamT.empty[M, Slice])

    def constEmptyArray: Table = 
      Table(Slice(Map(ColumnRef(JPath.Identity, CEmptyArray) -> new InfiniteColumn with EmptyArrayColumn), 1) :: StreamT.empty[M, Slice])

    def transformStream[A](sliceTransform: SliceTransform1[A], slices: StreamT[M, Slice]): StreamT[M, Slice] = {
      def stream(state: A, slices: StreamT[M, Slice]): StreamT[M, Slice] = StreamT(
        for {
          head <- slices.uncons
        } yield {
          head map { case (s, sx) =>
            val (nextState, s0) = sliceTransform.f(state, s)
            StreamT.Yield(s0, stream(nextState, sx))
          } getOrElse {
            StreamT.Done
          }
        }
      )

      stream(sliceTransform.initial, slices)
    }

    def intersect(set: Set[NodeSubset], requiredSorts: Map[MergeNode, Set[Seq[TicVar]]]): M[NodeSubset] = {
      if (set.size == 1) {
        set.head.point[M]
      } else {
        val preferredKeyOrder: Seq[TicVar] = requiredSorts(set.head.node).groupBy(a => a).mapValues(_.size).maxBy(_._2)._1

        val reindexedSubsets = set map { 
           sub => sub.copy(groupKeyTrans = sub.groupKeyTrans.alignTo(preferredKeyOrder))
        }

        intersect(reindexedSubsets.head.idTrans, reindexedSubsets.map(_.table).toSeq: _*) map { joinedTable =>
          // todo: make sortedByIdentities not a boolean flag, maybe wrap groupKeyPrefix in Option
          reindexedSubsets.head.copy(table = joinedTable, groupKeyPrefix = preferredKeyOrder, sortedByIdentities = true)
        }
      }
    }

    /**
     * Intersects the given tables on identity, where identity is defined by the provided TransSpecs
     */
    def intersect(identitySpec: TransSpec1, tables: Table*): M[Table] = {
      val inputCount = tables.size
      val mergedSlices: StreamT[M, Slice] = tables.map(_.slices).reduce( _ ++ _ )
      Table(mergedSlices).sort(identitySpec).map {
        sortedTable => {
          sealed trait CollapseState
          case class Boundary(prevSlice: Slice, prevStartIdx: Int) extends CollapseState
          case object InitialCollapse extends CollapseState

          def genComparator(sl1: Slice, sl2: Slice) = Slice.rowComparatorFor(sl1, sl2) {
            // only need to compare identities (field "0" of the sorted table) between projections
            // TODO: Figure out how we might do this directly with the identitySpec
            slice => slice.columns.keys.filter({ case ColumnRef(selector, _) => selector.nodes.startsWith(JPathField("0") :: Nil) }).toList.sorted
          }
          
          def boundaryCollapse(prevSlice: Slice, prevStart: Int, curSlice: Slice): (BitSet, Int) = {
            val comparator = genComparator(prevSlice, curSlice)

            var curIndex = 0

            while (curIndex < curSlice.size && comparator.compare(prevStart, curIndex) == EQ) {
              curIndex += 1
            }

            if (curIndex == 0) {
              // First element is unequal...
              // We either marked the span to retain in the previous slice, or 
              // we don't have enough here to mark the new slice to retain
              (BitSet.empty, curIndex)
            } else {
              val count = (prevSlice.size - prevStart) + curIndex

              if (count == inputCount) {
                (BitSet(curIndex - 1), curIndex)
              } else if (count > inputCount) {
                sys.error("Found too many EQ identities in intersect. This indicates a bug in the graph processing algorithm.")
              } else {
                (BitSet.empty, curIndex)
              }
            }
          } 

          // Collapse the slices, returning the BitSet for which the rows are defined as well as the start of the
          // last span 
          def selfCollapse(slice: Slice, startIndex: Int, defined: BitSet): (BitSet, Int) = {
            val comparator = genComparator(slice, slice)

            var retain = defined

            // We'll collect spans of EQ rows in chunks, retainin the start row of completed spans with the correct
            // count and then inchworming over it
            var spanStart = startIndex
            var spanEnd   = startIndex
            
            while (spanEnd < slice.size) {
              while (spanEnd < slice.size && comparator.compare(spanStart, spanEnd) == EQ) {
                spanEnd += 1
              }

              val count = spanEnd - spanStart

              if (count == inputCount) {
                retain += (spanEnd - 1)
              } else if (count > inputCount) {
                sys.error("Found too many EQ identities in intersect. This indicates a bug in the graph processing algorithm.")
              }

              if (spanEnd < slice.size) {
                spanStart = spanEnd
              }
            }

            (retain, spanStart)
          }

          val collapse = SliceTransform1[CollapseState](InitialCollapse, {
            case (InitialCollapse, slice) => {
              val (retain, spanStart) = selfCollapse(slice, 0, BitSet.empty)
              // Pass on the remainder, if any, of this slice to the next slice for continued comparison
              (Boundary(slice, spanStart), slice.redefineWith(retain))
            }

            case (Boundary(prevSlice, prevStart), slice) => {
              // First, do a boundary comparison on the previous slice to see if we need to retain lead elements in the new slice
              val (boundaryRetain, boundaryEnd) = boundaryCollapse(prevSlice, prevStart, slice)
              val (retain, spanStart) = selfCollapse(slice, boundaryEnd, boundaryRetain)
              (Boundary(slice, spanStart), slice.redefineWith(retain))
            }
          })

          // Break the idents out into field "0", original data in "1"
          val splitIdentsTransSpec = OuterObjectConcat(WrapObject(identitySpec, "0"), WrapObject(Leaf(Source), "1"))

          Table(transformStream(collapse, sortedTable.transform(splitIdentsTransSpec).slices)).transform(DerefObjectStatic(Leaf(Source), JPathField("1")))
        }
      }
    }

    ///////////////////////
    // Grouping Support //
    ///////////////////////
  
    type TicVar = JPathField

    case class MergeAlignment(left: MergeSpec, right: MergeSpec, keys: Seq[TicVar])
    
    sealed trait MergeSpec
    case class SourceMergeSpec(binding: Binding, groupKeyTransSpec: TransSpec1, order: Seq[TicVar]) extends MergeSpec
    case class LeftAlignMergeSpec(alignment: MergeAlignment) extends MergeSpec
    case class IntersectMergeSpec(mergeSpecs: Set[MergeSpec]) extends MergeSpec
    case class NodeMergeSpec(ordering: Seq[TicVar], toAlign: Set[MergeSpec]) extends MergeSpec
    case class CrossMergeSpec(left: MergeSpec, right: MergeSpec) extends MergeSpec
    
    // The GroupKeySpec for a binding is comprised only of conjunctions that refer only
    // to members of the source table. The targetTrans defines a transformation of the
    // table to be used as the value output after keys have been derived. 
    // while Binding as the same general structure as GroupingSource, we keep it as a seperate type because
    // of the constraint that the groupKeySpec must be a conjunction, or just a single source clause. Reusing
    // the same type would be confusing
    case class Binding(source: Table, idTrans: TransSpec1, targetTrans: Option[TransSpec1], groupId: GroupId, groupKeySpec: GroupKeySpec) 

    // MergeTrees describe intersections as edges in a graph, where the nodes correspond
    // to sets of bindings
    case class MergeNode(keys: Set[TicVar], binding: Binding) {
      def ticVars = keys
    }
    object MergeNode {
      def apply(binding: Binding): MergeNode = MergeNode(Universe.sources(binding.groupKeySpec).map(_.key).toSet, binding)
    }

    /**
     * Represents an adjaceny based on a common subset of TicVars
     */
    class MergeEdge private[MergeEdge](val a: MergeNode, val b: MergeNode) {
      /** The common subset of ticvars shared by both nodes */
      val sharedKeys = a.keys & b.keys

      /** The set of nodes joined by this edge */
      val nodes = Set(a, b)
      def touches(node: MergeNode) = nodes.contains(node)

      /** The total set of keys joined by this edge (for alignment) */
      val keys: Set[TicVar] = a.keys ++ b.keys

      def joins(x: MergeNode, y: MergeNode) = (x == a && y == b) || (x == b && y == a)

      // Overrrides for set equality
      override def equals(other: Any) = other match {
        case e: MergeEdge => e.nodes == this.nodes
        case _ => false
      }
      override def hashCode() = nodes.hashCode()
      override def toString() = "MergeEdge(%s, %s)".format(a, b)
    }

    object MergeEdge {
      def apply(a: MergeNode, b: MergeNode) = new MergeEdge(a, b)
      def unapply(n: MergeEdge): Option[(MergeNode, MergeNode)] = Some((n.a, n.b))
    }

    // A maximal spanning tree for a merge graph, where the edge weights correspond
    // to the size of the shared keyset for that edge. We use hte maximal weights
    // since the larger the set of shared keys, the fewer constraints are imposed
    // making it more likely that a sorting for those shared keys can be reused.
    case class MergeGraph(nodes: Set[MergeNode], edges: Set[MergeEdge] = Set()) {
      def join(other: MergeGraph, edge: MergeEdge) = MergeGraph(nodes ++ other.nodes, edges ++ other.edges + edge)

      val edgesFor: Map[MergeNode, Set[MergeEdge]] = edges.foldLeft(nodes.map((_, Set.empty[MergeEdge])).toMap) {
        case (acc, edge @ MergeEdge(a, b)) => 
          val aInbound = acc(a) + edge
          val bInbound = acc(b) + edge
          acc + (a -> aInbound) + (b -> bInbound)
      }

      def adjacent(a: MergeNode, b: MergeNode) = {
        edges.find { e => (e.a == a && e.b == a) || (e.a == b && e.b == a) }.isDefined
      }

      val rootNode = (edgesFor.toList maxBy { case (_, edges) => edges.size })._1
    }

    case class Universe(bindings: List[Binding]) {
      import Universe._

      def spanningGraphs: Set[MergeGraph] = {
        val clusters: Map[MergeNode, List[Binding]] = bindings groupBy { 
          case binding @ Binding(_, _, _, _, groupKeySpec) => MergeNode(sources(groupKeySpec).map(_.key).toSet, binding) 
        }

        findSpanningGraphs(edgeMap(clusters.keySet))
      }
    }

    object Universe {
      def allEdges(nodes: collection.Set[MergeNode]): collection.Set[MergeEdge] = {
        for {
          l <- nodes
          r <- nodes
          if l != r
          sharedKey = l.keys intersect r.keys
          if sharedKey.nonEmpty
        } yield {
          MergeEdge(l, r)
        }
      }

      def edgeMap(nodes: collection.Set[MergeNode]): Map[MergeNode, Set[MergeEdge]] = {
        allEdges(nodes).foldLeft(nodes.map(n => n -> Set.empty[MergeEdge]).toMap) { 
          case (acc, edge @ MergeEdge(a, b)) => acc + (a -> (acc.getOrElse(a, Set()) + edge)) + (b -> (acc.getOrElse(b, Set()) + edge))
        } 
      }

      // a universe is a conjunction of binding clauses, which must contain no disjunctions
      def sources(spec: GroupKeySpec): Seq[GroupKeySpecSource] = (spec: @unchecked) match {
        case GroupKeySpecAnd(left, right) => sources(left) ++ sources(right)
        case src: GroupKeySpecSource => Vector(src)
      }

      // An implementation of our algorithm for finding a minimally connected set of graphs
      def findSpanningGraphs(outbound: Map[MergeNode, Set[MergeEdge]]): Set[MergeGraph] = {
        def isConnected(from: MergeNode, to: MergeNode, outbound: Map[MergeNode, Set[MergeEdge]], constraintSet: Set[TicVar]): Boolean = {
          outbound.getOrElse(from, Set()).exists {
            case edge @ MergeEdge(a, b) => 
              a == to || b == to ||
              {
                val other = if (a == from) b else a
                // the other node's keys must be a superset of the constraint set we're concerned with in order to traverse it.
                ((other.keys & constraintSet) == constraintSet) && {
                  val pruned = outbound mapValues { _ - edge }
                  isConnected(other,to, pruned, constraintSet)
                }
              }
          }
        }

        def find0(outbound: Map[MergeNode, Set[MergeEdge]], edges: Set[MergeEdge]): Map[MergeNode, Set[MergeEdge]] = {
          if (edges.isEmpty) {
            outbound
          } else {
            val edge = edges.head

            // node we're searching from
            val fromNode = edge.a
            val toNode = edge.b

            val pruned = outbound mapValues { _ - edge }

            find0(if (isConnected(fromNode, toNode, pruned, edge.keys)) pruned else outbound, edges.tail)
          }
        }

        def partition(in: Map[MergeNode, Set[MergeEdge]]): Set[MergeGraph] = {
          in.values.flatten.foldLeft(in.keySet map { k => MergeGraph(Set(k)) }) {
            case (acc, edge @ MergeEdge(a, b)) => 
              val g1 = acc.find(_.nodes.contains(a)).get
              val g2 = acc.find(_.nodes.contains(b)).get

              val resultGraph = g1.join(g2, edge)
              acc - g1 - g2 + resultGraph
          }
        }

        partition(find0(outbound, outbound.values.flatten.toSet))
      }
    }


    // BorgResult tables must have the following structure with respect to the root:
    // {
    //   "groupKeys": { "000000": ..., "000001": ... },
    //   "identities": { "<string value of groupId1>": <identities for groupId1>, "<string value of groupId2>": ... },
    //   "values": { "<string value of groupId1>": <values for groupId1>, "<string value of groupId2>": ... },
    // }
    case class BorgResult(table: Table, groupKeys: Seq[TicVar], groups: Set[GroupId], size: Option[Long] = None)

    object BorgResult {
      val allFields = Set(JPathField("groupKeys"), JPathField("identities"), JPathField("values"))

      def apply(nodeSubset: NodeSubset): BorgResult = {
        assert(!nodeSubset.sortedByIdentities)
        val groupId = nodeSubset.node.binding.groupId

        val trans = OuterObjectConcat(
          wrapGroupKeySpec(nodeSubset.groupKeyTrans.spec) ::
          wrapIdentSpec(nestInGroupId(nodeSubset.idTrans, groupId)) ::
          nodeSubset.targetTrans.map(t => wrapValueSpec(nestInGroupId(t, groupId))).toList : _*
        )

        BorgResult(nodeSubset.table.transform(trans), 
                   nodeSubset.groupKeyTrans.keyOrder, 
                   Set(groupId),
                   nodeSubset.size)
      }

      def groupKeySpec[A <: SourceType](source: A) = DerefObjectStatic(Leaf(source), JPathField("groupKeys"))
      def identSpec[A <: SourceType](source: A) = DerefObjectStatic(Leaf(source), JPathField("identities"))
      def valueSpec[A <: SourceType](source: A) = DerefObjectStatic(Leaf(source), JPathField("values"))

      def wrapGroupKeySpec[A <: SourceType](source: TransSpec[A]) = WrapObject(source, "groupKeys")
      def wrapIdentSpec[A <: SourceType](source: TransSpec[A]) = WrapObject(source, "identities")
      def wrapValueSpec[A <: SourceType](source: TransSpec[A]) = WrapObject(source, "values")

      def nestInGroupId[A <: SourceType](source: TransSpec[A], groupId: GroupId) = WrapObject(source, groupId.shows)
    }

    case class OrderingConstraint(ordering: Seq[Set[TicVar]]) { self =>
      // Fix this binding constraint into a sort order. Any non-singleton TicVar sets will simply
      // be converted into an arbitrary sequence
      lazy val fixed = ordering.flatten

      def & (that: OrderingConstraint): Option[OrderingConstraint] = OrderingConstraints.replacementFor(self, that)

      def - (ticVars: Set[TicVar]): OrderingConstraint = OrderingConstraint(ordering.map(_.filterNot(ticVars.contains)).filterNot(_.isEmpty))

      override def toString = ordering.map(_.map(_.toString.substring(1)).mkString("{", ", ", "}")).mkString("OrderingConstraint(", ",", ")")
    }

    object OrderingConstraint {
      val Zero = OrderingConstraint(Vector.empty)

      def fromFixed(order: Seq[TicVar]): OrderingConstraint = OrderingConstraint(order.map(v => Set(v)))
    }

    /*
    sealed trait OrderingConstraint2 { self =>
      import OrderingConstraint2._

      def fixed: Seq[TicVar]

      // Fixes this one to the specified ordering:
      def fixedFrom(fixed: Seq[TicVar]): Option[Seq[TicVar]] = {
        val commonVariables = fixed.toSet intersect self.variables

        val joined = Ordered.fromVars(fixed) join self
        
        if (joined.success(commonVariables)) {
          Some(ordered(joined.join, joined.rightRem).fixed)
        } else None
      }

      def normalize: OrderingConstraint2

      def flatten: OrderingConstraint2

      def render: String

      def filter(pf: PartialFunction[OrderingConstraint2, Boolean]): OrderingConstraint2

      def - (thatVars: Set[TicVar]): OrderingConstraint2 = {
        (filter {
          case OrderingConstraint2.Variable(x) => !thatVars.contains(x)

          case x => true
        }).normalize
      }

      lazy val fixedConstraint = OrderingConstraint2.orderedVars(fixed: _*)

      lazy val variables: Set[TicVar] = fixed.toSet

      lazy val size = fixed.size      

      def & (that: OrderingConstraint2): Option[OrderingConstraint2] = {
        val joined = self.join(that)

        if (joined.success && joined.leftRem == Zero && joined.rightRem == Zero) Some(joined.join)
        else None
      }

      def join(that: OrderingConstraint2): Join = {
        def joinSet(constructJoin: (OrderingConstraint2, OrderingConstraint2) => OrderingConstraint2)(lastJoin: Join, choices: Set[OrderingConstraint2]): Join = {

          // Tries to join the maximal number of elements from "remaining" into lastJoin:
          def joinSet0(lastJoin: Join, choices: Set[OrderingConstraint2]): Set[(Join, Set[OrderingConstraint2])] = {
            val default = Set((lastJoin, choices))

            if (lastJoin.leftRem == Zero) {
              default
            } else {
              choices.foldLeft(default) { 
                case (solutions, choice) =>
                  val nextChoices = choices - choice

                  val newJoin = lastJoin.leftRem.join(choice)

                  solutions ++ (if (newJoin.success) {
                    joinSet0(
                      Join(
                        join     = constructJoin(lastJoin.join, newJoin.join), 
                        leftRem  = newJoin.leftRem, 
                        rightRem = unordered(lastJoin.rightRem, newJoin.rightRem)
                      ),
                      nextChoices
                    )
                  } else {
                    Set.empty
                  })
              }
            }
          }

          val (join, rightRem) = joinSet0(lastJoin, choices).toSeq.maxBy(_._1.size)

          join.copy(rightRem = unordered(join.rightRem, Unordered(rightRem)))
        }

        def join2(left: OrderingConstraint2, right: OrderingConstraint2): Join = {
          (left, right) match {
            case (left, Zero) => Join(left)

            case (Zero, right) => Join(right)

            case (l @ Ordered(left), r @ Ordered(right)) => 
              val joinedHeads = left.head.join(right.head)

              if (joinedHeads.failure) Join.unjoined(l, r)
              else {
                val leftTail = ordered(joinedHeads.leftRem, Ordered(left.tail))
                val rightTail = ordered(joinedHeads.rightRem, Ordered(right.tail))

                // In some cases, the tails may not join, that's OK though because we've joined the heads already.
                val joinedTails = leftTail.join(rightTail)

                Join(ordered(joinedHeads.join, joinedTails.join), joinedTails.leftRem, joinedTails.rightRem)
              }

            case (l @ Ordered(left), r @ Variable(right)) => 
              if (left.head == r) Join(r, leftRem = Ordered(left.tail), rightRem = Zero) else Join.unjoined(l, r)

            case (l @ Variable(left), r @ Unordered(right)) => 
              joinSet((a, b) => ordered(a, b))(Join(Zero, l, Zero), right)
              //if (right.contains(l)) Join(l, leftRem = Zero, rightRem = Unordered(right - l)) else Join.unjoined(l, r)

            case (l @ Ordered(left), r @ Unordered(right)) => 
              joinSet((a, b) => ordered(a, b))(Join(Zero, l, Zero), right)

            case (l @ Unordered(left), r @ Unordered(right)) => 
              joinSet((a, b) => unordered(a, b))(Join(Zero, l, Zero), right)

            case (l @ Variable(left), r @ Variable(right)) => 
              if (left == right) Join(l) else Join.unjoined(l, r)

            case (l @ Variable(left), r @ Ordered(right)) => 
              join2(r, l).flip

            case (l @ Unordered(left), r @ Ordered(right)) => 
              join2(r, l).flip

            case (l @ Unordered(left), r @ Variable(right)) => 
              join2(r, l).flip
          }
        }

        join2(self.normalize, that.normalize).normalize
      }
    }

    object OrderingConstraint2 {
      case class Join(join: OrderingConstraint2, leftRem: OrderingConstraint2 = Zero, rightRem: OrderingConstraint2 = Zero) {
        def normalize = copy(join = join.normalize, leftRem = leftRem.normalize, rightRem = rightRem.normalize)

        def flip = copy(leftRem = rightRem, rightRem = leftRem)

        def size = join.size

        def success = join != Zero

        def success(variables: Set[TicVar]): Boolean = {
          success && {
            (join.variables intersect variables).size == variables.size
          }
        }

        def failure = !success

        def failure(variables: Set[TicVar]) = !success(variables)

        def collapse: OrderingConstraint2 = ordered(join, unordered(leftRem, rightRem))
      }

      object Join {
        def unjoined(left: OrderingConstraint2, right: OrderingConstraint2): Join = Join(Zero, left, right)
      }

      def ordered(values: OrderingConstraint2*) = Ordered(Vector(values: _*))

      def orderedVars(values: TicVar*) = Ordered(Vector(values: _*).map(Variable.apply))

      def unordered(values: OrderingConstraint2*) = Unordered(values.toSet)

      def unorderedVars(values: TicVar*) = Unordered(values.toSet.map(Variable.apply))

      case object Zero extends OrderingConstraint2 { self =>
        def fixed = Vector.empty

        def flatten = self

        def normalize = self

        def render = "*"

        def filter(pf: PartialFunction[OrderingConstraint2, Boolean]): OrderingConstraint2 = Zero
      }

      case class Variable(value: TicVar) extends OrderingConstraint2 { self =>
        def fixed = Vector(value)

        def flatten: Variable = self

        def normalize = self

        def render = "'" + value.toString.substring(1)

        def filter(pf: PartialFunction[OrderingConstraint2, Boolean]): OrderingConstraint2 = pf.lift(self).filter(_ == true).map(Function.const(self)).getOrElse(Zero)
      }
      case class Ordered(value: Seq[OrderingConstraint2]) extends OrderingConstraint2 { self =>
        def fixed = value.map(_.fixed).flatten

        def normalize = {
          val f = Ordered(value.map(_.normalize)).flatten
          val fv = f.value

          if (fv.length == 0) Zero
          else if (fv.length == 1) fv.head 
          else f
        }

        def flatten: Ordered = Ordered(value.map(_.flatten).flatMap {
          case x: Ordered => x.value
          case Zero => Vector.empty
          case x => Vector(x)
        })

        def render = value.map(_.render).mkString("[", ", ", "]")

        def filter(pf: PartialFunction[OrderingConstraint2, Boolean]): OrderingConstraint2 = {
          val self2 = Ordered(value.map(_.filter(pf)))

          pf.lift(self2).filter(_ == true).map(Function.const(self2)).getOrElse(Zero)
        }
      }
      object Ordered {
        def fromVars(seq: Seq[TicVar]) = Ordered(seq.map(Variable(_)))
      }
      case class Unordered(value: Set[OrderingConstraint2]) extends OrderingConstraint2 { self =>
        def fixed = value.toSeq.map(_.fixed).flatten

        def flatten: Unordered = Unordered(value.map(_.flatten).flatMap {
          case x: Unordered => x.value
          case Zero => Set.empty[OrderingConstraint2]
          case x => Set(x)
        })

        def normalize = {
          val f = Unordered(value.map(_.normalize)).flatten
          val fv = f.value

          if (fv.size == 0) Zero
          else if (fv.size == 1) fv.head 
          else f
        }

        def render = value.toSeq.sortBy(_.render).map(_.render).mkString("{", ", ", "}")

        def filter(pf: PartialFunction[OrderingConstraint2, Boolean]): OrderingConstraint2 = {
          val self2 = Unordered(value.map(_.filter(pf)))

          pf.lift(self2).filter(_ == true).map(Function.const(self2)).getOrElse(Zero)
        }
      }
      object Unordered {
        def fromVars(set: Set[TicVar]) = Unordered(set.map(Variable(_)))
      }
    }
    */

    object OrderingConstraints {
      def findCompatiblePrefix(a: Set[Seq[TicVar]], b: Set[Seq[TicVar]]): Option[Seq[TicVar]] = {
        @tailrec def compatiblePrefix(sa: Seq[TicVar], sb: Seq[TicVar], acc: Seq[TicVar]): Option[Seq[TicVar]] = {
          if (sa.isEmpty || sb.isEmpty) {
            Some(acc)
          } else if (sa.head == sb.head) {
            compatiblePrefix(sa.tail, sb.tail, acc :+ sa.head)
          } else {
            (sa.toSet intersect sb.toSet).isEmpty.option(acc)
          }
        }

        val found = for (sa <- a; sb <- b; result <- compatiblePrefix(sa, sb, Vector())) yield result
        if (found.isEmpty) None else Some(found.maxBy(_.size))
      }

      def findLongestPrefix(unconstrained: Set[TicVar], from: Set[Seq[TicVar]]): Option[Seq[TicVar]] = {
        @tailrec def compatiblePrefix(sa: Set[TicVar], suf: Seq[TicVar], acc: Seq[TicVar]): Option[Seq[TicVar]] = {
          if (suf.isEmpty) Some(acc)
          else if (sa.contains(suf.head)) compatiblePrefix(sa - suf.head, suf.tail, acc :+ suf.head)
          else if ((sa intersect suf.toSet).isEmpty) Some(acc)
          else None
        }

        val found = from.flatMap(compatiblePrefix(unconstrained, _, Vector()))
        if (found.isEmpty) None else Some(found.maxBy(prefix => (prefix diff unconstrained.toSeq).size))
      }

      /**
       * Compute a new constraint that can replace both input constraints
       */
      def replacementFor(a: OrderingConstraint, b: OrderingConstraint): Option[OrderingConstraint] = {
        @tailrec
        def alignConstraints(left: Seq[Set[TicVar]], right: Seq[Set[TicVar]], computed: Seq[Set[TicVar]] = Seq()): Option[OrderingConstraint] = {
          if (left.isEmpty) {
            // left is a prefix or equal to the shifted right, so we can use computed :: right as our common constraint
            Some(OrderingConstraint(computed ++ right))
          } else if (right.isEmpty) {
            Some(OrderingConstraint(computed ++ left))
          } else {
            val intersection = left.head & right.head
            val diff = right.head diff left.head
            if (intersection == left.head) {
              // If left's head is a subset of right's, we can split right's head, use the subset as the next part
              // of our computed sequence, then push the unused portion back onto right for another round of alignment
              val newRight = if (diff.nonEmpty) diff +: right.tail else right.tail
              alignConstraints(left.tail, newRight, computed :+ intersection)
            } else {
              // left is not a subset, so these constraints can't be aligned
              None
            }
          }
        }

        alignConstraints(a.ordering, b.ordering) orElse alignConstraints(b.ordering, a.ordering)
      }

      /**
       * Given the set of input constraints, find a _minimal_ set of compatible OrderingConstraints that
       * covers that set.
       */
      def minimize(constraints: Set[OrderingConstraint]): Set[OrderingConstraint] = {
        @tailrec
        def reduce(unreduced: Set[OrderingConstraint], minimized: Set[OrderingConstraint]): Set[OrderingConstraint] = {
          if (unreduced.isEmpty) {
            minimized
          } else {
            // Find the first constraint in the tail that can be reduced with the head
            unreduced.tail.iterator.map { c => (c, replacementFor(c, unreduced.head)) } find { _._2.isDefined } match {
              // We have a reduction, so re-run, replacing the two reduced constraints with the newly compute one
              case Some((other, Some(reduced))) => reduce(unreduced -- Set(other, unreduced.head) + reduced, minimized)
              // No reduction possible, so head is part of the minimized set
              case _ => reduce(unreduced.tail, minimized + unreduced.head)
            }
          }
        }

        reduce(constraints, Set())
      }
    }

    // todo: Maybe make spec an ArrayConcat?
    case class GroupKeyTrans(spec: TransSpec1, keyOrder: Seq[TicVar]) {
      import GroupKeyTrans._

      def alignTo(targetOrder: Seq[TicVar]): GroupKeyTrans = {
        if (keyOrder == targetOrder) this else {
          val keyMap = targetOrder.zipWithIndex.toMap
          val newOrder = keyOrder.sortBy(key => keyMap.getOrElse(key, Int.MaxValue))

          val keyComponents = newOrder.zipWithIndex map { 
            case (ticvar, i) => reindex(spec, keyOrder.indexOf(ticvar), i)
          }

          GroupKeyTrans(
            OuterObjectConcat(keyComponents: _*),
            newOrder
          )
        }
      }

      def prefixTrans(length: Int): TransSpec1 = {
        if (keyOrder.size == length) spec else {
          OuterObjectConcat((0 until length) map { i => reindex(spec, i, i) }: _*)
        }
      }
    }

    object GroupKeyTrans {
      // 999999 ticvars should be enough for anybody.
      def keyName(i: Int) = "%06d".format(i)
      def keyVar(i: Int): TicVar = JPathField(keyName(i))

      def reindex[A <: SourceType](spec: TransSpec[A], from: Int, to: Int) = WrapObject(DerefObjectStatic(spec, keyVar(from)), keyName(to))

      // the GroupKeySpec passed to deriveTransSpecs must be either a source or a conjunction; all disjunctions
      // have been factored out by this point
      def apply(conjunction: Seq[GroupKeySpecSource]): GroupKeyTrans = {
        // [avalue, bvalue]
        val (keySpecs, fullKeyOrder) = conjunction.zipWithIndex.map({ case (src, i) => WrapObject(src.spec, keyName(i)) -> src.key }).unzip
        val groupKeys = OuterObjectConcat(keySpecs: _*)

        GroupKeyTrans(groupKeys, fullKeyOrder)
      }
    }


    //sealed trait NodeMetadata {
    //  def size: Long

    //  def nodeOrderOpt: Option[Seq[TicVar]]
    //}

    //object NodeMetadata {
    //  def apply(size0: Long, nodeOrderOpt0: Option[Seq[TicVar]]) = new NodeMetadata {
    //    def size = size0

    //    def nodeOrderOpt = nodeOrderOpt0
    //  }
    //}

    case class NodeSubset(node: MergeNode, table: Table, idTrans: TransSpec1, targetTrans: Option[TransSpec1], groupKeyTrans: GroupKeyTrans, groupKeyPrefix: Seq[TicVar], sortedByIdentities: Boolean = false, size: Option[Long] = None) {
      def sortedOn = groupKeyTrans.alignTo(groupKeyPrefix).prefixTrans(groupKeyPrefix.size)
    }

    /////////////////
    /// functions ///
    /////////////////

    def findBindingUniverses(grouping: GroupingSpec): Seq[Universe] = {
      @inline def find0(v: Vector[(GroupingSource, Vector[GroupKeySpec])]): Stream[Universe] = {
        val protoUniverses = (v map { case (src, specs) => specs map { (src, _) } toStream } toList).sequence 
        
        protoUniverses map { proto =>
          Universe(proto map { case (src, spec) => Binding(src.table, src.idTrans, src.targetTrans, src.groupId, spec) })
        }
      }

      import GroupKeySpec.{dnf, toVector}
      find0(grouping.sources map { source => (source, ((dnf _) andThen (toVector _)) apply source.groupKeySpec) })
    }

    def findRequiredSorts(spanningGraph: MergeGraph): Map[MergeNode, Set[Seq[TicVar]]] = {
      findRequiredSorts(spanningGraph, spanningGraph.nodes.toList)
    }

    private[table] def findRequiredSorts(spanningGraph: MergeGraph, nodeList: List[MergeNode]): Map[MergeNode, Set[Seq[TicVar]]] = {
      import OrderingConstraints.minimize
      def inPrefix(seq: Seq[TicVar], keys: Set[TicVar], acc: Seq[TicVar] = Vector()): Option[Seq[TicVar]] = {
        if (keys.isEmpty) Some(acc) else {
          seq.headOption.flatMap { a => 
            if (keys.contains(a)) inPrefix(seq.tail, keys - a, acc :+ a) else None
          }
        }
      }

      def fix(nodes: List[MergeNode], underconstrained: Map[MergeNode, Set[OrderingConstraint]]): Map[MergeNode, Set[OrderingConstraint]] = {
        if (nodes.isEmpty) underconstrained else {
          val node = nodes.head
          val fixed = minimize(underconstrained(node)).map(_.ordering.flatten)
          val newUnderconstrained = spanningGraph.edgesFor(node).foldLeft(underconstrained) {
            case (acc, edge @ MergeEdge(a, b)) => 
              val other = if (a == node) b else a
              val edgeConstraint: Seq[TicVar] = 
                fixed.view.map(inPrefix(_, edge.sharedKeys)).collect({ case Some(seq) => seq }).head

              acc + (other -> (acc.getOrElse(other, Set()) + OrderingConstraint(edgeConstraint.map(Set(_)))))
          }

          fix(nodes.tail, newUnderconstrained)
        }
      }

      if (spanningGraph.edges.isEmpty) {
        spanningGraph.nodes.map(_ -> Set.empty[Seq[TicVar]]).toMap
      } else {
        val unconstrained = spanningGraph.edges.foldLeft(Map.empty[MergeNode, Set[OrderingConstraint]]) {
          case (acc, edge @ MergeEdge(a, b)) =>
            val edgeConstraint = OrderingConstraint(Seq(edge.sharedKeys))
            val aConstraints = acc.getOrElse(a, Set()) + edgeConstraint
            val bConstraints = acc.getOrElse(b, Set()) + edgeConstraint

            acc + (a -> aConstraints) + (b -> bConstraints)
        }
        
        fix(nodeList, unconstrained).mapValues(s => minimize(s).map(_.fixed))
      }
    }

    /**
     * Perform the sorts required for the specified node (needed to align this node with each
     * node to which it is connected) and return as a map from the sort ordering for the connecting
     * edge to the sorted table with the appropriate dereference transspecs.
     */
    def materializeSortOrders(node: MergeNode, requiredSorts: Set[Seq[TicVar]]): M[Map[Seq[TicVar], NodeSubset]] = {
      import TransSpec.deepMap

      val protoGroupKeyTrans = GroupKeyTrans(Universe.sources(node.binding.groupKeySpec))

      // Since a transspec for a group key may perform a bunch of work (computing values, etc)
      // it seems like we really want to do that work only once; prior to the initial sort. 
      // This means carrying around the *computed* group key everywhere
      // post the initial sort separate from the values that it was derived from. 
      val (payloadTrans, idTrans, targetTrans, groupKeyTrans) = node.binding.targetTrans match {
        case Some(targetSetTrans) => 
          val payloadTrans = ArrayConcat(WrapArray(node.binding.idTrans), WrapArray(protoGroupKeyTrans.spec), WrapArray(targetSetTrans))

          (payloadTrans,
           TransSpec1.DerefArray0, 
           Some(TransSpec1.DerefArray2), 
           GroupKeyTrans(TransSpec1.DerefArray1, protoGroupKeyTrans.keyOrder))

        case None =>
          val payloadTrans = ArrayConcat(WrapArray(node.binding.idTrans), WrapArray(protoGroupKeyTrans.spec))
          (payloadTrans, 
           TransSpec1.DerefArray0, 
           None, 
           GroupKeyTrans(TransSpec1.DerefArray1, protoGroupKeyTrans.keyOrder))
      }

      val requireFullGroupKeyTrans = FilterDefined(payloadTrans, groupKeyTrans.spec, AllDefined)
      val filteredSource: Table = node.binding.source.transform(requireFullGroupKeyTrans)

      val nodeSubsetsM: M[Set[(Seq[TicVar], NodeSubset)]] = requiredSorts.map { ticvars => 
        val sortTransSpec = groupKeyTrans.alignTo(ticvars).prefixTrans(ticvars.length)

        val sorted: M[Table] = filteredSource.sort(sortTransSpec)
        sorted.map { sortedTable => 
          ticvars ->
          NodeSubset(node,
                     sortedTable,
                     idTrans,
                     targetTrans,
                     groupKeyTrans,
                     ticvars)
        }
      }.sequence

      nodeSubsetsM map { _.toMap }
    }

    def alignOnEdges(spanningGraph: MergeGraph, requiredSorts: Map[MergeNode, Set[Seq[TicVar]]]): M[Map[GroupId, Set[NodeSubset]]] = {
      import OrderingConstraints._

      if (spanningGraph.edges.isEmpty) {
        assert(spanningGraph.nodes.size == 1)
        val node = spanningGraph.nodes.head
        val groupKeyTrans = GroupKeyTrans(Universe.sources(node.binding.groupKeySpec))
        Map(
          node.binding.groupId -> Set(
            NodeSubset(node,
                       node.binding.source,
                       node.binding.idTrans,
                       node.binding.targetTrans,
                       groupKeyTrans,
                       groupKeyTrans.keyOrder)
          )
        ).point[M]
      } else {
        val sortPairs: M[Map[MergeNode, Map[Seq[TicVar], NodeSubset]]] = 
          requiredSorts.map({ case (node, orders) => materializeSortOrders(node, orders) map { node -> _ }}).toStream
          .sequence.map(_.toMap)
        
        for {
          sorts <- sortPairs
          groupedSubsets <- {
            val edgeAlignments = spanningGraph.edges flatMap {
              case MergeEdge(a, b) =>
                // Find the compatible sortings for this edge's endpoints
                val common: Set[(NodeSubset, NodeSubset)] = for {
                  aVars <- sorts(a).keySet
                  bVars <- sorts(b).keySet
                  if aVars.startsWith(bVars) || bVars.startsWith(aVars)
                } yield {
                  (sorts(a)(aVars), sorts(b)(bVars))
                }

                common map {
                  case (aSorted, bSorted) => 
                    val alignedM = Table.align(aSorted.table, aSorted.sortedOn, bSorted.table, bSorted.sortedOn)
                    
                    alignedM map {
                      case (aAligned, bAligned) => List(
                        aSorted.copy(table = aAligned),
                        bSorted.copy(table = bAligned)
                      )
                    }
                }
            }

            edgeAlignments.sequence
          }
        } yield {
          groupedSubsets.flatten.groupBy(_.node.binding.groupId)
        }
      }
    }

/*
    // 
    // Represents the cost of a particular borg traversal plan, measured in terms of IO.
    // Computational complexity of algorithms occurring in memory is neglected. 
    // This should be thought of as a rough approximation that eliminates stupid choices.
    // 
    final case class BorgTraversalCostModel private (ioCost: Long, size: Long, ticVars: Set[TicVar]) { self =>
      // Computes a new model derived from this one by cogroup with the specified set.
      def consume(rightSize: Long, rightTicVars: Set[TicVar], accResort: Boolean, nodeResort: Boolean): BorgTraversalCostModel = {
        val commonTicVars = self.ticVars intersect rightTicVars

        val unionTicVars = self.ticVars ++ rightTicVars

        val uniqueTicVars = unionTicVars -- commonTicVars

        // TODO: Develop a better model!
        val newSize = self.size.max(rightSize) * (uniqueTicVars.size + 1)

        val newIoCost = if (!accResort) {
          3 * rightSize
        } else {
          val inputCost = self.size + rightSize
          val resortCost = self.size * 2
          val outputCost = newSize

          inputCost + resortCost + outputCost
        }

        BorgTraversalCostModel(self.ioCost + newIoCost, newSize, self.ticVars ++ rightTicVars)
      }
    }

    object BorgTraversalCostModel {
      val Zero = new BorgTraversalCostModel(0, 0, Set.empty)
    }

    // 
    // Represents a step in a borg traversal plan. The step is defined by the following elements:
    // 
    //  1. The order of the accumulator prior to executing the step.
    //  2. The order of the accumulator after executing the step.
    //  3. The node being incorporated into the accumulator during this step.
    //  4. The tic variables of the node being incorporated into this step.
    //  5. The ordering of the node required for cogroup.
    // 
    case class BorgTraversalPlanUnfixed(priorPlan: Option[BorgTraversalPlanUnfixed], node: MergeNode, nodeOrder: OrderingConstraint2, accOrderPost: OrderingConstraint2, costModel: BorgTraversalCostModel, accResort: Boolean, nodeResort: Boolean) { self =>
      import OrderingConstraint2._

      def accOrderPre: OrderingConstraint2 = priorPlan.map(_.accOrderPost).getOrElse(OrderingConstraint2.Zero)

      def accSortOrder = accOrderPost - newTicVars

      def consume(node: MergeNode, nodeSize: Long, nodeOrderOpt: Option[Seq[TicVar]]): BorgTraversalPlanUnfixed = {

        val (accOrderPost, nodeOrder, accResort, nodeResort) = {

          val commonVariables = postTicVars intersect node.ticVars


          val otherVariables = (postTicVars union node.ticVars) diff commonVariables


          val nodeUniqueVariables = node.ticVars diff commonVariables


          val initialNodeOrder = nodeOrderOpt.map(nodeOrder => Ordered.fromVars(nodeOrder))

          initialNodeOrder.map(o => (o, self.accOrderPost join o)).filter(_._2.success(commonVariables)).map {
            case (nodeOrder, join) =>
              (join.collapse, nodeOrder, false, false)
          }.getOrElse {
            val minimalJoinConstraint = ordered(Unordered.fromVars(commonVariables), Unordered.fromVars(otherVariables))


            // Can, in theory, we reuse the node ordering?
            initialNodeOrder.map { o => (o, (o join minimalJoinConstraint)) }.filter(_._2.success(commonVariables)).map {
              case (nodeOrder, nodeJoin) =>
                // Have to resort the acc, because the node order is compatible with the minimal join constraint:
                (minimalJoinConstraint, nodeOrder, true, false)
            }.getOrElse {
              // Can, in theory, we reuse the accumulator ordering?
              val accJoin = (self.accOrderPost join minimalJoinConstraint)



              // MUST sort node, it's new order is minimally constrained:
              val nodeOrder = ordered(Unordered.fromVars(commonVariables), Unordered.fromVars(nodeUniqueVariables))


              if (accJoin.success(commonVariables)) {  
                ((self.accOrderPost join nodeOrder).collapse, nodeOrder, false, true)
              } else {
                (minimalJoinConstraint, nodeOrder, true, true)
              }
            }
          }
        }

        val costModel = self.costModel.consume(nodeSize, node.ticVars, accResort, nodeResort)

        BorgTraversalPlanUnfixed(Some(self), node, nodeOrder.normalize, accOrderPost.normalize, costModel, accResort, nodeResort)
      }

      // Tic variables before the step is executed:
      lazy val preTicVars = accOrderPre.variables

      // Tic variables after the step is executed:
      lazy val postTicVars = accOrderPost.variables

      // New tic variables gained during the step:
      lazy val newTicVars = postTicVars -- preTicVars
    
<<<<<<< HEAD
    def constBoolean(v: Set[CBoolean]): Table = {
      val column = ArrayBoolColumn(v.map(_.value).toArray)
      table(Slice(Map(ColumnRef(CPath.Identity, CBoolean) -> column), v.size) :: StreamT.empty[M, Slice])
    }

    def constLong(v: Set[CLong]): Table = {
      val column = ArrayLongColumn(v.map(_.value).toArray)
      table(Slice(Map(ColumnRef(CPath.Identity, CLong) -> column), v.size) :: StreamT.empty[M, Slice])
    }

    def constDouble(v: Set[CDouble]): Table = {
      val column = ArrayDoubleColumn(v.map(_.value).toArray)
      table(Slice(Map(ColumnRef(CPath.Identity, CDouble) -> column), v.size) :: StreamT.empty[M, Slice])
    }

    def constDecimal(v: Set[CNum]): Table = {
      val column = ArrayNumColumn(v.map(_.value).toArray)
      table(Slice(Map(ColumnRef(CPath.Identity, CNum) -> column), v.size) :: StreamT.empty[M, Slice])
    }

    def constString(v: Set[CString]): Table = {
      val column = ArrayStrColumn(v.map(_.value).toArray)
      table(Slice(Map(ColumnRef(CPath.Identity, CString) -> column), v.size) :: StreamT.empty[M, Slice])
    }

    def constDate(v: Set[CDate]): Table =  {
      val column = ArrayDateColumn(v.map(_.value).toArray)
      table(Slice(Map(ColumnRef(CPath.Identity, CDate) -> column), v.size) :: StreamT.empty[M, Slice])
    }

    def constNull: Table = 
      table(Slice(Map(ColumnRef(CPath.Identity, CNull) -> new InfiniteColumn with NullColumn), 1) :: StreamT.empty[M, Slice])

    def constEmptyObject: Table = 
      table(Slice(Map(ColumnRef(CPath.Identity, CEmptyObject) -> new InfiniteColumn with EmptyObjectColumn), 1) :: StreamT.empty[M, Slice])

    def constEmptyArray: Table = 
      table(Slice(Map(ColumnRef(CPath.Identity, CEmptyArray) -> new InfiniteColumn with EmptyArrayColumn), 1) :: StreamT.empty[M, Slice])
  }
  
  object grouper extends Grouper {
    import trans._
    
    def merge[A: scalaz.Equal](grouping: GroupingSpec[A])(body: (Table, A => Table) => M[Table]): M[Table] =
      sys.error("todo")
  }
=======
      def unpack: List[BorgTraversalPlanUnfixed] = {
        def unpack0(plan: BorgTraversalPlanUnfixed, acc: List[BorgTraversalPlanUnfixed]): List[BorgTraversalPlanUnfixed] = {
          val unpackedPlan = plan

          plan.priorPlan match {
            case Some(plan0) => unpack0(plan0, unpackedPlan :: acc)
            case None => unpackedPlan :: acc
          }
        }

        unpack0(this, Nil)
      }
    }

    // 
    // Represents a (perhaps partial) traversal plan for applying the borg algorithm,
    // together with the cost of the plan.
    // 
    case class BorgTraversalPlanFixed private (node: MergeNode, resortNode: Option[Seq[TicVar]], resortAcc: Option[Seq[TicVar]], accOrderPost: Seq[TicVar], joinPrefix: Int, next: Option[BorgTraversalPlanFixed])
    object BorgTraversalPlanFixed {
      def apply(uplan: BorgTraversalPlanUnfixed): Option[BorgTraversalPlanFixed] = {


        def rec(fplan: BorgTraversalPlanFixed, uplan: BorgTraversalPlanUnfixed): BorgTraversalPlanFixed = {

        }

        uplan.priorPlan.map { priorPlan =>
          val accOrderPost = uplan.accOrderPost

          lazy val nodeFixed = uplan.nodeOrder.fixedFrom(accOrderPost - )
          lazy val accFixed = uplan.accOrder.fixed
>>>>>>> f22f3314


          val (resortNode, resortAcc) = (uplan.resortNode, uplan.resortAcc) match {
            case (false, true) => 
              (Node, Some(accFixed))

            case (true, false) =>
              (Some(nodeFixed), None)

            case (true, true) =>
              (Some(nodeFixed), Some(uplan.accOrder.fixedFrom(nodeFixed)))

            case (false, false) => (None, None)
          }

          val fixed = BorgTraversalPlanFixed(
            node         = uplan.node,
            resortNode   = resortNode,
            resortAcc    = resortAcc,
            accOrderPost = uplan.accOrderPost.fixed,
            joinPrefix   = ,
            next       = None
          )

          rec(fixed, priorPlan)
        }
      }
    }

    // 
    // Finds a traversal order for the borg algorithm which minimizes the number of resorts 
    // required.
    // 
    def findBorgTraversalOrder(connectedGraph: MergeGraph, nodeOracle: MergeNode => NodeMetadata): BorgTraversalPlanUnfixed= {
      import OrderingConstraint2._

      // Find all the nodes accessible from the specified node (through edges):
      def connections(node: MergeNode): Set[MergeNode] = connectedGraph.edgesFor(node).flatMap(e => Set(e.a, e.b)) - node

      def pick(consumed: Set[MergeNode], choices: Set[MergeNode], plan: BorgTraversalPlanUnfixed): Set[BorgTraversalPlanUnfixed] = {
        if (choices.isEmpty) Set(plan)
        else for {
          choice <- choices
          finalPlan <- {
            val nodeMetadata = nodeOracle(choice)

            val consumed0 = consumed + choice
            val choices0 = (choices union connections(choice)) diff consumed0

            val newPlan = plan.consume(choice, nodeMetadata.size, nodeMetadata.nodeOrderOpt)

            pick(consumed0, choices0, newPlan)
          }
        } yield finalPlan
      }

      val initials = connectedGraph.nodes.map { node =>
        val nodeOrder = nodeOracle(node).nodeOrderOpt.map(Ordered.fromVars).getOrElse(Unordered.fromVars(node.ticVars))

        val plan = BorgTraversalPlanUnfixed(
          priorPlan    = None,
          node         = node,
          nodeOrder    = nodeOrder,
          accOrderPost = nodeOrder,
          accResort    = false,
          nodeResort   = false,
          costModel    = BorgTraversalCostModel.Zero
        )

        val choices = connections(node)

        (plan, choices)
      }
      (initials.flatMap {
        case (plan, choices) =>
          pick(Set(plan.node), choices, plan)
      }).toSeq.sortBy(_.costModel.ioCost).head
    }
    */

    def reorderGroupKeySpec(source: TransSpec1, newOrder: Seq[TicVar], original: Seq[TicVar]) = {
      OuterObjectConcat(
        newOrder.zipWithIndex.map {
          case (ticvar, i) => GroupKeyTrans.reindex(source, original.indexOf(ticvar), i)
        }: _*
      )
    }

    def resortVictimToBorgResult(victim: NodeSubset, toPrefix: Seq[TicVar]): M[BorgResult] = {
      import BorgResult._

      // the assimilator is already in a compatible ordering, so we need to
      // resort the victim and we don't care what the remainder of the ordering is,
      // because we're not smart enough to figure out what the right one is and are
      // counting on our traversal order to get the biggest ordering constraints first.
      val groupId = victim.node.binding.groupId
      val newOrder = toPrefix ++ (victim.node.keys -- toPrefix).toSeq
      val remapSpec = OuterObjectConcat(
        wrapGroupKeySpec(reorderGroupKeySpec(victim.groupKeyTrans.spec, newOrder, victim.groupKeyTrans.keyOrder)) ::
        wrapIdentSpec(nestInGroupId(victim.idTrans, groupId)) :: 
        victim.targetTrans.map(t => wrapValueSpec(nestInGroupId(t, groupId))).toList: _*
      )

      victim.table.transform(remapSpec).sort(groupKeySpec(Source), SortAscending).map { sorted =>
        BorgResult(sorted, newOrder, Set(victim.node.binding.groupId))
      }
    }

    def join(leftNode: BorgNode, rightNode: BorgNode, requiredOrders: Map[MergeNode, Set[Seq[TicVar]]]): M[BorgResultNode] = {
      import BorgResult._
      import OrderingConstraints._

      def resortBorgResult(borgResult: BorgResult, newPrefix: Seq[TicVar]): M[BorgResult] = {
        val newAssimilatorOrder = newPrefix ++ (borgResult.groupKeys diff newPrefix)

        val remapSpec = OuterObjectConcat(
          wrapGroupKeySpec(reorderGroupKeySpec(groupKeySpec(Source), newAssimilatorOrder, borgResult.groupKeys)),
          wrapIdentSpec(identSpec(Source)),
          wrapValueSpec(valueSpec(Source))
        )

        borgResult.table.transform(remapSpec).sort(groupKeySpec(Source), SortAscending) map { sorted =>
          borgResult.copy(table = sorted, groupKeys = newAssimilatorOrder)
        }
      }

      def resortBoth(assimilator: BorgResult, victim: NodeSubset): Option[M[(BorgResult, BorgResult, Seq[TicVar])]] = {
        // no compatible prefix, so both will require a resort
        // this case needs optimization to see into the future to know what the best ordering
        // is, but if every time we assimilate a node we have removed an ordering that was only
        // required to assimilate some previously consumed node, we can know that we're at least 
        // picking from an order that may be necessary for some other purpose.
        findLongestPrefix(assimilator.groupKeys.toSet, requiredOrders(victim.node)) map { newPrefix =>
          for {
            sortedAssimilator <- resortBorgResult(assimilator, newPrefix)
            sortedVictim <- resortVictimToBorgResult(victim, newPrefix)
          } yield {
            (sortedAssimilator, sortedVictim, newPrefix)
          }
        }
      }

<<<<<<< HEAD
        case Map2(left, right, f) =>
          val l0 = composeSliceTransform2(left)
          val r0 = composeSliceTransform2(right)

          l0.zip(r0) { (sl, sr) =>
            new Slice {
              val size = sl.size
              val columns: Map[ColumnRef, Column] = 
                (for {
                  cl <- sl.valueColumns
                  cr <- sr.valueColumns
                  col <- f(cl, cr) // TODO: Unify columns of the same result type
                } yield {
                  (ColumnRef(CPath.Identity, col.tpe), col)
                })(collection.breakOut)
=======
      def joinAsymmetric(assimilator: BorgResult, victim: NodeSubset): M[(BorgResult, BorgResult, Seq[TicVar])] = {
        (if (victim.sortedByIdentities) {
          findCompatiblePrefix(Set(assimilator.groupKeys), requiredOrders(victim.node)) map { commonPrefix =>
            resortVictimToBorgResult(victim, commonPrefix) map { prepared => 
              (assimilator, prepared, commonPrefix) 
>>>>>>> f22f3314
            }
          } orElse {
            resortBoth(assimilator, victim)
          } 
        } else {
          // victim already has a sort order that may or may not be compatible with the assimilator
          findCompatiblePrefix(Set(assimilator.groupKeys), Set(victim.groupKeyTrans.keyOrder)) map { commonPrefix =>
            // the assimilator and the victim are both already sorted according to a compatible
            // ordering, so we just need to transform the victim to a BorgResult
            (assimilator, BorgResult(victim), commonPrefix).point[M]
          } orElse {
            // the victim had a preexisting sort order which was incompatible with the assimilator.
            // so we should first look to see if there's a compatible prefix with one of the other
            // required sort orders for the node that the victim can be sorted by
            findCompatiblePrefix(Set(assimilator.groupKeys), requiredOrders(victim.node)) map { commonPrefix =>
              resortVictimToBorgResult(victim, commonPrefix) map { prepared => 
                (assimilator, prepared, commonPrefix)
              }
            } 
          } orElse {
            // the assimilator ordering was not compatible with any of the required sort orders
            // for the node, so we need to resort the accumulator to be compatible with
            // the victim
            findLongestPrefix(assimilator.groupKeys.toSet, Set(victim.groupKeyTrans.keyOrder)) map { newPrefix =>
              resortBorgResult(assimilator, newPrefix) map { newAssimilator =>
                (newAssimilator, BorgResult(victim), newPrefix)
              }
            }
          } orElse {
            // the victim must have a sort order that is entirely incompatible with the assimilator, 
            // so both must be resorted. For example, assimilator: {a, b, c, d}, victim: [a, b, e, d]
            resortBoth(assimilator, victim)
          } 
        }) getOrElse {
          sys.error("Assimilator with keys " + assimilator.groupKeys + " and victim " + victim + " incompatible")
        }
      }

      def joinSymmetric(borgLeft: BorgResult, borgRight: BorgResult): M[(BorgResult, BorgResult, Seq[TicVar])] = {
        findCompatiblePrefix(Set(borgLeft.groupKeys), Set(borgRight.groupKeys)) map { compatiblePrefix =>
          (borgLeft, borgRight, compatiblePrefix).point[M]
        } orElse {
          // one or the other will require a re-sort
          if (borgLeft.size.exists(s => borgRight.size.exists(_ < s))) {
            // sort the left
            findLongestPrefix(borgLeft.groupKeys.toSet, Set(borgRight.groupKeys)) map { commonPrefix =>
              resortBorgResult(borgLeft, commonPrefix) map { newBorgLeft =>
                (newBorgLeft, borgRight, commonPrefix)
              }
            }
          } else {
            findLongestPrefix(borgRight.groupKeys.toSet, Set(borgLeft.groupKeys)) map { commonPrefix =>
              resortBorgResult(borgRight, commonPrefix) map { newBorgRight =>
                (borgLeft, newBorgRight, commonPrefix)
              }
            }
          }
        } getOrElse {
          sys.error("Borged sets sharing an edge are incompatible: " + borgLeft.groupKeys + "; " + borgRight.groupKeys)
        }
      }

      if (leftNode == rightNode) {
        leftNode match {
          case leftResult : BorgResultNode => leftResult.point[M]
          case _ => sys.error("Cannot have a self-cycle on non-result BorgNodes")
        }
      } else {
        val joinablesM = (leftNode, rightNode) match {
          case (BorgVictimNode(left), BorgVictimNode(right)) =>
            if (left.sortedByIdentities && right.sortedByIdentities) {
              // choose compatible ordering for both sides from requiredOrders
              OrderingConstraints.findCompatiblePrefix(requiredOrders(left.node), requiredOrders(right.node)) match {
                case Some(prefix) =>
                  val (toSort, toAssimilate) = if (left.size.exists(ls => right.size.exists(ls < _))) (left, right) 
                                               else (right, left)

                  resortVictimToBorgResult(toSort, prefix) flatMap { assimilator =>
                    joinAsymmetric(assimilator, toAssimilate)
                  }

                case None =>
                  sys.error("Unable to find compatible ordering from minimized set; something went wrong.")
              }
            } else if (left.sortedByIdentities) {
              joinAsymmetric(BorgResult(right), left)
            } else if (right.sortedByIdentities) {
              joinAsymmetric(BorgResult(left), right)
            } else {
              joinSymmetric(BorgResult(left), BorgResult(right))
            }

<<<<<<< HEAD
        case Equal(left, right) =>
          val l0 = composeSliceTransform2(left)
          val r0 = composeSliceTransform2(right)

          l0.zip(r0) { (sl, sr) =>
            new Slice {
              val size = sl.size
              val columns: Map[ColumnRef, Column] = {
                // 'excluded' is the set of columns that do not exist on both sides of the equality comparison
                // if, for a given row, any of these columns' isDefinedAt returns true, then
                // the result is defined for that row, and its value is false. If isDefinedAt
                // returns false for all columns, then the result (true, false, or undefined) 
                // must be determined by comparing the remaining columns pairwise.

                // In the following fold, we compute all paired columns, and the columns on the left that
                // have no counterpart on the right.
                val (paired, excludedLeft) = sl.columns.foldLeft((Map.empty[CPath, Column], Set.empty[Column])) {
                  case ((paired, excluded), (ref @ ColumnRef(selector, CLong | CDouble | CNum), col)) => 
                    val numEq = for {
                                  ctype <- CLong :: CDouble :: CNum :: Nil
                                  col0  <- sr.columns.get(ColumnRef(selector, ctype)) 
                                  boolc <- cf.std.Eq(col, col0)
                                } yield boolc

                    if (numEq.isEmpty) {
                      (paired, excluded + col)
                    } else {
                      val resultCol = new BoolColumn {
                        def isDefinedAt(row: Int) = {
                          numEq exists { _.isDefinedAt(row) }
                        }
                        def apply(row: Int) = {
                          numEq exists { 
                            case col: BoolColumn => col.isDefinedAt(row) && col(row) 
                            case _ => sys.error("Unreachable code - only boolean columns can be derived from equality.")
                          }
                        }
                      }

                      (paired + (selector -> paired.get(selector).flatMap(cf.std.And(_, resultCol)).getOrElse(resultCol)), excluded)
                    }
=======
          case (BorgResultNode(left), BorgVictimNode(right)) => joinAsymmetric(left, right)
          case (BorgVictimNode(left), BorgResultNode(right)) => joinAsymmetric(right, left)
          case (BorgResultNode(left), BorgResultNode(right)) => joinSymmetric(left, right)
        }
>>>>>>> f22f3314

        joinablesM map {
          case (leftJoinable, rightJoinable, commonPrefix) =>
            // todo: Reorder keys into the order specified by the common prefix. The common prefix determination
            // will be factored out in the plan-based version, and will simply be a specified keyOrder that both
            // sides will be brought into alignment with, instead of passing in the required sort orders.
            val neededRight = rightJoinable.groupKeys diff leftJoinable.groupKeys
            val rightKeyMap = rightJoinable.groupKeys.zipWithIndex.toMap

            val groupKeyTrans2 = wrapGroupKeySpec(
              OuterObjectConcat(
                groupKeySpec(SourceLeft) +: neededRight.zipWithIndex.map { 
                  case (key, i) =>
                    WrapObject(
                      DerefObjectStatic(groupKeySpec(SourceRight), JPathField(GroupKeyTrans.keyName(rightKeyMap(key)))),
                      GroupKeyTrans.keyName(i + leftJoinable.groupKeys.size)
                    )
                }: _*
              )
            )

            val cogroupBySpec = OuterObjectConcat(
              (0 until commonPrefix.size) map { i =>
                WrapObject(
                  DerefObjectStatic(groupKeySpec(Source), JPathField(GroupKeyTrans.keyName(i))),
                  GroupKeyTrans.keyName(i)
                )
              }: _*
            )

            val idTrans2 = wrapIdentSpec(OuterObjectConcat(identSpec(SourceLeft), identSpec(SourceRight)))
            val recordTrans2 = wrapValueSpec(OuterObjectConcat(valueSpec(SourceLeft), valueSpec(SourceRight)))

            val borgTrans = OuterObjectConcat(groupKeyTrans2, idTrans2, recordTrans2)
            val unmatchedTrans = ObjectDelete(Leaf(Source), BorgResult.allFields)

<<<<<<< HEAD
                    def apply(row: Int): Boolean = {
                      !(
                        // if any excluded column exists for the row, unequal
                        excluded.exists(_.isDefinedAt(row)) || 
                         // if any paired column compares unequal, unequal
                        paired.exists({ case (_, equal: BoolColumn) => equal.isDefinedAt(row) && !equal(row) })
                      )
                    }
                  }
                )
                
                Map(ColumnRef(CPath.Identity, CBoolean) -> resultCol)
              }
            }
          }
=======
            BorgResultNode(
              BorgResult(
                leftJoinable.table.cogroup(cogroupBySpec, cogroupBySpec, rightJoinable.table)(unmatchedTrans, unmatchedTrans, borgTrans),
                leftJoinable.groupKeys ++ neededRight,
                leftJoinable.groups union rightJoinable.groups
              )
            )
        }
      }
    }
>>>>>>> f22f3314

    sealed trait BorgNode {
      def keys: Seq[TicVar]
    }

    case class BorgResultNode(result: BorgResult) extends BorgNode {
      def keys = result.groupKeys
    }

    case class BorgVictimNode(independent: NodeSubset) extends BorgNode {
      def keys = independent.groupKeyTrans.keyOrder
    }

    case class BorgEdge(left: BorgNode, right: BorgNode) {
      def sharedKeys = left.keys intersect right.keys
    }

    /* Take the distinctiveness of each node (in terms of group keys) and add it to the uber-cogrouped-all-knowing borgset */
    def borg(spanningGraph: MergeGraph, connectedSubgraph: Set[NodeSubset], requiredOrders: Map[MergeNode, Set[Seq[TicVar]]]): M[BorgResult] = {
      def assimilate(edges: Set[BorgEdge]): M[BorgResult] = {
        val largestEdge = edges.maxBy(_.sharedKeys.size)

<<<<<<< HEAD
          sourceSlice map { ss =>
            new Slice {
              val size = ss.size
              val columns = {
                val (comparable, other) = ss.columns.toList.partition {
                  case (ref @ ColumnRef(CPath.Identity, tpe), col) if CType.canCompare(CType.of(value),tpe) => true
                  case _ => false
                }

                (comparable.flatMap { case (ref, col) => Eq.partialRight(value)(col).map { col => (ref, col.asInstanceOf[BoolColumn]) } } ++
                 other.map { case (ref, col) => (ref.copy(selector = CPath.Identity), new Map1Column(col) with BoolColumn { def apply(row: Int) = false }) }).map {
                  case (ref, col) => (ref, transform(col)) 
                }.groupBy { 
                  case (ref, col) => ref 
                }.map {
                  case (ref, columns) => (ref, new BoolColumn {
                    def isDefinedAt(row: Int) = columns.exists { case (_, col) => col.isDefinedAt(row) }
                    def apply(row: Int)       = columns.exists { case (_, col) => col(row) }
                  })
                }
              }
=======
        //val prunedRequirements = orderingIndex.foldLeft(Map.empty[MergeNode, Set[Seq[TicVar]]]) {
        //  case (acc, (key, nodes)) => nodes.foldLeft(acc) {
        //    case (acc, node) => acc + (node -> (acc.getOrElse(node, Set()) + key))
        //  }
        //}

        for {
          assimilated <- join(largestEdge.left, largestEdge.right, requiredOrders)
          result <- {
            val edges0 = (edges - largestEdge) map {
              case BorgEdge(a, b) if a == largestEdge.left || a == largestEdge.right => BorgEdge(assimilated, b) 
              case BorgEdge(a, b) if b == largestEdge.left || b == largestEdge.right => BorgEdge(a, assimilated) 
              case other => other
>>>>>>> f22f3314
            }

<<<<<<< HEAD
        case WrapObject(source, field) =>
          composeSliceTransform2(source) map {
            _ wrap CPathField(field) 
=======
            if (edges0.isEmpty) assimilated.result.point[M] else assimilate(edges0)
>>>>>>> f22f3314
          }
        } yield result
      }

<<<<<<< HEAD
        case WrapArray(source) =>
          composeSliceTransform2(source) map {
            _ wrap CPathIndex(0) 
=======
      assert(connectedSubgraph.nonEmpty)
      if (connectedSubgraph.size == 1) {
        val victim = connectedSubgraph.head
        resortVictimToBorgResult(victim, victim.groupKeyTrans.keyOrder) flatMap { borgResult =>
          borgResult.table.toJson map { j =>
            //println("Got borg result: " + j.mkString("\n"))
            borgResult
>>>>>>> f22f3314
          }
        }
      } else {
        val borgNodes = connectedSubgraph.map(BorgVictimNode.apply)
        val victims: Map[MergeNode, BorgNode] = borgNodes.map(s => s.independent.node -> s).toMap
        val borgEdges = spanningGraph.edges.map {
          case MergeEdge(a, b) => BorgEdge(victims(a), victims(b))
        }

        //val orderingIndex = requiredOrders.foldLeft(Map.empty[Seq[TicVar], Set[MergeNode]])  {
        //  case (acc, (orderings, node)) => 
        //    orderings.foldLeft(acc) { 
        //      case (acc, o) => acc + (o -> (acc.getOrElse(o, Set()) + node))
        //    }
        //}
        assimilate(borgEdges)
      }
    }

    def crossAllTrans(leftKeySize: Int, rightKeySize: Int): TransSpec2 = {
      import BorgResult._
      val keyTransLeft = groupKeySpec(SourceLeft)

      // remap the group keys on the right so that they don't conflict with the left
      // and respect the composite ordering of the left and right
      val keyTransRight = OuterObjectConcat(
        (0 until rightKeySize) map { i =>
          GroupKeyTrans.reindex(groupKeySpec(SourceRight), i, i + leftKeySize)
        }: _*
      )

<<<<<<< HEAD
          l0.zip(r0) { (sl, sr) =>
            def assertDense(paths: Set[CPath]) = assert {
              (paths collect { case CPath(CPathIndex(i), _ @ _*) => i }).toList.sorted.zipWithIndex forall { case (a, b) => a == b }
            }
=======
      val groupKeyTrans2 = wrapGroupKeySpec(OuterObjectConcat(keyTransLeft, keyTransRight))
      val idTrans2 = wrapIdentSpec(OuterObjectConcat(identSpec(SourceLeft), identSpec(SourceRight)))
      val recordTrans2 = wrapValueSpec(OuterObjectConcat(valueSpec(SourceLeft), valueSpec(SourceRight)))
>>>>>>> f22f3314

      OuterObjectConcat(groupKeyTrans2, idTrans2, recordTrans2)
    }

<<<<<<< HEAD
            new Slice {
              val size = sl.size
              val columns: Map[ColumnRef, Column] = {
                val (indices, lcols) = sl.columns.toList map { case t @ (ColumnRef(CPath(CPathIndex(i), xs @ _*), _), _) => (i, t) } unzip
                val maxIndex = indices.reduceLeftOption(_ max _).map(_ + 1).getOrElse(0)
                val rcols = sr.columns map { case (ColumnRef(CPath(CPathIndex(j), xs @ _*), ctype), col) => (ColumnRef(CPath(CPathIndex(j + maxIndex) +: xs : _*), ctype), col) }
                lcols.toMap ++ rcols
              }
            }
          }
=======
    def crossAll(borgResults: Set[BorgResult]): BorgResult = {
      import TransSpec._
      def cross2(left: BorgResult, right: BorgResult): BorgResult = {
        val omniverseTrans = crossAllTrans(left.groupKeys.size, right.groupKeys.size)
>>>>>>> f22f3314

        BorgResult(left.table.cross(right.table)(omniverseTrans),
                   left.groupKeys ++ right.groupKeys,
                   left.groups ++ right.groups)
      }

      borgResults.reduceLeft(cross2)
    }

    // Create the omniverse
    def unionAll(borgResults: Set[BorgResult]): BorgResult = {
      import TransSpec._
      def union2(left: BorgResult, right: BorgResult): BorgResult = {
        // At the point that we union, both sides should have the same ticvars, although they
        // may not be in the same order. If a reorder is needed, we'll have to remap since
        // groupKeys are identified by index.
        val (rightRemapped, groupKeys) = if (left.groupKeys == right.groupKeys) {
          (right.table, left.groupKeys)
        } else {
          val extraRight = (right.groupKeys diff left.groupKeys).toArray
          val leftKeys = left.groupKeys.toArray
          val rightKeys = right.groupKeys.zipWithIndex

          val remapKeyTrans = OuterObjectConcat((
            // Remap the keys that exist on the left into the proper order
            ((0 until leftKeys.length) flatMap { leftIndex: Int =>
              rightKeys.find(_._1 == leftKeys(leftIndex)).map {
                case (_, rightIndex) => {
                  GroupKeyTrans.reindex(
                    DerefObjectStatic(Leaf(Source), JPathField("groupKeys")),
                    rightIndex,
                    leftIndex
                  )
                }
              }
            }) ++
            // Remap the extra keys from the right, if any
            ((0 until extraRight.length) map { extraIndex: Int =>
              rightKeys.find(_._1 == extraRight(extraIndex)).map {
                case (_, rightIndex) => {
                  GroupKeyTrans.reindex(
                    DerefObjectStatic(Leaf(Source), JPathField("groupKeys")),
                    rightIndex,
                    leftKeys.length + extraIndex
                  )
                }
              }.get
            })
          ): _*)

          val remapFullSpec = OuterObjectConcat(
            WrapObject(remapKeyTrans, "groupKeys"),
            WrapObject(DerefObjectStatic(Leaf(Source), JPathField("identities")), "identities"),
            WrapObject(DerefObjectStatic(Leaf(Source), JPathField("values")), "values")
          )

<<<<<<< HEAD
        case DerefMetadataStatic(source, field) =>
          composeSliceTransform2(source) map {
            _ deref field
          }

        case DerefObjectDynamic(source, ref) =>
          val l0 = composeSliceTransform2(source)
          val r0 = composeSliceTransform2(ref)

          l0.zip(r0) { (slice, derefBy) => 
            assert(derefBy.columns.size <= 1)
            derefBy.columns.headOption collect {
              case (ColumnRef(CPath.Identity, CString), c: StrColumn) => 
                new DerefSlice(slice, { case row: Int if c.isDefinedAt(row) => CPathField(c(row)) })
            } getOrElse {
              slice
            }
          }
=======
          (right.table.transform(remapFullSpec), left.groupKeys ++ extraRight.toSeq)
        }

        BorgResult(Table(left.table.slices ++ rightRemapped.slices),
                   groupKeys,
                   left.groups ++ right.groups)
      }
>>>>>>> f22f3314

      borgResults.reduceLeft(union2)
    }

    /**
     * Merge controls the iteration over the table of group key values. 
     */
    def merge(grouping: GroupingSpec)(body: (Table, GroupId => M[Table]) => M[Table]): M[Table] = {
      import BorgResult._

      // all of the universes will be unioned together.
      val universes = findBindingUniverses(grouping)
      val borgedUniverses: M[Stream[BorgResult]] = universes.toStream.map { universe =>
        val alignedSpanningGraphsM: M[Set[(MergeGraph, Map[MergeNode, Set[Seq[TicVar]]], Map[GroupId, Set[NodeSubset]])]] = 
          universe.spanningGraphs.map { spanningGraph =>
            // Compute required sort orders based on graph traversal
            val requiredSorts: Map[MergeNode, Set[Seq[TicVar]]] = findRequiredSorts(spanningGraph)
            for (aligned <- alignOnEdges(spanningGraph, requiredSorts))
              yield (spanningGraph, requiredSorts, aligned)
          }.sequence

        val minimizedSpanningGraphsM: M[Set[(MergeGraph, Set[NodeSubset], Map[MergeNode, Set[Seq[TicVar]]])]] = for {
          aligned      <- alignedSpanningGraphsM
          intersected  <- aligned.map { 
                            case (spanningGraph, requiredSorts, alignment) => 
                              for (intersected <- alignment.values.toStream.map(intersect(_, requiredSorts)).sequence)
                                yield (spanningGraph, intersected.toSet, requiredSorts)
                          }.sequence
        } yield intersected

<<<<<<< HEAD
          l0.zip(r0) { (slice, derefBy) => 
            assert(derefBy.columns.size <= 1)
            derefBy.columns.headOption collect {
              case (ColumnRef(CPath.Identity, CLong), c: LongColumn) => 
                new DerefSlice(slice, { case row: Int if c.isDefinedAt(row) => CPathIndex(c(row).toInt) })

              case (ColumnRef(CPath.Identity, CDouble), c: DoubleColumn) => 
                new DerefSlice(slice, { case row: Int if c.isDefinedAt(row) => CPathIndex(c(row).toInt) })

              case (ColumnRef(CPath.Identity, CNum), c: NumColumn) => 
                new DerefSlice(slice, { case row: Int if c.isDefinedAt(row) => CPathIndex(c(row).toInt) })
            } getOrElse {
              slice
            }
          }
=======
        for {
          spanningGraphs <- minimizedSpanningGraphsM
          borgedGraphs <- spanningGraphs.map(Function.tupled(borg)).sequence
        } yield {
          crossAll(borgedGraphs)
        }
      }.sequence

      for {
        omniverse <- borgedUniverses.map(s => unionAll(s.toSet))
        json <- omniverse.table.toJson
        //_ = println("Omniverse: " + json.mkString("\n"))
        result <- omniverse.table.partitionMerge(DerefObjectStatic(Leaf(Source), JPathField("groupKeys"))) { partition =>
          val groupKeyTrans = OuterObjectConcat(
            omniverse.groupKeys.zipWithIndex map { case (ticvar, i) =>
              WrapObject(
                DerefObjectStatic(groupKeySpec(Source), JPathField(GroupKeyTrans.keyName(i))),
                ticvar.name
              )
            } : _*
          )

          val groups: M[Map[GroupId, Table]] = 
            for {
              grouped <- omniverse.groups.map { groupId =>
                           val recordTrans = ArrayConcat(
                             WrapArray(
                               DerefObjectStatic(identSpec(Source), JPathField(groupId.shows))
                             ),
                             WrapArray(
                               DerefObjectStatic(valueSpec(Source), JPathField(groupId.shows))
                             )
                           )

                           val sortByTrans = TransSpec1.DerefArray0

                           // transform to get just the information related to the particular groupId,
                           partition.transform(recordTrans).sort(sortByTrans, unique = false) map {
                             t => groupId -> t.transform(TransSpec1.DerefArray1)
                           }
                         }.sequence
            } yield grouped.toMap

          body(
            partition.takeRange(0, 1).transform(groupKeyTrans), 
            (groupId: GroupId) => groups.map(_(groupId))
          )
        }
      } yield result
    }
  }

  abstract class ColumnarTable(val slices: StreamT[M, Slice]) extends TableLike { self: Table =>
    import SliceTransform._

    /**
     * Folds over the table to produce a single value (stored in a singleton table).
     */
    def reduce[A](reducer: Reducer[A])(implicit monoid: Monoid[A]): M[A] = {  
      (slices map { s => reducer.reduce(s.logicalColumns, 0 until s.size) }).foldLeft(monoid.zero)((a, b) => monoid.append(a, b))
    }
>>>>>>> f22f3314

    def compact(spec: TransSpec1): Table = {
      transform(FilterDefined(Leaf(Source), spec, AnyDefined)).normalize
    }

    /**
     * Performs a one-pass transformation of the keys and values in the table.
     * If the key transform is not identity, the resulting table will have
     * unknown sort order.
     */
    def transform(spec: TransSpec1): Table = {
      Table(Table.transformStream(composeSliceTransform(spec), slices))
    }
    
    /**
     * Cogroups this table with another table, using equality on the specified
     * transformation on rows of the table.
     */
    def cogroup(leftKey: TransSpec1, rightKey: TransSpec1, that: Table)(leftResultTrans: TransSpec1, rightResultTrans: TransSpec1, bothResultTrans: TransSpec2): Table = {
      class IndexBuffers(lInitialSize: Int, rInitialSize: Int) {
        val lbuf = new ArrayIntList(lInitialSize)
        val rbuf = new ArrayIntList(rInitialSize)
        val leqbuf = new ArrayIntList(lInitialSize max rInitialSize)
        val reqbuf = new ArrayIntList(lInitialSize max rInitialSize)

        @inline def advanceLeft(lpos: Int): Unit = {
          lbuf.add(lpos)
          rbuf.add(-1)
          leqbuf.add(-1)
          reqbuf.add(-1)
        }

        @inline def advanceRight(rpos: Int): Unit = {
          lbuf.add(-1)
          rbuf.add(rpos)
          leqbuf.add(-1)
          reqbuf.add(-1)
        }

        @inline def advanceBoth(lpos: Int, rpos: Int): Unit = {
          lbuf.add(-1)
          rbuf.add(-1)
          leqbuf.add(lpos)
          reqbuf.add(rpos)
        }

        def cogrouped[LR, RR, BR](lslice: Slice, 
                                  rslice: Slice, 
                                  leftTransform:  SliceTransform1[LR], 
                                  rightTransform: SliceTransform1[RR], 
                                  bothTransform:  SliceTransform2[BR]): (Slice, LR, RR, BR) = {

          val remappedLeft = lslice.remap(lbuf)
          val remappedRight = rslice.remap(rbuf)

          val remappedLeq = lslice.remap(leqbuf)
          val remappedReq = rslice.remap(reqbuf)

          val (ls0, lx) = leftTransform(remappedLeft)
          val (rs0, rx) = rightTransform(remappedRight)
          val (bs0, bx) = bothTransform(remappedLeq, remappedReq)

          assert(lx.size == rx.size && rx.size == bx.size)
          val resultSlice = lx zip rx zip bx

          (resultSlice, ls0, rs0, bs0)
        }

        override def toString = {
          "left: " + lbuf.toArray.mkString("[", ",", "]") + "\n" + 
          "right: " + rbuf.toArray.mkString("[", ",", "]") + "\n" + 
          "both: " + (leqbuf.toArray zip reqbuf.toArray).mkString("[", ",", "]")
        }
      }

      sealed trait NextStep
      case class SplitLeft(lpos: Int) extends NextStep
      case class SplitRight(rpos: Int) extends NextStep
      case class AppendLeft(lpos: Int, rpos: Int, rightCartesian: Option[(Int, Option[Int])]) extends NextStep
      case class AppendRight(lpos: Int, rpos: Int, rightCartesian: Option[(Int, Option[Int])]) extends NextStep

      def cogroup0[LK, RK, LR, RR, BR](stlk: SliceTransform1[LK], strk: SliceTransform1[RK], stlr: SliceTransform1[LR], strr: SliceTransform1[RR], stbr: SliceTransform2[BR]) = {
        case class SlicePosition[K](
          /** The position in the current slice. This will only be nonzero when the slice has been appended
            * to as a result of a cartesian crossing the slice boundary */
          pos: Int, 
          /** Present if not in a final right or left run. A pair of a key slice that is parallel to the 
            * current data slice, and the value that is needed as input to sltk or srtk to produce the next key. */
          keyState: K,
          key: Slice, 
          /** The current slice to be operated upon. */
          data: Slice, 
          /** The remainder of the stream to be operated upon. */
          tail: StreamT[M, Slice])

        sealed trait CogroupState
        case class EndLeft(lr: LR, lhead: Slice, ltail: StreamT[M, Slice]) extends CogroupState
        case class Cogroup(lr: LR, rr: RR, br: BR, left: SlicePosition[LK], right: SlicePosition[RK], rightReset: Option[(Int, Option[Int])]) extends CogroupState
        case class EndRight(rr: RR, rhead: Slice, rtail: StreamT[M, Slice]) extends CogroupState
        case object CogroupDone extends CogroupState

        val Reset = -1
        
        // step is the continuation function fed to uncons. It is called once for each emitted slice
        def step(state: CogroupState): M[Option[(Slice, CogroupState)]] = {
          // step0 is the inner monadic recursion needed to cross slice boundaries within the emission of a slice
          def step0(lr: LR, rr: RR, br: BR, leftPosition: SlicePosition[LK], rightPosition: SlicePosition[RK], rightReset: Option[(Int, Option[Int])])
                   (ibufs: IndexBuffers = new IndexBuffers(leftPosition.key.size, rightPosition.key.size)): M[Option[(Slice, CogroupState)]] = {
            val SlicePosition(lpos0, lkstate, lkey, lhead, ltail) = leftPosition
            val SlicePosition(rpos0, rkstate, rkey, rhead, rtail) = rightPosition

            val comparator = Slice.rowComparatorFor(lkey, rkey) { slice => 
              // since we've used the key transforms, and since transforms are contracturally
              // forbidden from changing slice size, we can just use all
              slice.columns.keys.toList.sorted
            }

            // the inner tight loop; this will recur while we're within the bounds of
            // a pair of slices. Any operation that must cross slice boundaries
            // must exit this inner loop and recur through the outer monadic loop
            // xrstart is an int with sentinel value for effieiency, but is Option at the slice level.
            @inline @tailrec def buildRemappings(lpos: Int, rpos: Int, xrstart: Int, xrend: Int, endRight: Boolean): NextStep = {
              if (xrstart != -1) {
                // We're currently in a cartesian. 
                if (lpos < lhead.size && rpos < rhead.size) {
                  comparator.compare(lpos, rpos) match {
                    case LT => 
                      buildRemappings(lpos + 1, xrstart, xrstart, rpos, endRight)
                    case GT => 
                      // catch input-out-of-order errors early
                      if (xrend == -1) sys.error("Inputs are not sorted; value on the left exceeded value on the right at the end of equal span.")
                      buildRemappings(lpos, xrend, Reset, Reset, endRight)
                    case EQ => 
                      ibufs.advanceBoth(lpos, rpos)
                      buildRemappings(lpos, rpos + 1, xrstart, xrend, endRight)
                  }
                } else if (lpos < lhead.size) {
                  if (endRight) {
                    // we know there won't be another slice on the RHS, so just keep going to exhaust the left
                    buildRemappings(lpos + 1, xrstart, xrstart, rpos, endRight)
                  } else {
                    // right slice is exhausted, so we need to append to that slice from the right tail
                    // then continue in the cartesian
                    AppendRight(lpos, rpos, Some((xrstart, (xrend != -1).option(xrend))))
                  }
                } else if (rpos < rhead.size) {
                  // left slice is exhausted, so we need to append to that slice from the left tail
                  // then continue in the cartesian
                  AppendLeft(lpos, rpos, Some((xrstart, (xrend != -1).option(xrend))))
                } else {
                  sys.error("This state should be unreachable, since we only increment one side at a time.")
                }
              } else {
                // not currently in a cartesian, hence we can simply proceed.
                if (lpos < lhead.size && rpos < rhead.size) {
                  comparator.compare(lpos, rpos) match {
                    case LT => 
                      ibufs.advanceLeft(lpos)
                      buildRemappings(lpos + 1, rpos, Reset, Reset, endRight)
                    case GT => 
                      ibufs.advanceRight(rpos)
                      buildRemappings(lpos, rpos + 1, Reset, Reset, endRight)
                    case EQ =>
                      ibufs.advanceBoth(lpos, rpos)
                      buildRemappings(lpos, rpos + 1, rpos, Reset, endRight)
                  }
                } else if (lpos < lhead.size) {
                  // right side is exhausted, so we should just split the left and emit 
                  SplitLeft(lpos)
                } else if (rpos < rhead.size) {
                  // left side is exhausted, so we should just split the right and emit
                  SplitRight(rpos)
                } else {
                  sys.error("This state should be unreachable, since we only increment one side at a time.")
                }
              }
            }

            def continue(nextStep: NextStep): M[Option[(Slice, CogroupState)]] = nextStep match {
              case SplitLeft(lpos) =>
                val (lpref, lsuf) = lhead.split(lpos + 1)
                val (_, lksuf) = lkey.split(lpos + 1)
                val (completeSlice, lr0, rr0, br0) = ibufs.cogrouped(lpref, rhead, 
                                                                     SliceTransform1[LR](lr, stlr.f),
                                                                     SliceTransform1[RR](rr, strr.f),
                                                                     SliceTransform2[BR](br, stbr.f))

                rtail.uncons map {
                  case Some((nextRightHead, nextRightTail)) => 
                    val (rkstate0, rkey0) = strk.f(rkstate, nextRightHead)
                    val nextState = Cogroup(lr0, rr0, br0, 
                                            SlicePosition(0, lkstate,  lksuf, lsuf, ltail),
                                            SlicePosition(0, rkstate0, rkey0, nextRightHead, nextRightTail), None) 

                    Some(completeSlice -> nextState)

                  case None => 
                    val nextState = EndLeft(lr0, lsuf, ltail)
                    Some(completeSlice -> nextState)
                }

              case SplitRight(rpos) => 
                val (rpref, rsuf) = rhead.split(rpos + 1)
                val (_, rksuf) = rkey.split(rpos + 1)
                val (completeSlice, lr0, rr0, br0) = ibufs.cogrouped(lhead, rpref, 
                                                                     SliceTransform1[LR](lr, stlr.f),
                                                                     SliceTransform1[RR](rr, strr.f),
                                                                     SliceTransform2[BR](br, stbr.f))

                ltail.uncons map {
                  case Some((nextLeftHead, nextLeftTail)) =>
                    val (lkstate0, lkey0) = stlk.f(lkstate, nextLeftHead)
                    val nextState = Cogroup(lr0, rr0, br0,
                                            SlicePosition(0, lkstate0, lkey0, nextLeftHead, nextLeftTail),
                                            SlicePosition(0, rkstate,  rksuf, rsuf, rtail), None)

                    Some(completeSlice -> nextState)

                  case None =>
                    val nextState = EndRight(rr0, rsuf, rtail)
                    Some(completeSlice -> nextState)
                }

              case AppendLeft(lpos, rpos, rightReset) => 
                ltail.uncons flatMap {
                  case Some((nextLeftHead, nextLeftTail)) =>
                    val (lkstate0, lkey0) = stlk.f(lkstate, nextLeftHead)
                    step0(lr, rr, br,
                          SlicePosition(lpos, lkstate0, lkey append lkey0, lhead append nextLeftHead, nextLeftTail),
                          SlicePosition(rpos, rkstate, rkey, rhead, rtail), 
                          rightReset)(ibufs)

                  case None => 
                    rightReset.flatMap(_._2) map { rend =>
                      // We've found an actual end to the cartesian on the right, and have run out of 
                      // data inside the cartesian on the left, so we have to split the right, emit,
                      // and then end right
                      val (rpref, rsuf) = rhead.split(rend)
                      val (completeSlice, lr0, rr0, br0) = ibufs.cogrouped(lhead, rpref,
                                                                           SliceTransform1[LR](lr, stlr.f),
                                                                           SliceTransform1[RR](rr, strr.f),
                                                                           SliceTransform2[BR](br, stbr.f))

                      val nextState = EndRight(rr0, rsuf, rtail)
                      M.point(Some((completeSlice -> nextState)))
                    } getOrElse {
                      // the end of the cartesian must be found on the right before trying to find the end
                      // on the left, so if we're here then the right must be 
                      val (completeSlice, lr0, rr0, br0) = ibufs.cogrouped(lhead, rhead,
                                                                           SliceTransform1[LR](lr, stlr.f),
                                                                           SliceTransform1[RR](rr, strr.f),
                                                                           SliceTransform2[BR](br, stbr.f))
                      M.point(Some(completeSlice -> CogroupDone))
                    }
                }

              case AppendRight(lpos, rpos, rightReset) => 
                rtail.uncons flatMap {
                  case Some((nextRightHead, nextRightTail)) =>
                    val (rkstate0, rkey0) = strk.f(rkstate, nextRightHead)
                    step0(lr, rr, br, 
                          SlicePosition(lpos, lkstate, lkey, lhead, ltail), 
                          SlicePosition(rpos, rkstate0, rkey append rkey0, rhead append nextRightHead, nextRightTail),
                          rightReset)(ibufs)

                  case None =>
                    // run out the left hand side, since the right will never advance
                    continue(buildRemappings(lpos, rpos, rightReset.map(_._1).getOrElse(Reset), rightReset.flatMap(_._2).getOrElse(Reset), true))
                }
            }

            continue(buildRemappings(lpos0, rpos0, rightReset.map(_._1).getOrElse(Reset), rightReset.flatMap(_._2).getOrElse(Reset), false))
          } // end of step0 

          state match {
            case EndLeft(lr, data, tail) =>
              val (lr0, leftResult) = stlr.f(lr, data)
              tail.uncons map { unconsed =>
                Some(leftResult -> (unconsed map { case (nhead, ntail) => EndLeft(lr0, nhead, ntail) } getOrElse CogroupDone))
              }

            case Cogroup(lr, rr, br, left, right, rightReset) =>
              step0(lr, rr, br, left, right, rightReset)()

            case EndRight(rr, data, tail) =>
              val (rr0, rightResult) = strr.f(rr, data)
              tail.uncons map { unconsed =>
                Some(rightResult -> (unconsed map { case (nhead, ntail) => EndRight(rr0, nhead, ntail) } getOrElse CogroupDone))
              }

            case CogroupDone => M.point(None)
          }
        } // end of step

        val initialState = for {
          leftUnconsed  <- self.slices.uncons
          rightUnconsed <- that.slices.uncons
        } yield {
          val cogroup = for {
            (leftHead, leftTail)   <- leftUnconsed
            (rightHead, rightTail) <- rightUnconsed
          } yield {
            val (lkstate, lkey) = stlk(leftHead)
            val (rkstate, rkey) = strk(rightHead)
            Cogroup(stlr.initial, strr.initial, stbr.initial, 
                    SlicePosition(0, lkstate, lkey, leftHead,  leftTail), 
                    SlicePosition(0, rkstate, rkey, rightHead, rightTail), None)
          } 
          
          cogroup orElse {
            leftUnconsed map {
              case (head, tail) => EndLeft(stlr.initial, head, tail)
            }
          } orElse {
            rightUnconsed map {
              case (head, tail) => EndRight(strr.initial, head, tail)
            }
          }
        }

        Table(StreamT.wrapEffect(initialState map { state => StreamT.unfoldM[M, Slice, CogroupState](state getOrElse CogroupDone)(step) }))
      }

      cogroup0(composeSliceTransform(leftKey), 
               composeSliceTransform(rightKey), 
               composeSliceTransform(leftResultTrans), 
               composeSliceTransform(rightResultTrans), 
               composeSliceTransform2(bothResultTrans))
    }

    /**
     * Performs a full cartesian cross on this table with the specified table,
     * applying the specified transformation to merge the two tables into
     * a single table.
     */
    def cross(that: Table)(spec: TransSpec2): Table = {
      def cross0[A](transform: SliceTransform2[A]): M[StreamT[M, Slice]] = {
        case class CrossState(a: A, position: Int, tail: StreamT[M, Slice])

        def crossLeftSingle(lhead: Slice, right: StreamT[M, Slice]): StreamT[M, Slice] = {
          def step(state: CrossState): M[Option[(Slice, CrossState)]] = {
            if (state.position < lhead.size) {
              state.tail.uncons flatMap {
                case Some((rhead, rtail0)) =>
                  val lslice = new Slice {
                    val size = rhead.size
                    val columns = lhead.columns.mapValues { cf.util.Remap({ case _ => state.position })(_).get }
                  }

                  val (a0, resultSlice) = transform.f(state.a, lslice, rhead)
                  M.point(Some((resultSlice, CrossState(a0, state.position, rtail0))))
                  
                case None => 
                  step(CrossState(state.a, state.position + 1, right))
              }
            } else {
              M.point(None)
            }
          }

          StreamT.unfoldM(CrossState(transform.initial, 0, right))(step _)
        }
        
        def crossRightSingle(left: StreamT[M, Slice], rhead: Slice): StreamT[M, Slice] = {
          def step(state: CrossState): M[Option[(Slice, CrossState)]] = {
            state.tail.uncons map {
              case Some((lhead, ltail0)) =>
                val lslice = new Slice {
                  val size = rhead.size * lhead.size
                  val columns = lhead.columns.mapValues { cf.util.Remap({ case i => i / rhead.size })(_).get }
                }

                val rslice = new Slice {
                  val size = rhead.size * lhead.size
                  val columns = rhead.columns.mapValues { cf.util.Remap({ case i => i % rhead.size })(_).get }
                }

                val (a0, resultSlice) = transform.f(state.a, lslice, rslice)
                Some((resultSlice, CrossState(a0, state.position, ltail0)))
                
              case None => None
            }
          }

          StreamT.unfoldM(CrossState(transform.initial, 0, left))(step _)
        }

        def crossBoth(ltail: StreamT[M, Slice], rtail: StreamT[M, Slice]): StreamT[M, Slice] = {
          ltail.flatMap(crossLeftSingle(_ :Slice, rtail))
        }

        this.slices.uncons flatMap {
          case Some((lhead, ltail)) =>
            that.slices.uncons flatMap {
              case Some((rhead, rtail)) =>
                for {
                  lempty <- ltail.isEmpty //TODO: Scalaz result here is negated from what it should be!
                  rempty <- rtail.isEmpty
                } yield {
                  
                  if (lempty) {
                    // left side is a small set, so restart it in memory
                    crossLeftSingle(lhead, rhead :: rtail)
                  } else if (rempty) {
                    // right side is a small set, so restart it in memory
                    crossRightSingle(lhead :: ltail, rhead)
                  } else {
                    // both large sets, so just walk the left restarting the right.
                    crossBoth(this.slices, that.slices)
                  }
                }

              case None => M.point(StreamT.empty[M, Slice])
            }

          case None => M.point(StreamT.empty[M, Slice])
        }
      }
      
      Table(StreamT(cross0(composeSliceTransform2(spec)) map { tail => StreamT.Skip(tail) }))
    }
    
    /**
     * Yields a new table with distinct rows. Assumes this table is sorted.
     */
    def distinct(spec: TransSpec1): Table = {
      def distinct0[T](id: SliceTransform1[Option[Slice]], filter: SliceTransform1[T]): Table = {
        def stream(state: (Option[Slice], T), slices: StreamT[M, Slice]): StreamT[M, Slice] = StreamT(
          for {
            head <- slices.uncons
          } yield
            head map { case (s, sx) =>
              val (prevFilter, cur) = id.f(state._1, s)
              val (nextT, curFilter) = filter.f(state._2, s)
              
              val next = cur.distinct(prevFilter, curFilter)
              
              StreamT.Yield(next, stream((if (next.size > 0) Some(curFilter) else prevFilter, nextT), sx))
            } getOrElse {
              StreamT.Done
            }
        )
        
        Table(stream((id.initial, filter.initial), slices))
      }

      distinct0(SliceTransform.identity(None : Option[Slice]), composeSliceTransform(spec))
    }
    
    def takeRange(startIndex: Long, numberToTake: Long): Table = {  //in slice.takeRange, need to numberToTake to not be larger than the slice. 
      def loop(s: Stream[Slice], readSoFar: Long): Stream[Slice] = s match {
        case h #:: rest if (readSoFar + h.size) < startIndex => loop(rest, readSoFar + h.size)
        case rest if readSoFar < startIndex + 1 => {
          inner(rest, 0, (startIndex - readSoFar).toInt)
        }
        case _ => Stream.empty[Slice]
      }

      def inner(s: Stream[Slice], takenSoFar: Long, sliceStartIndex: Int): Stream[Slice] = s match {
        case h #:: rest if takenSoFar < numberToTake && h.size > numberToTake - takenSoFar => {
          val needed = h.takeRange(sliceStartIndex, (numberToTake - takenSoFar).toInt)
          needed #:: Stream.empty[Slice]
        }
        case h #:: rest if takenSoFar < numberToTake =>
          h #:: inner(rest, takenSoFar + h.size, 0)
        case _ => Stream.empty[Slice]
      }

      Table(StreamT.fromStream(slices.toStream.map(loop(_, 0))))
    }

    /**
     * In order to call partitionMerge, the table must be sorted according to 
     * the values specified by the partitionBy transspec.
     */
    def partitionMerge(partitionBy: TransSpec1)(f: Table => M[Table]): M[Table] = {
      @tailrec
      def findEnd(index: Int, size: Int, step: Int, compare: Int => Ordering): Int = {
        if (index < size) {
          compare(index) match {
            case GT =>
              sys.error("Inputs to partitionMerge not sorted.")

            case EQ => 
              findEnd(index + step, size, step, compare)

            case LT =>
              if (step <= 1) index else findEnd(index - (step / 2), size, step / 2, compare)
          }
        } else {
          size
        }
      }

      def subTable(comparatorGen: Slice => (Int => Ordering), slices: StreamT[M, Slice]): StreamT[M, Slice] = StreamT.wrapEffect {
        slices.uncons map {
          case Some((head, tail)) =>
            val headComparator = comparatorGen(head)
            val spanEnd = findEnd(head.size - 1, head.size, head.size, headComparator)
            if (spanEnd < head.size) {
              val (prefix, _) = head.split(spanEnd) 
              prefix :: StreamT.empty[M, Slice]
            } else {
              head :: subTable(comparatorGen, tail)
            }
            
          case None =>
            StreamT.empty[M, Slice]
        }
      }

      def dropAndSplit(comparatorGen: Slice => (Int => Ordering), slices: StreamT[M, Slice]): StreamT[M, Slice] = StreamT.wrapEffect {
        slices.uncons map {
          case Some((head, tail)) =>
            val headComparator = comparatorGen(head)
            val spanEnd = findEnd(head.size - 1, head.size, head.size, headComparator)
            if (spanEnd < head.size) {
              val (_, suffix) = head.split(spanEnd) 
              stepPartition(suffix, tail)
            } else {
              dropAndSplit(comparatorGen, tail)
            }
            
          case None =>
            StreamT.empty[M, Slice]
        }
      }

      def stepPartition(head: Slice, tail: StreamT[M, Slice]): StreamT[M, Slice] = {
        val comparatorGen = (s: Slice) => {
          val rowComparator = Slice.rowComparatorFor(head, s) {
            (s0: Slice) => s0.columns.keys.collect({ case ref @ ColumnRef(JPath(JPathField("0"), _ @ _*), _) => ref }).toList.sorted
          }

          (i: Int) => rowComparator.compare(0, i)
        }

        val groupedM = f(Table(subTable(comparatorGen, head :: tail)).transform(DerefObjectStatic(Leaf(Source), JPathField("1"))))
        val groupedStream: StreamT[M, Slice] = StreamT.wrapEffect(groupedM.map(_.slices))

        groupedStream ++ dropAndSplit(comparatorGen, head :: tail)
      }

      val keyTrans = OuterObjectConcat(
        WrapObject(partitionBy, "0"),
        WrapObject(Leaf(Source), "1")
      )

      this.transform(keyTrans).slices.uncons map {
        case Some((head, tail)) =>
          Table(stepPartition(head, tail))
        case None =>
          Table.empty
      }
    }

    def normalize: Table = Table(slices.filter(!_.isEmpty))

    def toStrings: M[Iterable[String]] = {
      toEvents { (slice, row) => slice.toString(row) }
    }
    
    def toJson: M[Iterable[JValue]] = {
      toEvents { (slice, row) => slice.toJson(row) }
    }

    private def toEvents[A](f: (Slice, RowId) => Option[A]): M[Iterable[A]] = {
      for (stream <- self.compact(Leaf(Source)).slices.toStream) yield {
        (for (slice <- stream; i <- 0 until slice.size) yield f(slice, i)).flatten 
      }
    }
  }
}
// vim: set ts=4 sw=4 et:<|MERGE_RESOLUTION|>--- conflicted
+++ resolved
@@ -97,42 +97,42 @@
     
     def constBoolean(v: collection.Set[CBoolean]): Table = {
       val column = ArrayBoolColumn(v.map(_.value).toArray)
-      Table(Slice(Map(ColumnRef(JPath.Identity, CBoolean) -> column), v.size) :: StreamT.empty[M, Slice])
+      Table(Slice(Map(ColumnRef(CPath.Identity, CBoolean) -> column), v.size) :: StreamT.empty[M, Slice])
     }
 
     def constLong(v: collection.Set[CLong]): Table = {
       val column = ArrayLongColumn(v.map(_.value).toArray)
-      Table(Slice(Map(ColumnRef(JPath.Identity, CLong) -> column), v.size) :: StreamT.empty[M, Slice])
+      Table(Slice(Map(ColumnRef(CPath.Identity, CLong) -> column), v.size) :: StreamT.empty[M, Slice])
     }
 
     def constDouble(v: collection.Set[CDouble]): Table = {
       val column = ArrayDoubleColumn(v.map(_.value).toArray)
-      Table(Slice(Map(ColumnRef(JPath.Identity, CDouble) -> column), v.size) :: StreamT.empty[M, Slice])
+      Table(Slice(Map(ColumnRef(CPath.Identity, CDouble) -> column), v.size) :: StreamT.empty[M, Slice])
     }
 
     def constDecimal(v: collection.Set[CNum]): Table = {
       val column = ArrayNumColumn(v.map(_.value).toArray)
-      Table(Slice(Map(ColumnRef(JPath.Identity, CNum) -> column), v.size) :: StreamT.empty[M, Slice])
+      Table(Slice(Map(ColumnRef(CPath.Identity, CNum) -> column), v.size) :: StreamT.empty[M, Slice])
     }
 
     def constString(v: collection.Set[CString]): Table = {
       val column = ArrayStrColumn(v.map(_.value).toArray)
-      Table(Slice(Map(ColumnRef(JPath.Identity, CString) -> column), v.size) :: StreamT.empty[M, Slice])
+      Table(Slice(Map(ColumnRef(CPath.Identity, CString) -> column), v.size) :: StreamT.empty[M, Slice])
     }
 
     def constDate(v: collection.Set[CDate]): Table =  {
       val column = ArrayDateColumn(v.map(_.value).toArray)
-      Table(Slice(Map(ColumnRef(JPath.Identity, CDate) -> column), v.size) :: StreamT.empty[M, Slice])
+      Table(Slice(Map(ColumnRef(CPath.Identity, CDate) -> column), v.size) :: StreamT.empty[M, Slice])
     }
 
     def constNull: Table = 
-      Table(Slice(Map(ColumnRef(JPath.Identity, CNull) -> new InfiniteColumn with NullColumn), 1) :: StreamT.empty[M, Slice])
+      Table(Slice(Map(ColumnRef(CPath.Identity, CNull) -> new InfiniteColumn with NullColumn), 1) :: StreamT.empty[M, Slice])
 
     def constEmptyObject: Table = 
-      Table(Slice(Map(ColumnRef(JPath.Identity, CEmptyObject) -> new InfiniteColumn with EmptyObjectColumn), 1) :: StreamT.empty[M, Slice])
+      Table(Slice(Map(ColumnRef(CPath.Identity, CEmptyObject) -> new InfiniteColumn with EmptyObjectColumn), 1) :: StreamT.empty[M, Slice])
 
     def constEmptyArray: Table = 
-      Table(Slice(Map(ColumnRef(JPath.Identity, CEmptyArray) -> new InfiniteColumn with EmptyArrayColumn), 1) :: StreamT.empty[M, Slice])
+      Table(Slice(Map(ColumnRef(CPath.Identity, CEmptyArray) -> new InfiniteColumn with EmptyArrayColumn), 1) :: StreamT.empty[M, Slice])
 
     def transformStream[A](sliceTransform: SliceTransform1[A], slices: StreamT[M, Slice]): StreamT[M, Slice] = {
       def stream(state: A, slices: StreamT[M, Slice]): StreamT[M, Slice] = StreamT(
@@ -264,7 +264,7 @@
           // Break the idents out into field "0", original data in "1"
           val splitIdentsTransSpec = OuterObjectConcat(WrapObject(identitySpec, "0"), WrapObject(Leaf(Source), "1"))
 
-          Table(transformStream(collapse, sortedTable.transform(splitIdentsTransSpec).slices)).transform(DerefObjectStatic(Leaf(Source), JPathField("1")))
+          Table(transformStream(collapse, sortedTable.transform(splitIdentsTransSpec).slices)).transform(DerefObjectStatic(Leaf(Source), CPathField("1")))
         }
       }
     }
@@ -273,7 +273,7 @@
     // Grouping Support //
     ///////////////////////
   
-    type TicVar = JPathField
+    type TicVar = CPathField
 
     case class MergeAlignment(left: MergeSpec, right: MergeSpec, keys: Seq[TicVar])
     
@@ -447,7 +447,7 @@
     case class BorgResult(table: Table, groupKeys: Seq[TicVar], groups: Set[GroupId], size: Option[Long] = None)
 
     object BorgResult {
-      val allFields = Set(JPathField("groupKeys"), JPathField("identities"), JPathField("values"))
+      val allFields = Set(CPathField("groupKeys"), CPathField("identities"), CPathField("values"))
 
       def apply(nodeSubset: NodeSubset): BorgResult = {
         assert(!nodeSubset.sortedByIdentities)
@@ -465,9 +465,9 @@
                    nodeSubset.size)
       }
 
-      def groupKeySpec[A <: SourceType](source: A) = DerefObjectStatic(Leaf(source), JPathField("groupKeys"))
-      def identSpec[A <: SourceType](source: A) = DerefObjectStatic(Leaf(source), JPathField("identities"))
-      def valueSpec[A <: SourceType](source: A) = DerefObjectStatic(Leaf(source), JPathField("values"))
+      def groupKeySpec[A <: SourceType](source: A) = DerefObjectStatic(Leaf(source), CPathField("groupKeys"))
+      def identSpec[A <: SourceType](source: A) = DerefObjectStatic(Leaf(source), CPathField("identities"))
+      def valueSpec[A <: SourceType](source: A) = DerefObjectStatic(Leaf(source), CPathField("values"))
 
       def wrapGroupKeySpec[A <: SourceType](source: TransSpec[A]) = WrapObject(source, "groupKeys")
       def wrapIdentSpec[A <: SourceType](source: TransSpec[A]) = WrapObject(source, "identities")
@@ -858,7 +858,7 @@
     object GroupKeyTrans {
       // 999999 ticvars should be enough for anybody.
       def keyName(i: Int) = "%06d".format(i)
-      def keyVar(i: Int): TicVar = JPathField(keyName(i))
+      def keyVar(i: Int): TicVar = CPathField(keyName(i))
 
       def reindex[A <: SourceType](spec: TransSpec[A], from: Int, to: Int) = WrapObject(DerefObjectStatic(spec, keyVar(from)), keyName(to))
 
@@ -1177,54 +1177,6 @@
       // New tic variables gained during the step:
       lazy val newTicVars = postTicVars -- preTicVars
     
-<<<<<<< HEAD
-    def constBoolean(v: Set[CBoolean]): Table = {
-      val column = ArrayBoolColumn(v.map(_.value).toArray)
-      table(Slice(Map(ColumnRef(CPath.Identity, CBoolean) -> column), v.size) :: StreamT.empty[M, Slice])
-    }
-
-    def constLong(v: Set[CLong]): Table = {
-      val column = ArrayLongColumn(v.map(_.value).toArray)
-      table(Slice(Map(ColumnRef(CPath.Identity, CLong) -> column), v.size) :: StreamT.empty[M, Slice])
-    }
-
-    def constDouble(v: Set[CDouble]): Table = {
-      val column = ArrayDoubleColumn(v.map(_.value).toArray)
-      table(Slice(Map(ColumnRef(CPath.Identity, CDouble) -> column), v.size) :: StreamT.empty[M, Slice])
-    }
-
-    def constDecimal(v: Set[CNum]): Table = {
-      val column = ArrayNumColumn(v.map(_.value).toArray)
-      table(Slice(Map(ColumnRef(CPath.Identity, CNum) -> column), v.size) :: StreamT.empty[M, Slice])
-    }
-
-    def constString(v: Set[CString]): Table = {
-      val column = ArrayStrColumn(v.map(_.value).toArray)
-      table(Slice(Map(ColumnRef(CPath.Identity, CString) -> column), v.size) :: StreamT.empty[M, Slice])
-    }
-
-    def constDate(v: Set[CDate]): Table =  {
-      val column = ArrayDateColumn(v.map(_.value).toArray)
-      table(Slice(Map(ColumnRef(CPath.Identity, CDate) -> column), v.size) :: StreamT.empty[M, Slice])
-    }
-
-    def constNull: Table = 
-      table(Slice(Map(ColumnRef(CPath.Identity, CNull) -> new InfiniteColumn with NullColumn), 1) :: StreamT.empty[M, Slice])
-
-    def constEmptyObject: Table = 
-      table(Slice(Map(ColumnRef(CPath.Identity, CEmptyObject) -> new InfiniteColumn with EmptyObjectColumn), 1) :: StreamT.empty[M, Slice])
-
-    def constEmptyArray: Table = 
-      table(Slice(Map(ColumnRef(CPath.Identity, CEmptyArray) -> new InfiniteColumn with EmptyArrayColumn), 1) :: StreamT.empty[M, Slice])
-  }
-  
-  object grouper extends Grouper {
-    import trans._
-    
-    def merge[A: scalaz.Equal](grouping: GroupingSpec[A])(body: (Table, A => Table) => M[Table]): M[Table] =
-      sys.error("todo")
-  }
-=======
       def unpack: List[BorgTraversalPlanUnfixed] = {
         def unpack0(plan: BorgTraversalPlanUnfixed, acc: List[BorgTraversalPlanUnfixed]): List[BorgTraversalPlanUnfixed] = {
           val unpackedPlan = plan
@@ -1257,7 +1209,6 @@
 
           lazy val nodeFixed = uplan.nodeOrder.fixedFrom(accOrderPost - )
           lazy val accFixed = uplan.accOrder.fixed
->>>>>>> f22f3314
 
 
           val (resortNode, resortAcc) = (uplan.resortNode, uplan.resortAcc) match {
@@ -1400,29 +1351,11 @@
         }
       }
 
-<<<<<<< HEAD
-        case Map2(left, right, f) =>
-          val l0 = composeSliceTransform2(left)
-          val r0 = composeSliceTransform2(right)
-
-          l0.zip(r0) { (sl, sr) =>
-            new Slice {
-              val size = sl.size
-              val columns: Map[ColumnRef, Column] = 
-                (for {
-                  cl <- sl.valueColumns
-                  cr <- sr.valueColumns
-                  col <- f(cl, cr) // TODO: Unify columns of the same result type
-                } yield {
-                  (ColumnRef(CPath.Identity, col.tpe), col)
-                })(collection.breakOut)
-=======
       def joinAsymmetric(assimilator: BorgResult, victim: NodeSubset): M[(BorgResult, BorgResult, Seq[TicVar])] = {
         (if (victim.sortedByIdentities) {
           findCompatiblePrefix(Set(assimilator.groupKeys), requiredOrders(victim.node)) map { commonPrefix =>
             resortVictimToBorgResult(victim, commonPrefix) map { prepared => 
               (assimilator, prepared, commonPrefix) 
->>>>>>> f22f3314
             }
           } orElse {
             resortBoth(assimilator, victim)
@@ -1515,54 +1448,10 @@
               joinSymmetric(BorgResult(left), BorgResult(right))
             }
 
-<<<<<<< HEAD
-        case Equal(left, right) =>
-          val l0 = composeSliceTransform2(left)
-          val r0 = composeSliceTransform2(right)
-
-          l0.zip(r0) { (sl, sr) =>
-            new Slice {
-              val size = sl.size
-              val columns: Map[ColumnRef, Column] = {
-                // 'excluded' is the set of columns that do not exist on both sides of the equality comparison
-                // if, for a given row, any of these columns' isDefinedAt returns true, then
-                // the result is defined for that row, and its value is false. If isDefinedAt
-                // returns false for all columns, then the result (true, false, or undefined) 
-                // must be determined by comparing the remaining columns pairwise.
-
-                // In the following fold, we compute all paired columns, and the columns on the left that
-                // have no counterpart on the right.
-                val (paired, excludedLeft) = sl.columns.foldLeft((Map.empty[CPath, Column], Set.empty[Column])) {
-                  case ((paired, excluded), (ref @ ColumnRef(selector, CLong | CDouble | CNum), col)) => 
-                    val numEq = for {
-                                  ctype <- CLong :: CDouble :: CNum :: Nil
-                                  col0  <- sr.columns.get(ColumnRef(selector, ctype)) 
-                                  boolc <- cf.std.Eq(col, col0)
-                                } yield boolc
-
-                    if (numEq.isEmpty) {
-                      (paired, excluded + col)
-                    } else {
-                      val resultCol = new BoolColumn {
-                        def isDefinedAt(row: Int) = {
-                          numEq exists { _.isDefinedAt(row) }
-                        }
-                        def apply(row: Int) = {
-                          numEq exists { 
-                            case col: BoolColumn => col.isDefinedAt(row) && col(row) 
-                            case _ => sys.error("Unreachable code - only boolean columns can be derived from equality.")
-                          }
-                        }
-                      }
-
-                      (paired + (selector -> paired.get(selector).flatMap(cf.std.And(_, resultCol)).getOrElse(resultCol)), excluded)
-                    }
-=======
           case (BorgResultNode(left), BorgVictimNode(right)) => joinAsymmetric(left, right)
           case (BorgVictimNode(left), BorgResultNode(right)) => joinAsymmetric(right, left)
           case (BorgResultNode(left), BorgResultNode(right)) => joinSymmetric(left, right)
         }
->>>>>>> f22f3314
 
         joinablesM map {
           case (leftJoinable, rightJoinable, commonPrefix) =>
@@ -1577,7 +1466,7 @@
                 groupKeySpec(SourceLeft) +: neededRight.zipWithIndex.map { 
                   case (key, i) =>
                     WrapObject(
-                      DerefObjectStatic(groupKeySpec(SourceRight), JPathField(GroupKeyTrans.keyName(rightKeyMap(key)))),
+                      DerefObjectStatic(groupKeySpec(SourceRight), CPathField(GroupKeyTrans.keyName(rightKeyMap(key)))),
                       GroupKeyTrans.keyName(i + leftJoinable.groupKeys.size)
                     )
                 }: _*
@@ -1587,7 +1476,7 @@
             val cogroupBySpec = OuterObjectConcat(
               (0 until commonPrefix.size) map { i =>
                 WrapObject(
-                  DerefObjectStatic(groupKeySpec(Source), JPathField(GroupKeyTrans.keyName(i))),
+                  DerefObjectStatic(groupKeySpec(Source), CPathField(GroupKeyTrans.keyName(i))),
                   GroupKeyTrans.keyName(i)
                 )
               }: _*
@@ -1599,23 +1488,6 @@
             val borgTrans = OuterObjectConcat(groupKeyTrans2, idTrans2, recordTrans2)
             val unmatchedTrans = ObjectDelete(Leaf(Source), BorgResult.allFields)
 
-<<<<<<< HEAD
-                    def apply(row: Int): Boolean = {
-                      !(
-                        // if any excluded column exists for the row, unequal
-                        excluded.exists(_.isDefinedAt(row)) || 
-                         // if any paired column compares unequal, unequal
-                        paired.exists({ case (_, equal: BoolColumn) => equal.isDefinedAt(row) && !equal(row) })
-                      )
-                    }
-                  }
-                )
-                
-                Map(ColumnRef(CPath.Identity, CBoolean) -> resultCol)
-              }
-            }
-          }
-=======
             BorgResultNode(
               BorgResult(
                 leftJoinable.table.cogroup(cogroupBySpec, cogroupBySpec, rightJoinable.table)(unmatchedTrans, unmatchedTrans, borgTrans),
@@ -1626,7 +1498,6 @@
         }
       }
     }
->>>>>>> f22f3314
 
     sealed trait BorgNode {
       def keys: Seq[TicVar]
@@ -1649,29 +1520,6 @@
       def assimilate(edges: Set[BorgEdge]): M[BorgResult] = {
         val largestEdge = edges.maxBy(_.sharedKeys.size)
 
-<<<<<<< HEAD
-          sourceSlice map { ss =>
-            new Slice {
-              val size = ss.size
-              val columns = {
-                val (comparable, other) = ss.columns.toList.partition {
-                  case (ref @ ColumnRef(CPath.Identity, tpe), col) if CType.canCompare(CType.of(value),tpe) => true
-                  case _ => false
-                }
-
-                (comparable.flatMap { case (ref, col) => Eq.partialRight(value)(col).map { col => (ref, col.asInstanceOf[BoolColumn]) } } ++
-                 other.map { case (ref, col) => (ref.copy(selector = CPath.Identity), new Map1Column(col) with BoolColumn { def apply(row: Int) = false }) }).map {
-                  case (ref, col) => (ref, transform(col)) 
-                }.groupBy { 
-                  case (ref, col) => ref 
-                }.map {
-                  case (ref, columns) => (ref, new BoolColumn {
-                    def isDefinedAt(row: Int) = columns.exists { case (_, col) => col.isDefinedAt(row) }
-                    def apply(row: Int)       = columns.exists { case (_, col) => col(row) }
-                  })
-                }
-              }
-=======
         //val prunedRequirements = orderingIndex.foldLeft(Map.empty[MergeNode, Set[Seq[TicVar]]]) {
         //  case (acc, (key, nodes)) => nodes.foldLeft(acc) {
         //    case (acc, node) => acc + (node -> (acc.getOrElse(node, Set()) + key))
@@ -1685,25 +1533,13 @@
               case BorgEdge(a, b) if a == largestEdge.left || a == largestEdge.right => BorgEdge(assimilated, b) 
               case BorgEdge(a, b) if b == largestEdge.left || b == largestEdge.right => BorgEdge(a, assimilated) 
               case other => other
->>>>>>> f22f3314
-            }
-
-<<<<<<< HEAD
-        case WrapObject(source, field) =>
-          composeSliceTransform2(source) map {
-            _ wrap CPathField(field) 
-=======
+            }
+
             if (edges0.isEmpty) assimilated.result.point[M] else assimilate(edges0)
->>>>>>> f22f3314
           }
         } yield result
       }
 
-<<<<<<< HEAD
-        case WrapArray(source) =>
-          composeSliceTransform2(source) map {
-            _ wrap CPathIndex(0) 
-=======
       assert(connectedSubgraph.nonEmpty)
       if (connectedSubgraph.size == 1) {
         val victim = connectedSubgraph.head
@@ -1711,7 +1547,6 @@
           borgResult.table.toJson map { j =>
             //println("Got borg result: " + j.mkString("\n"))
             borgResult
->>>>>>> f22f3314
           }
         }
       } else {
@@ -1743,37 +1578,17 @@
         }: _*
       )
 
-<<<<<<< HEAD
-          l0.zip(r0) { (sl, sr) =>
-            def assertDense(paths: Set[CPath]) = assert {
-              (paths collect { case CPath(CPathIndex(i), _ @ _*) => i }).toList.sorted.zipWithIndex forall { case (a, b) => a == b }
-            }
-=======
       val groupKeyTrans2 = wrapGroupKeySpec(OuterObjectConcat(keyTransLeft, keyTransRight))
       val idTrans2 = wrapIdentSpec(OuterObjectConcat(identSpec(SourceLeft), identSpec(SourceRight)))
       val recordTrans2 = wrapValueSpec(OuterObjectConcat(valueSpec(SourceLeft), valueSpec(SourceRight)))
->>>>>>> f22f3314
 
       OuterObjectConcat(groupKeyTrans2, idTrans2, recordTrans2)
     }
 
-<<<<<<< HEAD
-            new Slice {
-              val size = sl.size
-              val columns: Map[ColumnRef, Column] = {
-                val (indices, lcols) = sl.columns.toList map { case t @ (ColumnRef(CPath(CPathIndex(i), xs @ _*), _), _) => (i, t) } unzip
-                val maxIndex = indices.reduceLeftOption(_ max _).map(_ + 1).getOrElse(0)
-                val rcols = sr.columns map { case (ColumnRef(CPath(CPathIndex(j), xs @ _*), ctype), col) => (ColumnRef(CPath(CPathIndex(j + maxIndex) +: xs : _*), ctype), col) }
-                lcols.toMap ++ rcols
-              }
-            }
-          }
-=======
     def crossAll(borgResults: Set[BorgResult]): BorgResult = {
       import TransSpec._
       def cross2(left: BorgResult, right: BorgResult): BorgResult = {
         val omniverseTrans = crossAllTrans(left.groupKeys.size, right.groupKeys.size)
->>>>>>> f22f3314
 
         BorgResult(left.table.cross(right.table)(omniverseTrans),
                    left.groupKeys ++ right.groupKeys,
@@ -1803,7 +1618,7 @@
               rightKeys.find(_._1 == leftKeys(leftIndex)).map {
                 case (_, rightIndex) => {
                   GroupKeyTrans.reindex(
-                    DerefObjectStatic(Leaf(Source), JPathField("groupKeys")),
+                    DerefObjectStatic(Leaf(Source), CPathField("groupKeys")),
                     rightIndex,
                     leftIndex
                   )
@@ -1815,7 +1630,7 @@
               rightKeys.find(_._1 == extraRight(extraIndex)).map {
                 case (_, rightIndex) => {
                   GroupKeyTrans.reindex(
-                    DerefObjectStatic(Leaf(Source), JPathField("groupKeys")),
+                    DerefObjectStatic(Leaf(Source), CPathField("groupKeys")),
                     rightIndex,
                     leftKeys.length + extraIndex
                   )
@@ -1826,30 +1641,10 @@
 
           val remapFullSpec = OuterObjectConcat(
             WrapObject(remapKeyTrans, "groupKeys"),
-            WrapObject(DerefObjectStatic(Leaf(Source), JPathField("identities")), "identities"),
-            WrapObject(DerefObjectStatic(Leaf(Source), JPathField("values")), "values")
+            WrapObject(DerefObjectStatic(Leaf(Source), CPathField("identities")), "identities"),
+            WrapObject(DerefObjectStatic(Leaf(Source), CPathField("values")), "values")
           )
 
-<<<<<<< HEAD
-        case DerefMetadataStatic(source, field) =>
-          composeSliceTransform2(source) map {
-            _ deref field
-          }
-
-        case DerefObjectDynamic(source, ref) =>
-          val l0 = composeSliceTransform2(source)
-          val r0 = composeSliceTransform2(ref)
-
-          l0.zip(r0) { (slice, derefBy) => 
-            assert(derefBy.columns.size <= 1)
-            derefBy.columns.headOption collect {
-              case (ColumnRef(CPath.Identity, CString), c: StrColumn) => 
-                new DerefSlice(slice, { case row: Int if c.isDefinedAt(row) => CPathField(c(row)) })
-            } getOrElse {
-              slice
-            }
-          }
-=======
           (right.table.transform(remapFullSpec), left.groupKeys ++ extraRight.toSeq)
         }
 
@@ -1857,7 +1652,6 @@
                    groupKeys,
                    left.groups ++ right.groups)
       }
->>>>>>> f22f3314
 
       borgResults.reduceLeft(union2)
     }
@@ -1888,23 +1682,6 @@
                           }.sequence
         } yield intersected
 
-<<<<<<< HEAD
-          l0.zip(r0) { (slice, derefBy) => 
-            assert(derefBy.columns.size <= 1)
-            derefBy.columns.headOption collect {
-              case (ColumnRef(CPath.Identity, CLong), c: LongColumn) => 
-                new DerefSlice(slice, { case row: Int if c.isDefinedAt(row) => CPathIndex(c(row).toInt) })
-
-              case (ColumnRef(CPath.Identity, CDouble), c: DoubleColumn) => 
-                new DerefSlice(slice, { case row: Int if c.isDefinedAt(row) => CPathIndex(c(row).toInt) })
-
-              case (ColumnRef(CPath.Identity, CNum), c: NumColumn) => 
-                new DerefSlice(slice, { case row: Int if c.isDefinedAt(row) => CPathIndex(c(row).toInt) })
-            } getOrElse {
-              slice
-            }
-          }
-=======
         for {
           spanningGraphs <- minimizedSpanningGraphsM
           borgedGraphs <- spanningGraphs.map(Function.tupled(borg)).sequence
@@ -1917,11 +1694,11 @@
         omniverse <- borgedUniverses.map(s => unionAll(s.toSet))
         json <- omniverse.table.toJson
         //_ = println("Omniverse: " + json.mkString("\n"))
-        result <- omniverse.table.partitionMerge(DerefObjectStatic(Leaf(Source), JPathField("groupKeys"))) { partition =>
+        result <- omniverse.table.partitionMerge(DerefObjectStatic(Leaf(Source), CPathField("groupKeys"))) { partition =>
           val groupKeyTrans = OuterObjectConcat(
             omniverse.groupKeys.zipWithIndex map { case (ticvar, i) =>
               WrapObject(
-                DerefObjectStatic(groupKeySpec(Source), JPathField(GroupKeyTrans.keyName(i))),
+                DerefObjectStatic(groupKeySpec(Source), CPathField(GroupKeyTrans.keyName(i))),
                 ticvar.name
               )
             } : _*
@@ -1932,10 +1709,10 @@
               grouped <- omniverse.groups.map { groupId =>
                            val recordTrans = ArrayConcat(
                              WrapArray(
-                               DerefObjectStatic(identSpec(Source), JPathField(groupId.shows))
+                               DerefObjectStatic(identSpec(Source), CPathField(groupId.shows))
                              ),
                              WrapArray(
-                               DerefObjectStatic(valueSpec(Source), JPathField(groupId.shows))
+                               DerefObjectStatic(valueSpec(Source), CPathField(groupId.shows))
                              )
                            )
 
@@ -1966,7 +1743,6 @@
     def reduce[A](reducer: Reducer[A])(implicit monoid: Monoid[A]): M[A] = {  
       (slices map { s => reducer.reduce(s.logicalColumns, 0 until s.size) }).foldLeft(monoid.zero)((a, b) => monoid.append(a, b))
     }
->>>>>>> f22f3314
 
     def compact(spec: TransSpec1): Table = {
       transform(FilterDefined(Leaf(Source), spec, AnyDefined)).normalize
@@ -2498,13 +2274,13 @@
       def stepPartition(head: Slice, tail: StreamT[M, Slice]): StreamT[M, Slice] = {
         val comparatorGen = (s: Slice) => {
           val rowComparator = Slice.rowComparatorFor(head, s) {
-            (s0: Slice) => s0.columns.keys.collect({ case ref @ ColumnRef(JPath(JPathField("0"), _ @ _*), _) => ref }).toList.sorted
+            (s0: Slice) => s0.columns.keys.collect({ case ref @ ColumnRef(CPath(CPathField("0"), _ @ _*), _) => ref }).toList.sorted
           }
 
           (i: Int) => rowComparator.compare(0, i)
         }
 
-        val groupedM = f(Table(subTable(comparatorGen, head :: tail)).transform(DerefObjectStatic(Leaf(Source), JPathField("1"))))
+        val groupedM = f(Table(subTable(comparatorGen, head :: tail)).transform(DerefObjectStatic(Leaf(Source), CPathField("1"))))
         val groupedStream: StreamT[M, Slice] = StreamT.wrapEffect(groupedM.map(_.slices))
 
         groupedStream ++ dropAndSplit(comparatorGen, head :: tail)
