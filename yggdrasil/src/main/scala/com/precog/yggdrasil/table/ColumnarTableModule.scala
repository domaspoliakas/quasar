/*
 *  ____    ____    _____    ____    ___     ____ 
 * |  _ \  |  _ \  | ____|  / ___|  / _/    / ___|        Precog (R)
 * | |_) | | |_) | |  _|   | |     | |  /| | |  _         Advanced Analytics Engine for NoSQL Data
 * |  __/  |  _ <  | |___  | |___  |/ _| | | |_| |        Copyright (C) 2010 - 2013 SlamData, Inc.
 * |_|     |_| \_\ |_____|  \____|   /__/   \____|        All Rights Reserved.
 *
 * This program is free software: you can redistribute it and/or modify it under the terms of the 
 * GNU Affero General Public License as published by the Free Software Foundation, either version 
 * 3 of the License, or (at your option) any later version.
 *
 * This program is distributed in the hope that it will be useful, but WITHOUT ANY WARRANTY; 
 * without even the implied warranty of MERCHANTABILITY or FITNESS FOR A PARTICULAR PURPOSE. See 
 * the GNU Affero General Public License for more details.
 *
 * You should have received a copy of the GNU Affero General Public License along with this 
 * program. If not, see <http://www.gnu.org/licenses/>.
 *
 */
package com.precog.yggdrasil
package table

import com.precog.common.{Path, VectorCase}
import com.precog.common.json._
import com.precog.bytecode.JType
import com.precog.yggdrasil.jdbm3._
import com.precog.yggdrasil.util._
import com.precog.util._

import com.precog.yggdrasil.table.cf.util.{Remap, Empty}

import blueeyes.bkka.AkkaTypeClasses
import blueeyes.json._
import blueeyes.json.JsonAST._
import org.apache.commons.collections.primitives.ArrayIntList
import org.joda.time.DateTime
import com.google.common.io.Files

import org.slf4j.Logger

import org.apache.jdbm.DBMaker
import java.io.File
import java.util.SortedMap

import com.precog.util.{BitSet, BitSetUtil, Loop}
import com.precog.util.BitSetUtil.Implicits._

import scala.collection.mutable
import scala.annotation.tailrec

import scalaz._
import scalaz.Ordering._
import scalaz.std.function._
import scalaz.std.list._
import scalaz.std.tuple._
//import scalaz.std.iterable._
import scalaz.std.option._
import scalaz.std.map._
import scalaz.std.set._
import scalaz.std.stream._
import scalaz.syntax.arrow._
import scalaz.syntax.monad._
import scalaz.syntax.show._
import scalaz.syntax.traverse._
import scalaz.syntax.std.boolean._

import java.nio.CharBuffer

trait ColumnarTableTypes {
  type F1 = CF1
  type F2 = CF2
  type Scanner = CScanner
  type Reducer[α] = CReducer[α]
  type RowId = Int
}

trait ColumnarTableModule[M[+_]] extends TableModule[M] with ColumnarTableTypes with IdSourceScannerModule[M] with SliceTransforms[M] {
  import TableModule._
  import trans._
  import trans.constants._

  type Table <: ColumnarTable
  type TableCompanion <: ColumnarTableCompanion
  case class TableMetrics(startCount: Int, sliceTraversedCount: Int)

  def newScratchDir(): File = Files.createTempDir()
  def jdbmCommitInterval: Long = 200000l

  implicit def liftF1(f: F1) = new F1Like {
    def compose(f1: F1) = f compose f1
    def andThen(f1: F1) = f andThen f1
  }

  implicit def liftF2(f: F2) = new F2Like {
    def applyl(cv: CValue) = new CF1(f(Column.const(cv), _))
    def applyr(cv: CValue) = new CF1(f(_, Column.const(cv)))

    def andThen(f1: F1) = new CF2((c1, c2) => f(c1, c2) flatMap f1.apply)
  }

  trait ColumnarTableCompanion extends TableCompanionLike {
<<<<<<< HEAD
    def apply(slices: StreamT[M, Slice], size: TableSize = UnknownSize): Table

    implicit def groupIdShow: Show[GroupId] = Show.showFromToString[GroupId]

    def empty: Table = Table(StreamT.empty[M, Slice], ExactSize(0))
    
    def constBoolean(v: collection.Set[CBoolean]): Table = {
      val column = ArrayBoolColumn(v.map(_.value).toArray)
      Table(Slice(Map(ColumnRef(JPath.Identity, CBoolean) -> column), v.size) :: StreamT.empty[M, Slice], ExactSize(v.size))
=======
    def apply(slices: StreamT[M, Slice], size: Option[Long] = None): Table
    
    def singleton(slice: Slice): Table

    implicit def groupIdShow: Show[GroupId] = Show.showFromToString[GroupId]

    def empty: Table = Table(StreamT.empty[M, Slice], Some(0))
    
    def constBoolean(v: collection.Set[CBoolean]): Table = {
      val column = ArrayBoolColumn(v.map(_.value).toArray)
      Table(Slice(Map(ColumnRef(CPath.Identity, CBoolean) -> column), v.size) :: StreamT.empty[M, Slice], Some(v.size))
>>>>>>> f6d217e3
    }

    def constLong(v: collection.Set[CLong]): Table = {
      val column = ArrayLongColumn(v.map(_.value).toArray)
<<<<<<< HEAD
      Table(Slice(Map(ColumnRef(JPath.Identity, CLong) -> column), v.size) :: StreamT.empty[M, Slice], ExactSize(v.size))
=======
      Table(Slice(Map(ColumnRef(CPath.Identity, CLong) -> column), v.size) :: StreamT.empty[M, Slice], Some(v.size))
>>>>>>> f6d217e3
    }

    def constDouble(v: collection.Set[CDouble]): Table = {
      val column = ArrayDoubleColumn(v.map(_.value).toArray)
<<<<<<< HEAD
      Table(Slice(Map(ColumnRef(JPath.Identity, CDouble) -> column), v.size) :: StreamT.empty[M, Slice], ExactSize(v.size))
=======
      Table(Slice(Map(ColumnRef(CPath.Identity, CDouble) -> column), v.size) :: StreamT.empty[M, Slice], Some(v.size))
>>>>>>> f6d217e3
    }

    def constDecimal(v: collection.Set[CNum]): Table = {
      val column = ArrayNumColumn(v.map(_.value).toArray)
<<<<<<< HEAD
      Table(Slice(Map(ColumnRef(JPath.Identity, CNum) -> column), v.size) :: StreamT.empty[M, Slice], ExactSize(v.size))
=======
      Table(Slice(Map(ColumnRef(CPath.Identity, CNum) -> column), v.size) :: StreamT.empty[M, Slice], Some(v.size))
>>>>>>> f6d217e3
    }

    def constString(v: collection.Set[CString]): Table = {
      val column = ArrayStrColumn(v.map(_.value).toArray)
<<<<<<< HEAD
      Table(Slice(Map(ColumnRef(JPath.Identity, CString) -> column), v.size) :: StreamT.empty[M, Slice], ExactSize(v.size))
=======
      Table(Slice(Map(ColumnRef(CPath.Identity, CString) -> column), v.size) :: StreamT.empty[M, Slice], Some(v.size))
>>>>>>> f6d217e3
    }

    def constDate(v: collection.Set[CDate]): Table =  {
      val column = ArrayDateColumn(v.map(_.value).toArray)
<<<<<<< HEAD
      Table(Slice(Map(ColumnRef(JPath.Identity, CDate) -> column), v.size) :: StreamT.empty[M, Slice], ExactSize(v.size))
    }

    def constNull: Table = 
      Table(Slice(Map(ColumnRef(JPath.Identity, CNull) -> new InfiniteColumn with NullColumn), 1) :: StreamT.empty[M, Slice], ExactSize(1))

    def constEmptyObject: Table = 
      Table(Slice(Map(ColumnRef(JPath.Identity, CEmptyObject) -> new InfiniteColumn with EmptyObjectColumn), 1) :: StreamT.empty[M, Slice], ExactSize(1))

    def constEmptyArray: Table = 
      Table(Slice(Map(ColumnRef(JPath.Identity, CEmptyArray) -> new InfiniteColumn with EmptyArrayColumn), 1) :: StreamT.empty[M, Slice], ExactSize(1))
=======
      Table(Slice(Map(ColumnRef(CPath.Identity, CDate) -> column), v.size) :: StreamT.empty[M, Slice], Some(v.size))
    }

    def constNull: Table = 
      Table(Slice(Map(ColumnRef(CPath.Identity, CNull) -> new InfiniteColumn with NullColumn), 1) :: StreamT.empty[M, Slice], Some(1))

    def constEmptyObject: Table = 
      Table(Slice(Map(ColumnRef(CPath.Identity, CEmptyObject) -> new InfiniteColumn with EmptyObjectColumn), 1) :: StreamT.empty[M, Slice], Some(1))

    def constEmptyArray: Table = 
      Table(Slice(Map(ColumnRef(CPath.Identity, CEmptyArray) -> new InfiniteColumn with EmptyArrayColumn), 1) :: StreamT.empty[M, Slice], Some(1))
>>>>>>> f6d217e3

    def transformStream[A](sliceTransform: SliceTransform1[A], slices: StreamT[M, Slice]): StreamT[M, Slice] = {
      def stream(state: A, slices: StreamT[M, Slice]): StreamT[M, Slice] = StreamT(
        for {
          head <- slices.uncons
        } yield {
          head map { case (s, sx) =>
            val (nextState, s0) = sliceTransform.f(state, s)
            StreamT.Yield(s0, stream(nextState, sx))
          } getOrElse {
            StreamT.Done
          }
        }
      )

      stream(sliceTransform.initial, slices)
    }

    def intersect(set: Set[NodeSubset], requiredSorts: Map[MergeNode, Set[Seq[TicVar]]]): M[NodeSubset] = {
      if (set.size == 1) {
        for {
          subset <- set.head.point[M]
          //json <- subset.table.toJson
          //_ = println("\n\nintersect of single-sorting node for groupId: " + subset.groupId + "\n" + JArray(json.toList))
        } yield subset
      } else {
        val preferredKeyOrder: Seq[TicVar] = requiredSorts(set.head.node).groupBy(a => a).mapValues(_.size).maxBy(_._2)._1

        val reindexedSubsets = set map { 
           sub => sub.copy(groupKeyTrans = sub.groupKeyTrans.alignTo(preferredKeyOrder))
        }

        for {
          joinedTable <- intersect(reindexedSubsets.head.idTrans, reindexedSubsets.map(_.table).toSeq: _*) 
          //json <- joinedTable.toJson
          //_ = println("\n\njoined table in multiple-sorting node: " + reindexedSubsets.head.groupId + "\n" + JArray(json.toList))
        } yield {
          // todo: make sortedByIdentities not a boolean flag, maybe wrap groupKeyPrefix in Option
          reindexedSubsets.head.copy(table = joinedTable, groupKeyPrefix = preferredKeyOrder, sortedByIdentities = true)
        }
      }
    }

    /**
     * Intersects the given tables on identity, where identity is defined by the provided TransSpecs
     */
    def intersect(identitySpec: TransSpec1, tables: Table*): M[Table] = {
      val inputCount = tables.size
      val mergedSlices: StreamT[M, Slice] = tables.map(_.slices).reduce( _ ++ _ )
      Table(mergedSlices).sort(identitySpec).map {
        sortedTable => {
          sealed trait CollapseState
          case class Boundary(prevSlice: Slice, prevStartIdx: Int) extends CollapseState
          case object InitialCollapse extends CollapseState

          def genComparator(sl1: Slice, sl2: Slice) = Slice.rowComparatorFor(sl1, sl2) {
            // only need to compare identities (field "0" of the sorted table) between projections
            // TODO: Figure out how we might do this directly with the identitySpec
            slice => slice.columns.keys.filter({ case ColumnRef(selector, _) => selector.nodes.startsWith(CPathField("0") :: Nil) }).toList.sorted
          }
          
          def boundaryCollapse(prevSlice: Slice, prevStart: Int, curSlice: Slice): (BitSet, Int) = {
            val comparator = genComparator(prevSlice, curSlice)

            var curIndex = 0

            while (curIndex < curSlice.size && comparator.compare(prevStart, curIndex) == EQ) {
              curIndex += 1
            }

            if (curIndex == 0) {
              // First element is unequal...
              // We either marked the span to retain in the previous slice, or 
              // we don't have enough here to mark the new slice to retain
              (new BitSet, curIndex)
            } else {
              val count = (prevSlice.size - prevStart) + curIndex

              if (count == inputCount) {
                val bs = new BitSet
                bs.set(curIndex - 1)
                (bs, curIndex)
              } else if (count > inputCount) {
                sys.error("Found too many EQ identities in intersect. This indicates a bug in the graph processing algorithm.")
              } else {
                (new BitSet, curIndex)
              }
            }
          } 

          // Collapse the slices, returning the BitSet for which the rows are defined as well as the start of the
          // last span 
          def selfCollapse(slice: Slice, startIndex: Int, defined: BitSet): (BitSet, Int) = {
            val comparator = genComparator(slice, slice)

            var retain = defined

            // We'll collect spans of EQ rows in chunks, retainin the start row of completed spans with the correct
            // count and then inchworming over it
            var spanStart = startIndex
            var spanEnd   = startIndex
            
            while (spanEnd < slice.size) {
              while (spanEnd < slice.size && comparator.compare(spanStart, spanEnd) == EQ) {
                spanEnd += 1
              }

              val count = spanEnd - spanStart

              if (count == inputCount) {
                retain += (spanEnd - 1)
              } else if (count > inputCount) {
                sys.error("Found too many EQ identities in intersect. This indicates a bug in the graph processing algorithm.")
              }

              if (spanEnd < slice.size) {
                spanStart = spanEnd
              }
            }

            (retain, spanStart)
          }

          val collapse = SliceTransform1[CollapseState](InitialCollapse, {
            case (InitialCollapse, slice) => {
              val (retain, spanStart) = selfCollapse(slice, 0, new BitSet)
              // Pass on the remainder, if any, of this slice to the next slice for continued comparison
              (Boundary(slice, spanStart), slice.redefineWith(retain))
            }

            case (Boundary(prevSlice, prevStart), slice) => {
              // First, do a boundary comparison on the previous slice to see if we need to retain lead elements in the new slice
              val (boundaryRetain, boundaryEnd) = boundaryCollapse(prevSlice, prevStart, slice)
              val (retain, spanStart) = selfCollapse(slice, boundaryEnd, boundaryRetain)
              (Boundary(slice, spanStart), slice.redefineWith(retain))
            }
          })

          // Break the idents out into field "0", original data in "1"
          val splitIdentsTransSpec = OuterObjectConcat(WrapObject(identitySpec, "0"), WrapObject(Leaf(Source), "1"))

          Table(transformStream(collapse, sortedTable.transform(splitIdentsTransSpec).compact(Leaf(Source)).slices)).transform(DerefObjectStatic(Leaf(Source), CPathField("1")))
        }
      }
    }

    ///////////////////////
    // Grouping Support //
    ///////////////////////
  
    type TicVar = CPathField

    case class MergeAlignment(left: MergeSpec, right: MergeSpec, keys: Seq[TicVar])
    
    sealed trait MergeSpec
    case class SourceMergeSpec(binding: Binding, groupKeyTransSpec: TransSpec1, order: Seq[TicVar]) extends MergeSpec
    case class LeftAlignMergeSpec(alignment: MergeAlignment) extends MergeSpec
    case class IntersectMergeSpec(mergeSpecs: Set[MergeSpec]) extends MergeSpec
    case class NodeMergeSpec(ordering: Seq[TicVar], toAlign: Set[MergeSpec]) extends MergeSpec
    case class CrossMergeSpec(left: MergeSpec, right: MergeSpec) extends MergeSpec
    
    // The GroupKeySpec for a binding is comprised only of conjunctions that refer only
    // to members of the source table. The targetTrans defines a transformation of the
    // table to be used as the value output after keys have been derived. 
    // while Binding as the same general structure as GroupingSource, we keep it as a seperate type because
    // of the constraint that the groupKeySpec must be a conjunction, or just a single source clause. Reusing
    // the same type would be confusing
    case class Binding(source: Table, idTrans: TransSpec1, targetTrans: Option[TransSpec1], groupId: GroupId, groupKeySpec: GroupKeySpec) 

    // MergeTrees describe intersections as edges in a graph, where the nodes correspond
    // to sets of bindings
    case class MergeNode(keys: Set[TicVar], binding: Binding) {
      def ticVars = keys
    }
    object MergeNode {
      def apply(binding: Binding): MergeNode = MergeNode(Universe.sources(binding.groupKeySpec).map(_.key).toSet, binding)
    }

    /**
     * Represents an adjaceny based on a common subset of TicVars
     */
    class MergeEdge private[MergeEdge](val a: MergeNode, val b: MergeNode) {
      /** The common subset of ticvars shared by both nodes */
      val sharedKeys = a.keys & b.keys

      /** The set of nodes joined by this edge */
      val nodes = Set(a, b)
      def touches(node: MergeNode) = nodes.contains(node)

      /** The total set of keys joined by this edge (for alignment) */
      val keys: Set[TicVar] = a.keys ++ b.keys

      def joins(x: MergeNode, y: MergeNode) = (x == a && y == b) || (x == b && y == a)

      // Overrrides for set equality
      override def equals(other: Any) = other match {
        case e: MergeEdge => e.nodes == this.nodes
        case _ => false
      }
      override def hashCode() = nodes.hashCode()
      override def toString() = "MergeEdge(%s, %s)".format(a, b)
    }

    object MergeEdge {
      def apply(a: MergeNode, b: MergeNode) = new MergeEdge(a, b)
      def unapply(n: MergeEdge): Option[(MergeNode, MergeNode)] = Some((n.a, n.b))
    }

    // A maximal spanning tree for a merge graph, where the edge weights correspond
    // to the size of the shared keyset for that edge. We use hte maximal weights
    // since the larger the set of shared keys, the fewer constraints are imposed
    // making it more likely that a sorting for those shared keys can be reused.
    case class MergeGraph(nodes: Set[MergeNode], edges: Set[MergeEdge] = Set()) {
      def join(other: MergeGraph, edge: MergeEdge) = MergeGraph(nodes ++ other.nodes, edges ++ other.edges + edge)

      val edgesFor: Map[MergeNode, Set[MergeEdge]] = edges.foldLeft(nodes.map((_, Set.empty[MergeEdge])).toMap) {
        case (acc, edge @ MergeEdge(a, b)) => 
          val aInbound = acc(a) + edge
          val bInbound = acc(b) + edge
          acc + (a -> aInbound) + (b -> bInbound)
      }

      def adjacent(a: MergeNode, b: MergeNode) = {
        edges.find { e => (e.a == a && e.b == a) || (e.a == b && e.b == a) }.isDefined
      }

      val rootNode = (edgesFor.toList maxBy { case (_, edges) => edges.size })._1
    }

    case class Universe(bindings: List[Binding]) {
      import Universe._

      def spanningGraphs: Set[MergeGraph] = {
        val clusters: Map[MergeNode, List[Binding]] = bindings groupBy { 
          case binding @ Binding(_, _, _, _, groupKeySpec) => MergeNode(sources(groupKeySpec).map(_.key).toSet, binding) 
        }

        findSpanningGraphs(edgeMap(clusters.keySet))
      }
    }

    object Universe {
      def allEdges(nodes: collection.Set[MergeNode]): collection.Set[MergeEdge] = {
        for {
          l <- nodes
          r <- nodes
          if l != r
          sharedKey = l.keys intersect r.keys
          if sharedKey.nonEmpty
        } yield {
          MergeEdge(l, r)
        }
      }

      def edgeMap(nodes: collection.Set[MergeNode]): Map[MergeNode, Set[MergeEdge]] = {
        allEdges(nodes).foldLeft(nodes.map(n => n -> Set.empty[MergeEdge]).toMap) { 
          case (acc, edge @ MergeEdge(a, b)) => acc + (a -> (acc.getOrElse(a, Set()) + edge)) + (b -> (acc.getOrElse(b, Set()) + edge))
        } 
      }

      // a universe is a conjunction of binding clauses, which must contain no disjunctions
      def sources(spec: GroupKeySpec): Seq[GroupKeySpecSource] = (spec: @unchecked) match {
        case GroupKeySpecAnd(left, right) => sources(left) ++ sources(right)
        case src: GroupKeySpecSource => Vector(src)
      }

      // An implementation of our algorithm for finding a minimally connected set of graphs
      def findSpanningGraphs(outbound: Map[MergeNode, Set[MergeEdge]]): Set[MergeGraph] = {
        def isConnected(from: MergeNode, to: MergeNode, outbound: Map[MergeNode, Set[MergeEdge]], constraintSet: Set[TicVar]): Boolean = {
          outbound.getOrElse(from, Set()).exists {
            case edge @ MergeEdge(a, b) => 
              a == to || b == to ||
              {
                val other = if (a == from) b else a
                // the other node's keys must be a superset of the constraint set we're concerned with in order to traverse it.
                ((other.keys & constraintSet) == constraintSet) && {
                  val pruned = outbound mapValues { _ - edge }
                  isConnected(other,to, pruned, constraintSet)
                }
              }
          }
        }

        def find0(outbound: Map[MergeNode, Set[MergeEdge]], edges: Set[MergeEdge]): Map[MergeNode, Set[MergeEdge]] = {
          if (edges.isEmpty) {
            outbound
          } else {
            val edge = edges.head

            // node we're searching from
            val fromNode = edge.a
            val toNode = edge.b

            val pruned = outbound mapValues { _ - edge }

            find0(if (isConnected(fromNode, toNode, pruned, edge.keys)) pruned else outbound, edges.tail)
          }
        }

        def partition(in: Map[MergeNode, Set[MergeEdge]]): Set[MergeGraph] = {
          in.values.flatten.foldLeft(in.keySet map { k => MergeGraph(Set(k)) }) {
            case (acc, edge @ MergeEdge(a, b)) => 
              val g1 = acc.find(_.nodes.contains(a)).get
              val g2 = acc.find(_.nodes.contains(b)).get

              val resultGraph = g1.join(g2, edge)
              acc - g1 - g2 + resultGraph
          }
        }

        partition(find0(outbound, outbound.values.flatten.toSet))
      }
    }


    // BorgResult tables must have the following structure with respect to the root:
    // {
    //   "groupKeys": { "000000": ..., "000001": ... },
    //   "identities": { "<string value of groupId1>": <identities for groupId1>, "<string value of groupId2>": ... },
    //   "values": { "<string value of groupId1>": <values for groupId1>, "<string value of groupId2>": ... },
    // }
    case class BorgResult(table: Table, groupKeys: Seq[TicVar], groups: Set[GroupId], size: TableSize = UnknownSize)

    object BorgResult {
      val allFields = Set(CPathField("groupKeys"), CPathField("identities"), CPathField("values"))

      def apply(nodeSubset: NodeSubset): BorgResult = {
        assert(!nodeSubset.sortedByIdentities)
        val groupId = nodeSubset.node.binding.groupId

        val trans = OuterObjectConcat(
          wrapGroupKeySpec(nodeSubset.groupKeyTrans.spec) ::
          wrapIdentSpec(nestInGroupId(nodeSubset.idTrans, groupId)) ::
          nodeSubset.targetTrans.map(t => wrapValueSpec(nestInGroupId(t, groupId))).toList : _*
        )

        BorgResult(nodeSubset.table.transform(trans), 
                   nodeSubset.groupKeyTrans.keyOrder, 
                   Set(groupId),
                   nodeSubset.size)
      }

      def groupKeySpec[A <: SourceType](source: A) = DerefObjectStatic(Leaf(source), CPathField("groupKeys"))
      def identSpec[A <: SourceType](source: A) = DerefObjectStatic(Leaf(source), CPathField("identities"))
      def valueSpec[A <: SourceType](source: A) = DerefObjectStatic(Leaf(source), CPathField("values"))

      def wrapGroupKeySpec[A <: SourceType](source: TransSpec[A]) = WrapObject(source, "groupKeys")
      def wrapIdentSpec[A <: SourceType](source: TransSpec[A]) = WrapObject(source, "identities")
      def wrapValueSpec[A <: SourceType](source: TransSpec[A]) = WrapObject(source, "values")

      def nestInGroupId[A <: SourceType](source: TransSpec[A], groupId: GroupId) = WrapObject(source, groupId.shows)
    }

    case class OrderingConstraint(ordering: Seq[Set[TicVar]]) { self =>
      // Fix this binding constraint into a sort order. Any non-singleton TicVar sets will simply
      // be converted into an arbitrary sequence
      lazy val fixed = ordering.flatten

      def & (that: OrderingConstraint): Option[OrderingConstraint] = OrderingConstraints.replacementFor(self, that)

      def - (ticVars: Set[TicVar]): OrderingConstraint = OrderingConstraint(ordering.map(_.filterNot(ticVars.contains)).filterNot(_.isEmpty))

      override def toString = ordering.map(_.map(_.toString.substring(1)).mkString("{", ", ", "}")).mkString("OrderingConstraint(", ",", ")")
    }

    object OrderingConstraint {
      val Zero = OrderingConstraint(Vector.empty)

      def fromFixed(order: Seq[TicVar]): OrderingConstraint = OrderingConstraint(order.map(v => Set(v)))
    }

    /*
    sealed trait OrderingConstraint2 { self =>
      import OrderingConstraint2._

      def fixed: Seq[TicVar]

      // Fixes this one to the specified ordering:
      def fixedFrom(fixed: Seq[TicVar]): Option[Seq[TicVar]] = {
        val commonVariables = fixed.toSet intersect self.variables

        val joined = Ordered.fromVars(fixed) join self
        
        if (joined.success(commonVariables)) {
          Some(ordered(joined.join, joined.rightRem).fixed)
        } else None
      }

      def normalize: OrderingConstraint2

      def flatten: OrderingConstraint2

      def render: String

      def filter(pf: PartialFunction[OrderingConstraint2, Boolean]): OrderingConstraint2

      def - (thatVars: Set[TicVar]): OrderingConstraint2 = {
        (filter {
          case OrderingConstraint2.Variable(x) => !thatVars.contains(x)

          case x => true
        }).normalize
      }

      lazy val fixedConstraint = OrderingConstraint2.orderedVars(fixed: _*)

      lazy val variables: Set[TicVar] = fixed.toSet

      lazy val size = fixed.size      

      def & (that: OrderingConstraint2): Option[OrderingConstraint2] = {
        val joined = self.join(that)

        if (joined.success && joined.leftRem == Zero && joined.rightRem == Zero) Some(joined.join)
        else None
      }

      def join(that: OrderingConstraint2): Join = {
        def joinSet(constructJoin: (OrderingConstraint2, OrderingConstraint2) => OrderingConstraint2)(lastJoin: Join, choices: Set[OrderingConstraint2]): Join = {

          // Tries to join the maximal number of elements from "remaining" into lastJoin:
          def joinSet0(lastJoin: Join, choices: Set[OrderingConstraint2]): Set[(Join, Set[OrderingConstraint2])] = {
            val default = Set((lastJoin, choices))

            if (lastJoin.leftRem == Zero) {
              default
            } else {
              choices.foldLeft(default) { 
                case (solutions, choice) =>
                  val nextChoices = choices - choice

                  val newJoin = lastJoin.leftRem.join(choice)

                  solutions ++ (if (newJoin.success) {
                    joinSet0(
                      Join(
                        join     = constructJoin(lastJoin.join, newJoin.join), 
                        leftRem  = newJoin.leftRem, 
                        rightRem = unordered(lastJoin.rightRem, newJoin.rightRem)
                      ),
                      nextChoices
                    )
                  } else {
                    Set.empty
                  })
              }
            }
          }

          val (join, rightRem) = joinSet0(lastJoin, choices).toSeq.maxBy(_._1.size)

          join.copy(rightRem = unordered(join.rightRem, Unordered(rightRem)))
        }

        def join2(left: OrderingConstraint2, right: OrderingConstraint2): Join = {
          (left, right) match {
            case (left, Zero) => Join(left)

            case (Zero, right) => Join(right)

            case (l @ Ordered(left), r @ Ordered(right)) => 
              val joinedHeads = left.head.join(right.head)

              if (joinedHeads.failure) Join.unjoined(l, r)
              else {
                val leftTail = ordered(joinedHeads.leftRem, Ordered(left.tail))
                val rightTail = ordered(joinedHeads.rightRem, Ordered(right.tail))

                // In some cases, the tails may not join, that's OK though because we've joined the heads already.
                val joinedTails = leftTail.join(rightTail)

                Join(ordered(joinedHeads.join, joinedTails.join), joinedTails.leftRem, joinedTails.rightRem)
              }

            case (l @ Ordered(left), r @ Variable(right)) => 
              if (left.head == r) Join(r, leftRem = Ordered(left.tail), rightRem = Zero) else Join.unjoined(l, r)

            case (l @ Variable(left), r @ Unordered(right)) => 
              joinSet((a, b) => ordered(a, b))(Join(Zero, l, Zero), right)
              //if (right.contains(l)) Join(l, leftRem = Zero, rightRem = Unordered(right - l)) else Join.unjoined(l, r)

            case (l @ Ordered(left), r @ Unordered(right)) => 
              joinSet((a, b) => ordered(a, b))(Join(Zero, l, Zero), right)

            case (l @ Unordered(left), r @ Unordered(right)) => 
              joinSet((a, b) => unordered(a, b))(Join(Zero, l, Zero), right)

            case (l @ Variable(left), r @ Variable(right)) => 
              if (left == right) Join(l) else Join.unjoined(l, r)

            case (l @ Variable(left), r @ Ordered(right)) => 
              join2(r, l).flip

            case (l @ Unordered(left), r @ Ordered(right)) => 
              join2(r, l).flip

            case (l @ Unordered(left), r @ Variable(right)) => 
              join2(r, l).flip
          }
        }

        join2(self.normalize, that.normalize).normalize
      }
    }

    object OrderingConstraint2 {
      case class Join(join: OrderingConstraint2, leftRem: OrderingConstraint2 = Zero, rightRem: OrderingConstraint2 = Zero) {
        def normalize = copy(join = join.normalize, leftRem = leftRem.normalize, rightRem = rightRem.normalize)

        def flip = copy(leftRem = rightRem, rightRem = leftRem)

        def size = join.size

        def success = join != Zero

        def success(variables: Set[TicVar]): Boolean = {
          success && {
            (join.variables intersect variables).size == variables.size
          }
        }

        def failure = !success

        def failure(variables: Set[TicVar]) = !success(variables)

        def collapse: OrderingConstraint2 = ordered(join, unordered(leftRem, rightRem))
      }

      object Join {
        def unjoined(left: OrderingConstraint2, right: OrderingConstraint2): Join = Join(Zero, left, right)
      }

      def ordered(values: OrderingConstraint2*) = Ordered(Vector(values: _*))

      def orderedVars(values: TicVar*) = Ordered(Vector(values: _*).map(Variable.apply))

      def unordered(values: OrderingConstraint2*) = Unordered(values.toSet)

      def unorderedVars(values: TicVar*) = Unordered(values.toSet.map(Variable.apply))

      case object Zero extends OrderingConstraint2 { self =>
        def fixed = Vector.empty

        def flatten = self

        def normalize = self

        def render = "*"

        def filter(pf: PartialFunction[OrderingConstraint2, Boolean]): OrderingConstraint2 = Zero
      }

      case class Variable(value: TicVar) extends OrderingConstraint2 { self =>
        def fixed = Vector(value)

        def flatten: Variable = self

        def normalize = self

        def render = "'" + value.toString.substring(1)

        def filter(pf: PartialFunction[OrderingConstraint2, Boolean]): OrderingConstraint2 = pf.lift(self).filter(_ == true).map(Function.const(self)).getOrElse(Zero)
      }
      case class Ordered(value: Seq[OrderingConstraint2]) extends OrderingConstraint2 { self =>
        def fixed = value.map(_.fixed).flatten

        def normalize = {
          val f = Ordered(value.map(_.normalize)).flatten
          val fv = f.value

          if (fv.length == 0) Zero
          else if (fv.length == 1) fv.head 
          else f
        }

        def flatten: Ordered = Ordered(value.map(_.flatten).flatMap {
          case x: Ordered => x.value
          case Zero => Vector.empty
          case x => Vector(x)
        })

        def render = value.map(_.render).mkString("[", ", ", "]")

        def filter(pf: PartialFunction[OrderingConstraint2, Boolean]): OrderingConstraint2 = {
          val self2 = Ordered(value.map(_.filter(pf)))

          pf.lift(self2).filter(_ == true).map(Function.const(self2)).getOrElse(Zero)
        }
      }
      object Ordered {
        def fromVars(seq: Seq[TicVar]) = Ordered(seq.map(Variable(_)))
      }
      case class Unordered(value: Set[OrderingConstraint2]) extends OrderingConstraint2 { self =>
        def fixed = value.toSeq.map(_.fixed).flatten

        def flatten: Unordered = Unordered(value.map(_.flatten).flatMap {
          case x: Unordered => x.value
          case Zero => Set.empty[OrderingConstraint2]
          case x => Set(x)
        })

        def normalize = {
          val f = Unordered(value.map(_.normalize)).flatten
          val fv = f.value

          if (fv.size == 0) Zero
          else if (fv.size == 1) fv.head 
          else f
        }

        def render = value.toSeq.sortBy(_.render).map(_.render).mkString("{", ", ", "}")

        def filter(pf: PartialFunction[OrderingConstraint2, Boolean]): OrderingConstraint2 = {
          val self2 = Unordered(value.map(_.filter(pf)))

          pf.lift(self2).filter(_ == true).map(Function.const(self2)).getOrElse(Zero)
        }
      }
      object Unordered {
        def fromVars(set: Set[TicVar]) = Unordered(set.map(Variable(_)))
      }
    }
    */

    object OrderingConstraints {
      def findCompatiblePrefix(a: Set[Seq[TicVar]], b: Set[Seq[TicVar]]): Option[Seq[TicVar]] = {
        @tailrec def compatiblePrefix(sa: Seq[TicVar], sb: Seq[TicVar], acc: Seq[TicVar]): Option[Seq[TicVar]] = {
          if (sa.isEmpty || sb.isEmpty) {
            Some(acc)
          } else if (sa.head == sb.head) {
            compatiblePrefix(sa.tail, sb.tail, acc :+ sa.head)
          } else {
            (sa.toSet intersect sb.toSet).isEmpty.option(acc)
          }
        }

        val found = for (sa <- a; sb <- b; result <- compatiblePrefix(sa, sb, Vector())) yield result
        if (found.isEmpty) None else Some(found.maxBy(_.size))
      }

      def findLongestPrefix(unconstrained: Set[TicVar], from: Set[Seq[TicVar]]): Option[Seq[TicVar]] = {
        @tailrec def compatiblePrefix(sa: Set[TicVar], suf: Seq[TicVar], acc: Seq[TicVar]): Option[Seq[TicVar]] = {
          if (suf.isEmpty) Some(acc)
          else if (sa.contains(suf.head)) compatiblePrefix(sa - suf.head, suf.tail, acc :+ suf.head)
          else if ((sa intersect suf.toSet).isEmpty) Some(acc)
          else None
        }

        val found = from.flatMap(compatiblePrefix(unconstrained, _, Vector()))
        if (found.isEmpty) None else Some(found.maxBy(prefix => (prefix diff unconstrained.toSeq).size))
      }

      /**
       * Compute a new constraint that can replace both input constraints
       */
      def replacementFor(a: OrderingConstraint, b: OrderingConstraint): Option[OrderingConstraint] = {
        @tailrec
        def alignConstraints(left: Seq[Set[TicVar]], right: Seq[Set[TicVar]], computed: Seq[Set[TicVar]] = Seq()): Option[OrderingConstraint] = {
          if (left.isEmpty) {
            // left is a prefix or equal to the shifted right, so we can use computed :: right as our common constraint
            Some(OrderingConstraint(computed ++ right))
          } else if (right.isEmpty) {
            Some(OrderingConstraint(computed ++ left))
          } else {
            val intersection = left.head & right.head
            val diff = right.head diff left.head
            if (intersection == left.head) {
              // If left's head is a subset of right's, we can split right's head, use the subset as the next part
              // of our computed sequence, then push the unused portion back onto right for another round of alignment
              val newRight = if (diff.nonEmpty) diff +: right.tail else right.tail
              alignConstraints(left.tail, newRight, computed :+ intersection)
            } else {
              // left is not a subset, so these constraints can't be aligned
              None
            }
          }
        }

        alignConstraints(a.ordering, b.ordering) orElse alignConstraints(b.ordering, a.ordering)
      }

      /**
       * Given the set of input constraints, find a _minimal_ set of compatible OrderingConstraints that
       * covers that set.
       */
      def minimize(constraints: Set[OrderingConstraint]): Set[OrderingConstraint] = {
        @tailrec
        def reduce(unreduced: Set[OrderingConstraint], minimized: Set[OrderingConstraint]): Set[OrderingConstraint] = {
          if (unreduced.isEmpty) {
            minimized
          } else {
            // Find the first constraint in the tail that can be reduced with the head
            unreduced.tail.iterator.map { c => (c, replacementFor(c, unreduced.head)) } find { _._2.isDefined } match {
              // We have a reduction, so re-run, replacing the two reduced constraints with the newly compute one
              case Some((other, Some(reduced))) => reduce(unreduced -- Set(other, unreduced.head) + reduced, minimized)
              // No reduction possible, so head is part of the minimized set
              case _ => reduce(unreduced.tail, minimized + unreduced.head)
            }
          }
        }

        reduce(constraints, Set())
      }
    }

    // todo: Maybe make spec an ArrayConcat?
    case class GroupKeyTrans(spec: TransSpec1, keyOrder: Seq[TicVar]) {
      import GroupKeyTrans._

      def alignTo(targetOrder: Seq[TicVar]): GroupKeyTrans = {
        if (keyOrder == targetOrder) this else {
          val keyMap = targetOrder.zipWithIndex.toMap
          val newOrder = keyOrder.sortBy(key => keyMap.getOrElse(key, Int.MaxValue))

          val keyComponents = newOrder.zipWithIndex map { 
            case (ticvar, i) => reindex(spec, keyOrder.indexOf(ticvar), i)
          }

          GroupKeyTrans(
            OuterObjectConcat(keyComponents: _*),
            newOrder
          )
        }
      }

      def prefixTrans(length: Int): TransSpec1 = {
        if (keyOrder.size == length) spec else {
          OuterObjectConcat((0 until length) map { i => reindex(spec, i, i) }: _*)
        }
      }
    }

    object GroupKeyTrans {
      // 999999 ticvars should be enough for anybody.
      def keyName(i: Int) = "%06d".format(i)
      def keyVar(i: Int): TicVar = CPathField(keyName(i))

      def reindex[A <: SourceType](spec: TransSpec[A], from: Int, to: Int) = WrapObject(DerefObjectStatic(spec, keyVar(from)), keyName(to))

      // the GroupKeySpec passed to deriveTransSpecs must be either a source or a conjunction; all disjunctions
      // have been factored out by this point
      def apply(conjunction: Seq[GroupKeySpecSource]): GroupKeyTrans = {
        // [avalue, bvalue]
        val (keySpecs, fullKeyOrder) = conjunction.zipWithIndex.map({ case (src, i) => WrapObject(src.spec, keyName(i)) -> src.key }).unzip
        val groupKeys = OuterObjectConcat(keySpecs: _*)

        GroupKeyTrans(groupKeys, fullKeyOrder)
      }
    }


    //sealed trait NodeMetadata {
    //  def size: Long

    //  def nodeOrderOpt: Option[Seq[TicVar]]
    //}

    //object NodeMetadata {
    //  def apply(size0: Long, nodeOrderOpt0: Option[Seq[TicVar]]) = new NodeMetadata {
    //    def size = size0

    //    def nodeOrderOpt = nodeOrderOpt0
    //  }
    //}

    case class NodeSubset(node: MergeNode, table: Table, idTrans: TransSpec1, targetTrans: Option[TransSpec1], groupKeyTrans: GroupKeyTrans, groupKeyPrefix: Seq[TicVar], sortedByIdentities: Boolean = false, size: TableSize = UnknownSize) {
      def sortedOn = groupKeyTrans.alignTo(groupKeyPrefix).prefixTrans(groupKeyPrefix.size)

      def groupId = node.binding.groupId
    }

    /////////////////
    /// functions ///
    /////////////////

    def findBindingUniverses(grouping: GroupingSpec): Seq[Universe] = {
      @inline def find0(v: Vector[(GroupingSource, Vector[GroupKeySpec])]): Stream[Universe] = {
        val protoUniverses = (v map { case (src, specs) => specs map { (src, _) } toStream } toList).sequence 
        
        protoUniverses map { proto =>
          Universe(proto map { case (src, spec) => Binding(src.table, src.idTrans, src.targetTrans, src.groupId, spec) })
        }
      }

      import GroupKeySpec.{dnf, toVector}
      find0(grouping.sources map { source => (source, ((dnf _) andThen (toVector _)) apply source.groupKeySpec) })
    }

    def findRequiredSorts(spanningGraph: MergeGraph): Map[MergeNode, Set[Seq[TicVar]]] = {
      findRequiredSorts(spanningGraph, spanningGraph.nodes.toList)
    }

    private[table] def findRequiredSorts(spanningGraph: MergeGraph, nodeList: List[MergeNode]): Map[MergeNode, Set[Seq[TicVar]]] = {
      import OrderingConstraints.minimize
      def inPrefix(seq: Seq[TicVar], keys: Set[TicVar], acc: Seq[TicVar] = Vector()): Option[Seq[TicVar]] = {
        if (keys.isEmpty) Some(acc) else {
          seq.headOption.flatMap { a => 
            if (keys.contains(a)) inPrefix(seq.tail, keys - a, acc :+ a) else None
          }
        }
      }

      def fix(nodes: List[MergeNode], underconstrained: Map[MergeNode, Set[OrderingConstraint]]): Map[MergeNode, Set[OrderingConstraint]] = {
        if (nodes.isEmpty) underconstrained else {
          val node = nodes.head
          val fixed = minimize(underconstrained(node)).map(_.ordering.flatten)
          val newUnderconstrained = spanningGraph.edgesFor(node).foldLeft(underconstrained) {
            case (acc, edge @ MergeEdge(a, b)) => 
              val other = if (a == node) b else a
              val edgeConstraint: Seq[TicVar] = 
                fixed.view.map(inPrefix(_, edge.sharedKeys)).collect({ case Some(seq) => seq }).head

              acc + (other -> (acc.getOrElse(other, Set()) + OrderingConstraint(edgeConstraint.map(Set(_)))))
          }

          fix(nodes.tail, newUnderconstrained)
        }
      }

      if (spanningGraph.edges.isEmpty) {
        spanningGraph.nodes.map(_ -> Set.empty[Seq[TicVar]]).toMap
      } else {
        val unconstrained = spanningGraph.edges.foldLeft(Map.empty[MergeNode, Set[OrderingConstraint]]) {
          case (acc, edge @ MergeEdge(a, b)) =>
            val edgeConstraint = OrderingConstraint(Seq(edge.sharedKeys))
            val aConstraints = acc.getOrElse(a, Set()) + edgeConstraint
            val bConstraints = acc.getOrElse(b, Set()) + edgeConstraint

            acc + (a -> aConstraints) + (b -> bConstraints)
        }
        
        fix(nodeList, unconstrained).mapValues(s => minimize(s).map(_.fixed))
      }
    }

    def filteredNodeSubset(node: MergeNode): NodeSubset = {
      val protoGroupKeyTrans = GroupKeyTrans(Universe.sources(node.binding.groupKeySpec))

      // Since a transspec for a group key may perform a bunch of work (computing values, etc)
      // it seems like we really want to do that work only once; prior to the initial sort. 
      // This means carrying around the *computed* group key everywhere
      // post the initial sort separate from the values that it was derived from. 
      val (payloadTrans, idTrans, targetTrans, groupKeyTrans) = node.binding.targetTrans match {
        case Some(targetSetTrans) => 
          val payloadTrans = ArrayConcat(WrapArray(node.binding.idTrans), 
                                         WrapArray(protoGroupKeyTrans.spec), 
                                         WrapArray(targetSetTrans))

          (payloadTrans,
           TransSpec1.DerefArray0, 
           Some(TransSpec1.DerefArray2), 
           GroupKeyTrans(TransSpec1.DerefArray1, protoGroupKeyTrans.keyOrder))

        case None =>
          val payloadTrans = ArrayConcat(WrapArray(node.binding.idTrans), WrapArray(protoGroupKeyTrans.spec))
          (payloadTrans, 
           TransSpec1.DerefArray0, 
           None, 
           GroupKeyTrans(TransSpec1.DerefArray1, protoGroupKeyTrans.keyOrder))
      }

      val requireFullGroupKeyTrans = Scan(
        payloadTrans,
        new CScanner {
          type A = Unit

          val init = ()
          private val keyIndices = (0 until groupKeyTrans.keyOrder.size).toSet

          def scan(a: Unit, cols: Map[ColumnRef, Column], range: Range) = {
            // Get mappings from each ticvar to columns that define it.
            val ticVarColumns =
              cols.toList.collect { 
                case (ref @ ColumnRef(CPath(CPathIndex(1), CPathField(ticVarIndex), _ @ _*), _), col) => (ticVarIndex, col)
              }.groupBy(_._1).mapValues(_.unzip._2)

            if (ticVarColumns.keySet.map(_.toInt) == keyIndices) {
              //println("All group key columns present:\n  " + (new Slice { val size = range.end; val columns = cols }))
              // all group key columns are present, so we can use filterDefined
              val defined = BitSetUtil.filteredRange(range.start, range.end) {
                i => ticVarColumns.forall { 
                  case (ticvar, columns) => 
                    val ret = columns.map(_.isDefinedAt(i))
                    ret.exists(_ == true)
                }
              }

              //println("Defined for " + defined)

              ((), cols.mapValues { col => cf.util.filter(range.start, range.end, defined)(col).get })
            } else {
              ((), Map.empty[ColumnRef, Column])
            }
          }
        }
      )

      NodeSubset(node,
                 node.binding.source.transform(requireFullGroupKeyTrans),
                 idTrans,
                 targetTrans,
                 groupKeyTrans,
                 groupKeyTrans.keyOrder,
                 size = node.binding.source.size)
    }


    /**
     * Perform the sorts required for the specified node (needed to align this node with each
     * node to which it is connected) and return as a map from the sort ordering for the connecting
     * edge to the sorted table with the appropriate dereference transspecs.
     */
    def materializeSortOrders(node: MergeNode, requiredSorts: Set[Seq[TicVar]]): M[Map[Seq[TicVar], NodeSubset]] = {
      val NodeSubset(node0, filteredSource, idTrans, targetTrans, groupKeyTrans, _, _, _) = filteredNodeSubset(node)

      val orderedTicVars = requiredSorts.toList
      val sortTransSpecs = orderedTicVars map { ticvars => groupKeyTrans.alignTo(ticvars).prefixTrans(ticvars.length) }

      filteredSource.groupByN(sortTransSpecs, Leaf(Source)) map { tables =>
        (orderedTicVars zip tables).map({ case (ticvars, sortedTable) =>
          ticvars ->
          NodeSubset(node0,
                     sortedTable,
                     idTrans,
                     targetTrans,
                     groupKeyTrans,
                     ticvars,
                     size = sortedTable.size)
<<<<<<< HEAD
        }
      }.sequence

      nodeSubsetsM map { _.toMap }
=======
        }).toMap
      }
>>>>>>> f6d217e3
    }

    def alignOnEdges(spanningGraph: MergeGraph, requiredSorts: Map[MergeNode, Set[Seq[TicVar]]]): M[Map[GroupId, Set[NodeSubset]]] = {
      import OrderingConstraints._

      if (spanningGraph.edges.isEmpty) {
        assert(spanningGraph.nodes.size == 1)
        val node = spanningGraph.nodes.head
        Map(node.binding.groupId -> Set(filteredNodeSubset(node))).point[M]
      } else {
        val sortPairs: M[Map[MergeNode, Map[Seq[TicVar], NodeSubset]]] = 
          requiredSorts.map({ case (node, orders) => materializeSortOrders(node, orders) map { node -> _ }}).toStream
          .sequence.map(_.toMap)
        
        for {
          sorts <- sortPairs
          //_ = println("sorts: " + System.currentTimeMillis) 
          groupedSubsets <- {
            val edgeAlignments = spanningGraph.edges flatMap {
              case MergeEdge(a, b) =>
                // Find the compatible sortings for this edge's endpoints
                val common: Set[(NodeSubset, NodeSubset)] = for {
                  aVars <- sorts(a).keySet
                  bVars <- sorts(b).keySet
                  if aVars.startsWith(bVars) || bVars.startsWith(aVars)
                } yield {
                  (sorts(a)(aVars), sorts(b)(bVars))
                }

                common map {
                  case (aSorted, bSorted) => 
                    for {
                      aligned <- Table.align(aSorted.table, aSorted.sortedOn, bSorted.table, bSorted.sortedOn)
                      //_ = println("aligned: " + System.currentTimeMillis)
                    } yield {
                      List(
                        aSorted.copy(table = aligned._1),
                        bSorted.copy(table = aligned._2)
                      )
                    }
                }
            }

            edgeAlignments.sequence
          }
        } yield {
          groupedSubsets.flatten.groupBy(_.node.binding.groupId)
        }
      }
    }

/*
    // 
    // Represents the cost of a particular borg traversal plan, measured in terms of IO.
    // Computational complexity of algorithms occurring in memory is neglected. 
    // This should be thought of as a rough approximation that eliminates stupid choices.
    // 
    final case class BorgTraversalCostModel private (ioCost: Long, size: Long, ticVars: Set[TicVar]) { self =>
      // Computes a new model derived from this one by cogroup with the specified set.
      def consume(rightSize: Long, rightTicVars: Set[TicVar], accResort: Boolean, nodeResort: Boolean): BorgTraversalCostModel = {
        val commonTicVars = self.ticVars intersect rightTicVars

        val unionTicVars = self.ticVars ++ rightTicVars

        val uniqueTicVars = unionTicVars -- commonTicVars

        // TODO: Develop a better model!
        val newSize = self.size.max(rightSize) * (uniqueTicVars.size + 1)

        val newIoCost = if (!accResort) {
          3 * rightSize
        } else {
          val inputCost = self.size + rightSize
          val resortCost = self.size * 2
          val outputCost = newSize

          inputCost + resortCost + outputCost
        }

        BorgTraversalCostModel(self.ioCost + newIoCost, newSize, self.ticVars ++ rightTicVars)
      }
    }

    object BorgTraversalCostModel {
      val Zero = new BorgTraversalCostModel(0, 0, Set.empty)
    }

    // 
    // Represents a step in a borg traversal plan. The step is defined by the following elements:
    // 
    //  1. The order of the accumulator prior to executing the step.
    //  2. The order of the accumulator after executing the step.
    //  3. The node being incorporated into the accumulator during this step.
    //  4. The tic variables of the node being incorporated into this step.
    //  5. The ordering of the node required for cogroup.
    // 
    case class BorgTraversalPlanUnfixed(priorPlan: Option[BorgTraversalPlanUnfixed], node: MergeNode, nodeOrder: OrderingConstraint2, accOrderPost: OrderingConstraint2, costModel: BorgTraversalCostModel, accResort: Boolean, nodeResort: Boolean) { self =>
      import OrderingConstraint2._

      def accOrderPre: OrderingConstraint2 = priorPlan.map(_.accOrderPost).getOrElse(OrderingConstraint2.Zero)

      def accSortOrder = accOrderPost - newTicVars

      def consume(node: MergeNode, nodeSize: Long, nodeOrderOpt: Option[Seq[TicVar]]): BorgTraversalPlanUnfixed = {

        val (accOrderPost, nodeOrder, accResort, nodeResort) = {

          val commonVariables = postTicVars intersect node.ticVars


          val otherVariables = (postTicVars union node.ticVars) diff commonVariables


          val nodeUniqueVariables = node.ticVars diff commonVariables


          val initialNodeOrder = nodeOrderOpt.map(nodeOrder => Ordered.fromVars(nodeOrder))

          initialNodeOrder.map(o => (o, self.accOrderPost join o)).filter(_._2.success(commonVariables)).map {
            case (nodeOrder, join) =>
              (join.collapse, nodeOrder, false, false)
          }.getOrElse {
            val minimalJoinConstraint = ordered(Unordered.fromVars(commonVariables), Unordered.fromVars(otherVariables))


            // Can, in theory, we reuse the node ordering?
            initialNodeOrder.map { o => (o, (o join minimalJoinConstraint)) }.filter(_._2.success(commonVariables)).map {
              case (nodeOrder, nodeJoin) =>
                // Have to resort the acc, because the node order is compatible with the minimal join constraint:
                (minimalJoinConstraint, nodeOrder, true, false)
            }.getOrElse {
              // Can, in theory, we reuse the accumulator ordering?
              val accJoin = (self.accOrderPost join minimalJoinConstraint)



              // MUST sort node, it's new order is minimally constrained:
              val nodeOrder = ordered(Unordered.fromVars(commonVariables), Unordered.fromVars(nodeUniqueVariables))


              if (accJoin.success(commonVariables)) {  
                ((self.accOrderPost join nodeOrder).collapse, nodeOrder, false, true)
              } else {
                (minimalJoinConstraint, nodeOrder, true, true)
              }
            }
          }
        }

        val costModel = self.costModel.consume(nodeSize, node.ticVars, accResort, nodeResort)

        BorgTraversalPlanUnfixed(Some(self), node, nodeOrder.normalize, accOrderPost.normalize, costModel, accResort, nodeResort)
      }

      // Tic variables before the step is executed:
      lazy val preTicVars = accOrderPre.variables

      // Tic variables after the step is executed:
      lazy val postTicVars = accOrderPost.variables

      // New tic variables gained during the step:
      lazy val newTicVars = postTicVars -- preTicVars
    
      def unpack: List[BorgTraversalPlanUnfixed] = {
        def unpack0(plan: BorgTraversalPlanUnfixed, acc: List[BorgTraversalPlanUnfixed]): List[BorgTraversalPlanUnfixed] = {
          val unpackedPlan = plan

          plan.priorPlan match {
            case Some(plan0) => unpack0(plan0, unpackedPlan :: acc)
            case None => unpackedPlan :: acc
          }
        }

        unpack0(this, Nil)
      }
    }

    // 
    // Represents a (perhaps partial) traversal plan for applying the borg algorithm,
    // together with the cost of the plan.
    // 
    case class BorgTraversalPlanFixed private (node: MergeNode, resortNode: Option[Seq[TicVar]], resortAcc: Option[Seq[TicVar]], accOrderPost: Seq[TicVar], joinPrefix: Int, next: Option[BorgTraversalPlanFixed])
    object BorgTraversalPlanFixed {
      def apply(uplan: BorgTraversalPlanUnfixed): Option[BorgTraversalPlanFixed] = {


        def rec(fplan: BorgTraversalPlanFixed, uplan: BorgTraversalPlanUnfixed): BorgTraversalPlanFixed = {

        }

        uplan.priorPlan.map { priorPlan =>
          val accOrderPost = uplan.accOrderPost

          lazy val nodeFixed = uplan.nodeOrder.fixedFrom(accOrderPost - )
          lazy val accFixed = uplan.accOrder.fixed


          val (resortNode, resortAcc) = (uplan.resortNode, uplan.resortAcc) match {
            case (false, true) => 
              (Node, Some(accFixed))

            case (true, false) =>
              (Some(nodeFixed), None)

            case (true, true) =>
              (Some(nodeFixed), Some(uplan.accOrder.fixedFrom(nodeFixed)))

            case (false, false) => (None, None)
          }

          val fixed = BorgTraversalPlanFixed(
            node         = uplan.node,
            resortNode   = resortNode,
            resortAcc    = resortAcc,
            accOrderPost = uplan.accOrderPost.fixed,
            joinPrefix   = ,
            next       = None
          )

          rec(fixed, priorPlan)
        }
      }
    }

    // 
    // Finds a traversal order for the borg algorithm which minimizes the number of resorts 
    // required.
    // 
    def findBorgTraversalOrder(connectedGraph: MergeGraph, nodeOracle: MergeNode => NodeMetadata): BorgTraversalPlanUnfixed= {
      import OrderingConstraint2._

      // Find all the nodes accessible from the specified node (through edges):
      def connections(node: MergeNode): Set[MergeNode] = connectedGraph.edgesFor(node).flatMap(e => Set(e.a, e.b)) - node

      def pick(consumed: Set[MergeNode], choices: Set[MergeNode], plan: BorgTraversalPlanUnfixed): Set[BorgTraversalPlanUnfixed] = {
        if (choices.isEmpty) Set(plan)
        else for {
          choice <- choices
          finalPlan <- {
            val nodeMetadata = nodeOracle(choice)

            val consumed0 = consumed + choice
            val choices0 = (choices union connections(choice)) diff consumed0

            val newPlan = plan.consume(choice, nodeMetadata.size, nodeMetadata.nodeOrderOpt)

            pick(consumed0, choices0, newPlan)
          }
        } yield finalPlan
      }

      val initials = connectedGraph.nodes.map { node =>
        val nodeOrder = nodeOracle(node).nodeOrderOpt.map(Ordered.fromVars).getOrElse(Unordered.fromVars(node.ticVars))

        val plan = BorgTraversalPlanUnfixed(
          priorPlan    = None,
          node         = node,
          nodeOrder    = nodeOrder,
          accOrderPost = nodeOrder,
          accResort    = false,
          nodeResort   = false,
          costModel    = BorgTraversalCostModel.Zero
        )

        val choices = connections(node)

        (plan, choices)
      }
      (initials.flatMap {
        case (plan, choices) =>
          pick(Set(plan.node), choices, plan)
      }).toSeq.sortBy(_.costModel.ioCost).head
    }
    */

    def reorderGroupKeySpec(source: TransSpec1, newOrder: Seq[TicVar], original: Seq[TicVar]) = {
      OuterObjectConcat(
        newOrder.zipWithIndex.map {
          case (ticvar, i) => GroupKeyTrans.reindex(source, original.indexOf(ticvar), i)
        }: _*
      )
    }

    def resortVictimToBorgResult(victim: NodeSubset, toPrefix: Seq[TicVar]): M[BorgResult] = {
      import BorgResult._

      // the assimilator is already in a compatible ordering, so we need to
      // resort the victim and we don't care what the remainder of the ordering is,
      // because we're not smart enough to figure out what the right one is and are
      // counting on our traversal order to get the biggest ordering constraints first.
      val groupId = victim.node.binding.groupId
      val newOrder = toPrefix ++ (victim.node.keys -- toPrefix).toSeq
      val remapSpec = OuterObjectConcat(
        wrapGroupKeySpec(reorderGroupKeySpec(victim.groupKeyTrans.spec, newOrder, victim.groupKeyTrans.keyOrder)) ::
        wrapIdentSpec(nestInGroupId(victim.idTrans, groupId)) :: 
        victim.targetTrans.map(t => wrapValueSpec(nestInGroupId(t, groupId))).toList: _*
      )

      for {
        sorted <- victim.table.transform(remapSpec).sort(groupKeySpec(Source), SortAscending)
        //json <- sorted.toJson
        //_ = println("sorted victim " + victim.groupId + ": " + json.mkString("\n"))
      } yield {
        BorgResult(sorted, newOrder, Set(victim.node.binding.groupId))
      }
    }

    def join(leftNode: BorgNode, rightNode: BorgNode, requiredOrders: Map[MergeNode, Set[Seq[TicVar]]]): M[BorgResultNode] = {
      import BorgResult._
      import OrderingConstraints._

      def resortBorgResult(borgResult: BorgResult, newPrefix: Seq[TicVar]): M[BorgResult] = {
        val newAssimilatorOrder = newPrefix ++ (borgResult.groupKeys diff newPrefix)

        val remapSpec = OuterObjectConcat(
          wrapGroupKeySpec(reorderGroupKeySpec(groupKeySpec(Source), newAssimilatorOrder, borgResult.groupKeys)),
          wrapIdentSpec(identSpec(Source)),
          wrapValueSpec(valueSpec(Source))
        )

        borgResult.table.transform(remapSpec).sort(groupKeySpec(Source), SortAscending) map { sorted =>
          borgResult.copy(table = sorted, groupKeys = newAssimilatorOrder)
        }
      }

      def resortBoth(assimilator: BorgResult, victim: NodeSubset): Option[M[(BorgResult, BorgResult, Seq[TicVar])]] = {
        // no compatible prefix, so both will require a resort
        // this case needs optimization to see into the future to know what the best ordering
        // is, but if every time we assimilate a node we have removed an ordering that was only
        // required to assimilate some previously consumed node, we can know that we're at least 
        // picking from an order that may be necessary for some other purpose.
        findLongestPrefix(assimilator.groupKeys.toSet, requiredOrders(victim.node)) map { newPrefix =>
          for {
            sortedAssimilator <- resortBorgResult(assimilator, newPrefix)
            sortedVictim <- resortVictimToBorgResult(victim, newPrefix)
          } yield {
            (sortedAssimilator, sortedVictim, newPrefix)
          }
        }
      }

      def joinAsymmetric(assimilator: BorgResult, victim: NodeSubset): M[(BorgResult, BorgResult, Seq[TicVar])] = {
        (if (victim.sortedByIdentities) {
          findCompatiblePrefix(Set(assimilator.groupKeys), requiredOrders(victim.node)) map { commonPrefix =>
            resortVictimToBorgResult(victim, commonPrefix) map { prepared => 
              (assimilator, prepared, commonPrefix) 
            }
          } orElse {
            resortBoth(assimilator, victim)
          } 
        } else {
          // victim already has a sort order that may or may not be compatible with the assimilator
          findCompatiblePrefix(Set(assimilator.groupKeys), Set(victim.groupKeyTrans.keyOrder)) map { commonPrefix =>
            // the assimilator and the victim are both already sorted according to a compatible
            // ordering, so we just need to transform the victim to a BorgResult
            (assimilator, BorgResult(victim), commonPrefix).point[M]
          } orElse {
            // the victim had a preexisting sort order which was incompatible with the assimilator.
            // so we should first look to see if there's a compatible prefix with one of the other
            // required sort orders for the node that the victim can be sorted by
            findCompatiblePrefix(Set(assimilator.groupKeys), requiredOrders(victim.node)) map { commonPrefix =>
              resortVictimToBorgResult(victim, commonPrefix) map { prepared => 
                (assimilator, prepared, commonPrefix)
              }
            }
          } orElse {
            // the assimilator ordering was not compatible with any of the required sort orders
            // for the node, so we need to resort the accumulator to be compatible with
            // the victim
            findLongestPrefix(assimilator.groupKeys.toSet, Set(victim.groupKeyTrans.keyOrder)) map { newPrefix =>
              resortBorgResult(assimilator, newPrefix) map { newAssimilator =>
                (newAssimilator, BorgResult(victim), newPrefix)
              }
            }
          } orElse {
            // the victim must have a sort order that is entirely incompatible with the assimilator, 
            // so both must be resorted. For example, assimilator: {a, b, c, d}, victim: [a, b, e, d]
            resortBoth(assimilator, victim)
          } 
        }) getOrElse {
          sys.error("Assimilator with keys " + assimilator.groupKeys + " and victim " + victim + " incompatible")
        }
      }

      def joinSymmetric(borgLeft: BorgResult, borgRight: BorgResult): M[(BorgResult, BorgResult, Seq[TicVar])] = {
        def resortLeft(borgLeft: BorgResult, borgRight: BorgResult): Option[M[(BorgResult, BorgResult, Seq[TicVar])]] = {
          findLongestPrefix(borgLeft.groupKeys.toSet, Set(borgRight.groupKeys)) map { commonPrefix =>
            resortBorgResult(borgLeft, commonPrefix) map { newBorgLeft =>
              (newBorgLeft, borgRight, commonPrefix)
            }
          }
        }

        def resortRight(borgLeft: BorgResult, borgRight: BorgResult): Option[M[(BorgResult, BorgResult, Seq[TicVar])]] = {
          findLongestPrefix(borgRight.groupKeys.toSet, Set(borgLeft.groupKeys)) map { commonPrefix =>
            resortBorgResult(borgRight, commonPrefix) map { newBorgRight =>
              (borgLeft, newBorgRight, commonPrefix)
            }
          }
        }

        findCompatiblePrefix(Set(borgLeft.groupKeys), Set(borgRight.groupKeys)) map { compatiblePrefix =>
          (borgLeft, borgRight, compatiblePrefix).point[M]
        } orElse {
          // one or the other will require a re-sort
          if (borgLeft.size lessThan borgRight.size) {
            resortLeft(borgLeft, borgRight) orElse
            // Well, that didn't work, so let's at least attempt the reverse constraints
            resortRight(borgLeft, borgRight)
          } else {
            resortRight(borgLeft, borgRight) orElse
            // Well, that didn't work, so let's at least attempt the reverse constraints
            resortLeft(borgLeft, borgRight)
          }
        } getOrElse {
          sys.error("Borged sets sharing an edge are incompatible: " + borgLeft.groupKeys + "; " + borgRight.groupKeys)
        }
      }

      if (leftNode == rightNode) {
        leftNode match {
          case leftResult : BorgResultNode => leftResult.point[M]
          case _ => sys.error("Cannot have a self-cycle on non-result BorgNodes")
        }
      } else {
        val joinablesM = (leftNode, rightNode) match {
          case (BorgVictimNode(left), BorgVictimNode(right)) =>
            if (left.sortedByIdentities && right.sortedByIdentities) {
              // choose compatible ordering for both sides from requiredOrders
              OrderingConstraints.findCompatiblePrefix(requiredOrders(left.node), requiredOrders(right.node)) match {
                case Some(prefix) =>
                  val (toSort, toAssimilate) = if (left.size lessThan right.size) (left, right) 
                                               else (right, left)

                  resortVictimToBorgResult(toSort, prefix) flatMap { assimilator =>
                    joinAsymmetric(assimilator, toAssimilate)
                  }

                case None =>
                  sys.error("Unable to find compatible ordering from minimized set; something went wrong.")
              }
            } else if (left.sortedByIdentities) {
              joinAsymmetric(BorgResult(right), left)
            } else if (right.sortedByIdentities) {
              joinAsymmetric(BorgResult(left), right)
            } else {
              // TODO: joinSymmetric needs a "resortBoth" case to handle this correctly.
              joinAsymmetric(BorgResult(left), right)
            }

          case (BorgResultNode(left), BorgVictimNode(right)) => joinAsymmetric(left, right)
          case (BorgVictimNode(left), BorgResultNode(right)) => joinAsymmetric(right, left)
          case (BorgResultNode(left), BorgResultNode(right)) => joinSymmetric(left, right)
        }

        joinablesM map {
          case (leftJoinable, rightJoinable, commonPrefix) =>

            // todo: Reorder keys into the order specified by the common prefix. The common prefix determination
            // will be factored out in the plan-based version, and will simply be a specified keyOrder that both
            // sides will be brought into alignment with, instead of passing in the required sort orders.
            val neededRight = rightJoinable.groupKeys diff leftJoinable.groupKeys
            val rightKeyMap = rightJoinable.groupKeys.zipWithIndex.toMap

            val groupKeyTrans2 = wrapGroupKeySpec(
              OuterObjectConcat(
                groupKeySpec(SourceLeft) +: neededRight.zipWithIndex.map { 
                  case (key, i) =>
                    WrapObject(
                      DerefObjectStatic(groupKeySpec(SourceRight), CPathField(GroupKeyTrans.keyName(rightKeyMap(key)))),
                      GroupKeyTrans.keyName(i + leftJoinable.groupKeys.size)
                    )
                }: _*
              )
            )

            val cogroupBySpec = OuterObjectConcat(
              (0 until commonPrefix.size) map { i =>
                WrapObject(
                  DerefObjectStatic(groupKeySpec(Source), CPathField(GroupKeyTrans.keyName(i))),
                  GroupKeyTrans.keyName(i)
                )
              }: _*
            )

            val idTrans2 = wrapIdentSpec(OuterObjectConcat(identSpec(SourceLeft), identSpec(SourceRight)))
            val recordTrans2 = wrapValueSpec(OuterObjectConcat(valueSpec(SourceLeft), valueSpec(SourceRight)))

            val borgTrans = OuterObjectConcat(groupKeyTrans2, idTrans2, recordTrans2)
            val unmatchedTrans = ObjectDelete(Leaf(Source), BorgResult.allFields)

            val cogrouped = leftJoinable.table.cogroup(cogroupBySpec, cogroupBySpec, rightJoinable.table)(unmatchedTrans, unmatchedTrans, borgTrans)

            BorgResultNode(
              BorgResult(
                cogrouped,
                leftJoinable.groupKeys ++ neededRight,
                leftJoinable.groups union rightJoinable.groups
              )
            )
        }
      }
    }

    sealed trait BorgNode {
      def keys: Seq[TicVar]
    }

    case class BorgResultNode(result: BorgResult) extends BorgNode {
      def keys = result.groupKeys
    }

    case class BorgVictimNode(independent: NodeSubset) extends BorgNode {
      def keys = independent.groupKeyTrans.keyOrder
    }

    case class BorgEdge(left: BorgNode, right: BorgNode) {
      def sharedKeys = left.keys intersect right.keys
    }

    /* Take the distinctiveness of each node (in terms of group keys) and add it to the uber-cogrouped-all-knowing borgset */
    def borg(spanningGraph: MergeGraph, connectedSubgraph: Set[NodeSubset], requiredOrders: Map[MergeNode, Set[Seq[TicVar]]]): M[BorgResult] = {
      def assimilate(edges: Set[BorgEdge]): M[BorgResult] = {
        //println("assimilate: edges = " + edges)
        val largestEdge = edges.maxBy(_.sharedKeys.size)

        //val prunedRequirements = orderingIndex.foldLeft(Map.empty[MergeNode, Set[Seq[TicVar]]]) {
        //  case (acc, (key, nodes)) => nodes.foldLeft(acc) {
        //    case (acc, node) => acc + (node -> (acc.getOrElse(node, Set()) + key))
        //  }
        //}

        for {
          assimilated <- join(largestEdge.left, largestEdge.right, requiredOrders)
          result <- {
            val edges0 = (edges - largestEdge) map {
              case BorgEdge(a, b) if a == largestEdge.left || a == largestEdge.right => BorgEdge(assimilated, b) 
              case BorgEdge(a, b) if b == largestEdge.left || b == largestEdge.right => BorgEdge(a, assimilated) 
              case other => other
            }

            if (edges0.isEmpty) assimilated.result.point[M] else assimilate(edges0)
          }
        } yield result
      }

      assert(connectedSubgraph.nonEmpty)
      if (connectedSubgraph.size == 1) {
        val victim = connectedSubgraph.head
        resortVictimToBorgResult(victim, victim.groupKeyTrans.keyOrder)
      } else {
        val borgNodes = connectedSubgraph.map(BorgVictimNode.apply)
        val victims: Map[MergeNode, BorgNode] = borgNodes.map(s => s.independent.node -> s).toMap
        val borgEdges = spanningGraph.edges.map {
          case MergeEdge(a, b) => BorgEdge(victims(a), victims(b))
        }

        //val orderingIndex = requiredOrders.foldLeft(Map.empty[Seq[TicVar], Set[MergeNode]])  {
        //  case (acc, (orderings, node)) => 
        //    orderings.foldLeft(acc) { 
        //      case (acc, o) => acc + (o -> (acc.getOrElse(o, Set()) + node))
        //    }
        //}
        assimilate(borgEdges)
      }
    }

    def crossAllTrans(leftKeySize: Int, rightKeySize: Int): TransSpec2 = {
      import BorgResult._
      val keyTransLeft = groupKeySpec(SourceLeft)

      // remap the group keys on the right so that they don't conflict with the left
      // and respect the composite ordering of the left and right
      val keyTransRight = OuterObjectConcat(
        (0 until rightKeySize) map { i =>
          GroupKeyTrans.reindex(groupKeySpec(SourceRight), i, i + leftKeySize)
        }: _*
      )

      val groupKeyTrans2 = wrapGroupKeySpec(OuterObjectConcat(keyTransLeft, keyTransRight))
      val idTrans2 = wrapIdentSpec(OuterObjectConcat(identSpec(SourceLeft), identSpec(SourceRight)))
      val recordTrans2 = wrapValueSpec(OuterObjectConcat(valueSpec(SourceLeft), valueSpec(SourceRight)))

      OuterObjectConcat(groupKeyTrans2, idTrans2, recordTrans2)
    }

    def crossAll(borgResults: Set[BorgResult]): BorgResult = {
      import TransSpec._
      def cross2(left: BorgResult, right: BorgResult): BorgResult = {
        val omniverseTrans = crossAllTrans(left.groupKeys.size, right.groupKeys.size)

        BorgResult(left.table.cross(right.table)(omniverseTrans),
                   left.groupKeys ++ right.groupKeys,
                   left.groups ++ right.groups)
      }

      borgResults.reduceLeft(cross2)
    }

    // Create the omniverse
    def unionAll(borgResults: Set[BorgResult]): BorgResult = {
      import TransSpec._

      def union2(left: BorgResult, right: BorgResult): BorgResult = {
        // At the point that we union, both sides should have the same ticvars, although they
        // may not be in the same order. If a reorder is needed, we'll have to remap since
        // groupKeys are identified by index.
        val (rightRemapped, groupKeys) = if (left.groupKeys == right.groupKeys) {
          (right.table, left.groupKeys)
        } else {
          val extraRight = (right.groupKeys diff left.groupKeys).toArray
          val leftKeys = left.groupKeys.toArray
          val rightKeys = right.groupKeys.zipWithIndex

          val remapKeyTrans = OuterObjectConcat((
            // Remap the keys that exist on the left into the proper order
            ((0 until leftKeys.length) flatMap { leftIndex: Int =>
              rightKeys.find(_._1 == leftKeys(leftIndex)).map {
                case (_, rightIndex) => {
                  GroupKeyTrans.reindex(
                    DerefObjectStatic(Leaf(Source), CPathField("groupKeys")),
                    rightIndex,
                    leftIndex
                  )
                }
              }
            }) ++
            // Remap the extra keys from the right, if any
            ((0 until extraRight.length) map { extraIndex: Int =>
              rightKeys.find(_._1 == extraRight(extraIndex)).map {
                case (_, rightIndex) => {
                  GroupKeyTrans.reindex(
                    DerefObjectStatic(Leaf(Source), CPathField("groupKeys")),
                    rightIndex,
                    leftKeys.length + extraIndex
                  )
                }
              }.get
            })
          ): _*)

          val remapFullSpec = OuterObjectConcat(
            WrapObject(remapKeyTrans, "groupKeys"),
            WrapObject(DerefObjectStatic(Leaf(Source), CPathField("identities")), "identities"),
            WrapObject(DerefObjectStatic(Leaf(Source), CPathField("values")), "values")
          )

          (right.table.transform(remapFullSpec), left.groupKeys ++ extraRight.toSeq)
        }

        BorgResult(Table(left.table.slices ++ rightRemapped.slices),
                   groupKeys,
                   left.groups ++ right.groups)
      }

      borgResults.reduceLeft(union2)
    }

    /**
     * Merge controls the iteration over the table of group key values. 
     */
    def merge(grouping: GroupingSpec)(body: (Table, GroupId => M[Table]) => M[Table]): M[Table] = {
      import BorgResult._

      // all of the universes will be unioned together.
      val universes = findBindingUniverses(grouping)
      val borgedUniverses: M[Stream[BorgResult]] = universes.toStream.map { universe =>
        val alignedSpanningGraphsM: M[Set[(MergeGraph, Map[MergeNode, Set[Seq[TicVar]]], Map[GroupId, Set[NodeSubset]])]] = 
          universe.spanningGraphs.map { spanningGraph =>
            // Compute required sort orders based on graph traversal
            val requiredSorts: Map[MergeNode, Set[Seq[TicVar]]] = findRequiredSorts(spanningGraph)
            for (aligned <- alignOnEdges(spanningGraph, requiredSorts))
              yield (spanningGraph, requiredSorts, aligned)
          }.sequence

        val minimizedSpanningGraphsM: M[Set[(MergeGraph, Set[NodeSubset], Map[MergeNode, Set[Seq[TicVar]]])]] = for {
          aligned      <- alignedSpanningGraphsM
          intersected  <- aligned.map { 
                            case (spanningGraph, requiredSorts, alignment) => 
                              for (intersected <- alignment.values.toStream.map(intersect(_, requiredSorts)).sequence)
                                yield (spanningGraph, intersected.toSet, requiredSorts)
                          }.sequence
          //_ = println("intersected: " + System.currentTimeMillis)
        } yield intersected

        for {
          spanningGraphs <- minimizedSpanningGraphsM
          //_ = println("spanned: " + System.currentTimeMillis)
          borgedGraphs <- spanningGraphs.map(Function.tupled(borg)).sequence
          //_ = println("borged: " + System.currentTimeMillis)
          // cross all of the disconnected subgraphs within a single universe
          crossed = crossAll(borgedGraphs)
          //json <- crossed.table.toJson
          //_ = println("crossed universe: " + json.toList)
          //_ = println("crossed: " + System.currentTimeMillis)
        } yield crossed
      }.sequence

      for {
        omniverse <- borgedUniverses.map(s => unionAll(s.toSet))
        //json <- omniverse.table.toJson
        //_ = println("omniverse: \n" + json.mkString("\n"))
        sorted <- omniverse.table.compact(groupKeySpec(Source)).sort(groupKeySpec(Source))
        result <- sorted.partitionMerge(DerefObjectStatic(Leaf(Source), CPathField("groupKeys"))) { partition =>
          val groupKeyTrans = OuterObjectConcat(
            omniverse.groupKeys.zipWithIndex map { case (ticvar, i) =>
              WrapObject(
                DerefObjectStatic(groupKeySpec(Source), CPathField(GroupKeyTrans.keyName(i))),
                ticvar.name
              )
            } : _*
          )

          val groups: M[Map[GroupId, Table]] = 
            for {
              grouped <- omniverse.groups.map { groupId =>
                           val recordTrans = OuterObjectConcat(
                             WrapObject(DerefObjectStatic(identSpec(Source), CPathField(groupId.shows)), "0"),
                             WrapObject(DerefObjectStatic(valueSpec(Source), CPathField(groupId.shows)), "1")
                           )

                           val sortByTrans = DerefObjectStatic(Leaf(Source), CPathField("0"))
                           // transform to get just the information related to the particular groupId,
                           for {
                             partitionSorted <- partition.transform(recordTrans).sort(sortByTrans, unique = true)
                             //json <- partitionSorted.toJson
                             //_ = println("group " + groupId + " partition: " + json.mkString("\n"))
                           } yield {
                             groupId -> partitionSorted.transform(DerefObjectStatic(Leaf(Source), CPathField("1")))
                           }
                         }.sequence
            } yield grouped.toMap

          val groupKeyForBody = partition.takeRange(0, 1).transform(groupKeyTrans) 
          body(
            groupKeyForBody,
            (groupId: GroupId) => for {
              groupIdJson <- groupKeyForBody.toJson
              groupTable <- groups.map(_(groupId))
            } yield groupTable
          )
        }
      } yield result
    }
  }

<<<<<<< HEAD
  abstract class ColumnarTable(slices0: StreamT[M, Slice], val size: TableSize) extends TableLike { self: Table =>
=======
  abstract class ColumnarTable(slices0: StreamT[M, Slice], val size: Option[Long]) extends TableLike { self: Table =>
>>>>>>> f6d217e3
    import SliceTransform._

    private final val readStarts = new java.util.concurrent.atomic.AtomicInteger
    private final val blockReads = new java.util.concurrent.atomic.AtomicInteger

    val slices = StreamT(
      StreamT.Skip({
        readStarts.getAndIncrement
        slices0.map(s => { blockReads.getAndIncrement; s })
      }).point[M]
    )

    /**
     * Folds over the table to produce a single value (stored in a singleton table).
     */
    def reduce[A](reducer: Reducer[A])(implicit monoid: Monoid[A]): M[A] = {  
      (slices map { s => reducer.reduce(s.logicalColumns, 0 until s.size) }).foldLeft(monoid.zero)((a, b) => monoid.append(a, b))
    }

    def compact(spec: TransSpec1): Table = {
      val specTransform = SliceTransform.composeSliceTransform(spec)
      val compactTransform = SliceTransform.composeSliceTransform(Leaf(Source)).zip(specTransform) { (s1, s2) => s1.compact(s2, AnyDefined) }
      Table(Table.transformStream(compactTransform, slices), size).normalize
    }

    /**
     * Performs a one-pass transformation of the keys and values in the table.
     * If the key transform is not identity, the resulting table will have
     * unknown sort order.
     */
    def transform(spec: TransSpec1): Table = {
      Table(Table.transformStream(composeSliceTransform(spec), slices), this.size)
    }
    
    def force: M[Table] = this.sort(Scan(Leaf(Source), freshIdScanner), SortAscending)
    
    def paged(limit: Int): Table = {
      val slices2 = slices flatMap { slice =>
        StreamT.unfoldM(0) { idx =>
          val back = if (idx >= slice.size)
            None
          else
            Some((slice.takeRange(idx, limit), idx + limit))
          
          M.point(back)
        }
      }
      
      Table(slices2, size)
    }

    /**
     * Cogroups this table with another table, using equality on the specified
     * transformation on rows of the table.
     */
    def cogroup(leftKey: TransSpec1, rightKey: TransSpec1, that: Table)(leftResultTrans: TransSpec1, rightResultTrans: TransSpec1, bothResultTrans: TransSpec2): Table = {
      class IndexBuffers(lInitialSize: Int, rInitialSize: Int) {
        val lbuf = new ArrayIntList(lInitialSize)
        val rbuf = new ArrayIntList(rInitialSize)
        val leqbuf = new ArrayIntList(lInitialSize max rInitialSize)
        val reqbuf = new ArrayIntList(lInitialSize max rInitialSize)

        @inline def advanceLeft(lpos: Int): Unit = {
          lbuf.add(lpos)
          rbuf.add(-1)
          leqbuf.add(-1)
          reqbuf.add(-1)
        }

        @inline def advanceRight(rpos: Int): Unit = {
          lbuf.add(-1)
          rbuf.add(rpos)
          leqbuf.add(-1)
          reqbuf.add(-1)
        }

        @inline def advanceBoth(lpos: Int, rpos: Int): Unit = {
          lbuf.add(-1)
          rbuf.add(-1)
          leqbuf.add(lpos)
          reqbuf.add(rpos)
        }

        def cogrouped[LR, RR, BR](lslice: Slice, 
                                  rslice: Slice, 
                                  leftTransform:  SliceTransform1[LR], 
                                  rightTransform: SliceTransform1[RR], 
                                  bothTransform:  SliceTransform2[BR]): (Slice, LR, RR, BR) = {

          val remappedLeft = lslice.remap(lbuf)
          val remappedRight = rslice.remap(rbuf)

          val remappedLeq = lslice.remap(leqbuf)
          val remappedReq = rslice.remap(reqbuf)

          val (ls0, lx) = leftTransform(remappedLeft)
          val (rs0, rx) = rightTransform(remappedRight)
          val (bs0, bx) = bothTransform(remappedLeq, remappedReq)

          assert(lx.size == rx.size && rx.size == bx.size)
          val resultSlice = lx zip rx zip bx

          (resultSlice, ls0, rs0, bs0)
        }

        override def toString = {
          "left: " + lbuf.toArray.mkString("[", ",", "]") + "\n" + 
          "right: " + rbuf.toArray.mkString("[", ",", "]") + "\n" + 
          "both: " + (leqbuf.toArray zip reqbuf.toArray).mkString("[", ",", "]")
        }
      }

      sealed trait NextStep
      case class SplitLeft(lpos: Int) extends NextStep
      case class SplitRight(rpos: Int) extends NextStep
      case class AppendLeft(lpos: Int, rpos: Int, rightCartesian: Option[(Int, Option[Int])]) extends NextStep
      case class AppendRight(lpos: Int, rpos: Int, rightCartesian: Option[(Int, Option[Int])]) extends NextStep

      def cogroup0[LK, RK, LR, RR, BR](stlk: SliceTransform1[LK], strk: SliceTransform1[RK], stlr: SliceTransform1[LR], strr: SliceTransform1[RR], stbr: SliceTransform2[BR]) = {
        case class SlicePosition[K](
          /** The position in the current slice. This will only be nonzero when the slice has been appended
            * to as a result of a cartesian crossing the slice boundary */
          pos: Int, 
          /** Present if not in a final right or left run. A pair of a key slice that is parallel to the 
            * current data slice, and the value that is needed as input to sltk or srtk to produce the next key. */
          keyState: K,
          key: Slice, 
          /** The current slice to be operated upon. */
          data: Slice, 
          /** The remainder of the stream to be operated upon. */
          tail: StreamT[M, Slice])

        sealed trait CogroupState
        case class EndLeft(lr: LR, lhead: Slice, ltail: StreamT[M, Slice]) extends CogroupState
        case class Cogroup(lr: LR, rr: RR, br: BR, left: SlicePosition[LK], right: SlicePosition[RK], rightReset: Option[(Int, Option[Int])]) extends CogroupState
        case class EndRight(rr: RR, rhead: Slice, rtail: StreamT[M, Slice]) extends CogroupState
        case object CogroupDone extends CogroupState

        val Reset = -1
        
        // step is the continuation function fed to uncons. It is called once for each emitted slice
        def step(state: CogroupState): M[Option[(Slice, CogroupState)]] = {

          // step0 is the inner monadic recursion needed to cross slice boundaries within the emission of a slice
          def step0(lr: LR, rr: RR, br: BR, leftPosition: SlicePosition[LK], rightPosition: SlicePosition[RK], rightReset: Option[(Int, Option[Int])])
                   (ibufs: IndexBuffers = new IndexBuffers(leftPosition.key.size, rightPosition.key.size)): M[Option[(Slice, CogroupState)]] = {

            val SlicePosition(lpos0, lkstate, lkey, lhead, ltail) = leftPosition
            val SlicePosition(rpos0, rkstate, rkey, rhead, rtail) = rightPosition

            val comparator = Slice.rowComparatorFor(lkey, rkey) { slice => 
              // since we've used the key transforms, and since transforms are contracturally
              // forbidden from changing slice size, we can just use all
              slice.columns.keys.toList.sorted
            }

            // the inner tight loop; this will recur while we're within the bounds of
            // a pair of slices. Any operation that must cross slice boundaries
            // must exit this inner loop and recur through the outer monadic loop
            // xrstart is an int with sentinel value for effieiency, but is Option at the slice level.
            @inline @tailrec def buildRemappings(lpos: Int, rpos: Int, xrstart: Int, xrend: Int, endRight: Boolean): NextStep = {
              //println("lpos = %d, rpos = %d, xrstart = %d, xrend = %d, endRight = %s" format (lpos, rpos, xrstart, xrend, endRight))
              //println("Left key: " + lkey.toJson(lpos))
              //println("Right key: " + rkey.toJson(rpos))
              //println("Left data: " + lhead.toJson(lpos))
              //println("Right data: " + rhead.toJson(rpos))

              if (xrstart != -1) {
                // We're currently in a cartesian. 
                if (lpos < lhead.size && rpos < rhead.size) {
                  comparator.compare(lpos, rpos) match {
                    case LT => 
                      buildRemappings(lpos + 1, xrstart, xrstart, rpos, endRight)
                    case GT => 
                      // catch input-out-of-order errors early
                      if (xrend == -1) sys.error("Inputs are not sorted; value on the left exceeded value on the right at the end of equal span. lpos = %d, rpos = %d".format(lpos, rpos))
                      buildRemappings(lpos, xrend, Reset, Reset, endRight)
                    case EQ => 
                      ibufs.advanceBoth(lpos, rpos)
                      buildRemappings(lpos, rpos + 1, xrstart, xrend, endRight)
                  }
                } else if (lpos < lhead.size) {
                  if (endRight) {
                    // we know there won't be another slice on the RHS, so just keep going to exhaust the left
                    buildRemappings(lpos + 1, xrstart, xrstart, rpos, endRight)
                  } else {
                    // right slice is exhausted, so we need to append to that slice from the right tail
                    // then continue in the cartesian
                    AppendRight(lpos, rpos, Some((xrstart, (xrend != -1).option(xrend))))
                  }
                } else if (rpos < rhead.size) {
                  // left slice is exhausted, so we need to append to that slice from the left tail
                  // then continue in the cartesian
                  AppendLeft(lpos, rpos, Some((xrstart, (xrend != -1).option(xrend))))
                } else {
                  sys.error("This state should be unreachable, since we only increment one side at a time.")
                }
              } else {
                // not currently in a cartesian, hence we can simply proceed.
                if (lpos < lhead.size && rpos < rhead.size) {
                  comparator.compare(lpos, rpos) match {
                    case LT => 
                      ibufs.advanceLeft(lpos)
                      buildRemappings(lpos + 1, rpos, Reset, Reset, endRight)
                    case GT => 
                      ibufs.advanceRight(rpos)
                      buildRemappings(lpos, rpos + 1, Reset, Reset, endRight)
                    case EQ =>
                      ibufs.advanceBoth(lpos, rpos)
                      buildRemappings(lpos, rpos + 1, rpos, Reset, endRight)
                  }
                } else if (lpos < lhead.size) {
                  // right side is exhausted, so we should just split the left and emit 
                  SplitLeft(lpos)
                } else if (rpos < rhead.size) {
                  // left side is exhausted, so we should just split the right and emit
                  SplitRight(rpos)
                } else {
                  sys.error("This state should be unreachable, since we only increment one side at a time.")
                }
              }
            }

            def continue(nextStep: NextStep): M[Option[(Slice, CogroupState)]] = nextStep match {
              case SplitLeft(lpos) =>
                val (lpref, lsuf) = lhead.split(lpos)
                val (_, lksuf) = lkey.split(lpos)
                val (completeSlice, lr0, rr0, br0) = ibufs.cogrouped(lpref, rhead, 
                                                                     SliceTransform1[LR](lr, stlr.f),
                                                                     SliceTransform1[RR](rr, strr.f),
                                                                     SliceTransform2[BR](br, stbr.f))

                rtail.uncons map {
                  case Some((nextRightHead, nextRightTail)) => 
                    val (rkstate0, rkey0) = strk.f(rkstate, nextRightHead)
                    val nextState = Cogroup(lr0, rr0, br0, 
                                            SlicePosition(0, lkstate,  lksuf, lsuf, ltail),
                                            SlicePosition(0, rkstate0, rkey0, nextRightHead, nextRightTail), None) 

                    Some(completeSlice -> nextState)

                  case None => 
                    val nextState = EndLeft(lr0, lsuf, ltail)
                    Some(completeSlice -> nextState)
                }

              case SplitRight(rpos) => 
                val (rpref, rsuf) = rhead.split(rpos)
                val (_, rksuf) = rkey.split(rpos)
                val (completeSlice, lr0, rr0, br0) = ibufs.cogrouped(lhead, rpref, 
                                                                     SliceTransform1[LR](lr, stlr.f),
                                                                     SliceTransform1[RR](rr, strr.f),
                                                                     SliceTransform2[BR](br, stbr.f))

                ltail.uncons map {
                  case Some((nextLeftHead, nextLeftTail)) =>
                    val (lkstate0, lkey0) = stlk.f(lkstate, nextLeftHead)
                    val nextState = Cogroup(lr0, rr0, br0,
                                            SlicePosition(0, lkstate0, lkey0, nextLeftHead, nextLeftTail),
                                            SlicePosition(0, rkstate,  rksuf, rsuf, rtail), None)

                    Some(completeSlice -> nextState)

                  case None =>
                    val nextState = EndRight(rr0, rsuf, rtail)
                    Some(completeSlice -> nextState)
                }

              case AppendLeft(lpos, rpos, rightReset) => 
                ltail.uncons flatMap {
                  case Some((nextLeftHead, nextLeftTail)) =>
                    val (lkstate0, lkey0) = stlk.f(lkstate, nextLeftHead)
                    step0(lr, rr, br,
                          SlicePosition(lpos, lkstate0, lkey append lkey0, lhead append nextLeftHead, nextLeftTail),
                          SlicePosition(rpos, rkstate, rkey, rhead, rtail), 
                          rightReset)(ibufs)

                  case None => 
                    rightReset.flatMap(_._2) map { rend =>
                      // We've found an actual end to the cartesian on the right, and have run out of 
                      // data inside the cartesian on the left, so we have to split the right, emit,
                      // and then end right
                      val (rpref, rsuf) = rhead.split(rend)
                      val (completeSlice, lr0, rr0, br0) = ibufs.cogrouped(lhead, rpref,
                                                                           SliceTransform1[LR](lr, stlr.f),
                                                                           SliceTransform1[RR](rr, strr.f),
                                                                           SliceTransform2[BR](br, stbr.f))

                      val nextState = EndRight(rr0, rsuf, rtail)
                      M.point(Some((completeSlice -> nextState)))
                    } getOrElse {
                      // the end of the cartesian must be found on the right before trying to find the end
                      // on the left, so if we're here then the right must be 
                      val (completeSlice, lr0, rr0, br0) = ibufs.cogrouped(lhead, rhead,
                                                                           SliceTransform1[LR](lr, stlr.f),
                                                                           SliceTransform1[RR](rr, strr.f),
                                                                           SliceTransform2[BR](br, stbr.f))
                      M.point(Some(completeSlice -> CogroupDone))
                    }
                }

              case AppendRight(lpos, rpos, rightReset) => 
                rtail.uncons flatMap {
                  case Some((nextRightHead, nextRightTail)) =>
                    val (rkstate0, rkey0) = strk.f(rkstate, nextRightHead)
                    step0(lr, rr, br, 
                          SlicePosition(lpos, lkstate, lkey, lhead, ltail), 
                          SlicePosition(rpos, rkstate0, rkey append rkey0, rhead append nextRightHead, nextRightTail),
                          rightReset)(ibufs)

                  case None =>
                    // run out the left hand side, since the right will never advance
                    continue(buildRemappings(lpos, rpos, rightReset.map(_._1).getOrElse(Reset), rightReset.flatMap(_._2).getOrElse(Reset), true))
                }
            }

            continue(buildRemappings(lpos0, rpos0, rightReset.map(_._1).getOrElse(Reset), rightReset.flatMap(_._2).getOrElse(Reset), false))
          } // end of step0 

          state match {
            case EndLeft(lr, data, tail) =>
              val (lr0, leftResult) = stlr.f(lr, data)
              tail.uncons map { unconsed =>
                Some(leftResult -> (unconsed map { case (nhead, ntail) => EndLeft(lr0, nhead, ntail) } getOrElse CogroupDone))
              }

            case Cogroup(lr, rr, br, left, right, rightReset) =>
              step0(lr, rr, br, left, right, rightReset)()

            case EndRight(rr, data, tail) =>
              val (rr0, rightResult) = strr.f(rr, data)
              tail.uncons map { unconsed =>
                Some(rightResult -> (unconsed map { case (nhead, ntail) => EndRight(rr0, nhead, ntail) } getOrElse CogroupDone))
              }

            case CogroupDone => M.point(None)
          }
        } // end of step

        val initialState = for {
          // We have to compact both sides to avoid any rows for which the key is completely undefined
          leftUnconsed  <- self.compact(leftKey).slices.uncons
          rightUnconsed <- that.compact(rightKey).slices.uncons
        } yield {
          val cogroup = for {
            (leftHead, leftTail)   <- leftUnconsed
            (rightHead, rightTail) <- rightUnconsed
          } yield {
            val (lkstate, lkey) = stlk(leftHead)
            val (rkstate, rkey) = strk(rightHead)
            Cogroup(stlr.initial, strr.initial, stbr.initial, 
                    SlicePosition(0, lkstate, lkey, leftHead,  leftTail), 
                    SlicePosition(0, rkstate, rkey, rightHead, rightTail), None)
          } 

          cogroup orElse {
            leftUnconsed map {
              case (head, tail) => EndLeft(stlr.initial, head, tail)
            }
          } orElse {
            rightUnconsed map {
              case (head, tail) => EndRight(strr.initial, head, tail)
            }
          }
        }

        Table(StreamT.wrapEffect(initialState map { state => StreamT.unfoldM[M, Slice, CogroupState](state getOrElse CogroupDone)(step) }))
      }

      cogroup0(composeSliceTransform(leftKey), 
               composeSliceTransform(rightKey), 
               composeSliceTransform(leftResultTrans), 
               composeSliceTransform(rightResultTrans), 
               composeSliceTransform2(bothResultTrans))
    }

    /**
     * Performs a full cartesian cross on this table with the specified table,
     * applying the specified transformation to merge the two tables into
     * a single table.
     */
    def cross(that: Table)(spec: TransSpec2): Table = {
      def cross0[A](transform: SliceTransform2[A]): M[StreamT[M, Slice]] = {
        case class CrossState(a: A, position: Int, tail: StreamT[M, Slice])

        def crossLeftSingle(lhead: Slice, right: StreamT[M, Slice]): StreamT[M, Slice] = {
          def step(state: CrossState): M[Option[(Slice, CrossState)]] = {
            if (state.position < lhead.size) {
              state.tail.uncons flatMap {
                case Some((rhead, rtail0)) =>
                  val lslice = new Slice {
                    val size = rhead.size
                    val columns = lhead.columns.mapValues(Remap(i => state.position)(_).get)
                  }

                  val (a0, resultSlice) = transform.f(state.a, lslice, rhead)
                  M.point(Some((resultSlice, CrossState(a0, state.position, rtail0))))
                  
                case None => 
                  step(CrossState(state.a, state.position + 1, right))
              }
            } else {
              M.point(None)
            }
          }

          StreamT.unfoldM(CrossState(transform.initial, 0, right))(step _)
        }
        
        def crossRightSingle(left: StreamT[M, Slice], rhead: Slice): StreamT[M, Slice] = {
          def step(state: CrossState): M[Option[(Slice, CrossState)]] = {
            state.tail.uncons map {
              case Some((lhead, ltail0)) =>
                val lslice = new Slice {
                  val size = rhead.size * lhead.size
                  val columns = if (rhead.size == 0)
                    lhead.columns.mapValues(Empty(_).get)
                  else
                    lhead.columns.mapValues(Remap(_ / rhead.size)(_).get)
                }

                val rslice = new Slice {
                  val size = rhead.size * lhead.size
                  val columns = if (rhead.size == 0)
                    rhead.columns.mapValues(Empty(_).get)
                  else
                    rhead.columns.mapValues(Remap(_ % rhead.size)(_).get)
                }

                val (a0, resultSlice) = transform.f(state.a, lslice, rslice)
                Some((resultSlice, CrossState(a0, state.position, ltail0)))
                
              case None => None
            }
          }

          StreamT.unfoldM(CrossState(transform.initial, 0, left))(step _)
        }

        def crossBoth(ltail: StreamT[M, Slice], rtail: StreamT[M, Slice]): StreamT[M, Slice] = {
          ltail.flatMap(crossLeftSingle(_ :Slice, rtail))
        }

        this.slices.uncons flatMap {
          case Some((lhead, ltail)) =>
            that.slices.uncons flatMap {
              case Some((rhead, rtail)) =>
                for {
                  lempty <- ltail.isEmpty //TODO: Scalaz result here is negated from what it should be!
                  rempty <- rtail.isEmpty
                } yield {
                  
                  if (lempty) {
                    // left side is a small set, so restart it in memory
                    crossLeftSingle(lhead, rhead :: rtail)
                  } else if (rempty) {
                    // right side is a small set, so restart it in memory
                    crossRightSingle(lhead :: ltail, rhead)
                  } else {
                    // both large sets, so just walk the left restarting the right.
                    crossBoth(this.slices, that.slices)
                  }
                }

              case None => M.point(StreamT.empty[M, Slice])
            }

          case None => M.point(StreamT.empty[M, Slice])
        }
      }
      
      // TODO: We should be able to fully compute the size of the result above.
      val newSize = for(l <- size; r <- that.size) yield l*r
      
      Table(StreamT(cross0(composeSliceTransform2(spec)) map { tail => StreamT.Skip(tail) }), newSize)
    }
    
    /**
     * Yields a new table with distinct rows. Assumes this table is sorted.
     */
    def distinct(spec: TransSpec1): Table = {
      def distinct0[T](id: SliceTransform1[Option[Slice]], filter: SliceTransform1[T]): Table = {
        def stream(state: (Option[Slice], T), slices: StreamT[M, Slice]): StreamT[M, Slice] = StreamT(
          for {
            head <- slices.uncons
          } yield
            head map { case (s, sx) =>
              val (prevFilter, cur) = id.f(state._1, s)
              val (nextT, curFilter) = filter.f(state._2, s)
              
              val next = cur.distinct(prevFilter, curFilter)
              
              StreamT.Yield(next, stream((if (next.size > 0) Some(curFilter) else prevFilter, nextT), sx))
            } getOrElse {
              StreamT.Done
            }
        )
        
        Table(stream((id.initial, filter.initial), slices))
      }

      distinct0(SliceTransform.identity(None : Option[Slice]), composeSliceTransform(spec))
    }
    
    def takeRange(startIndex: Long, numberToTake: Long): Table = {
      def loop(s: Stream[Slice], readSoFar: Long): Stream[Slice] = s match {
        case h #:: rest if (readSoFar + h.size) < startIndex + 1 => loop(rest, readSoFar + h.size)
        case rest if readSoFar < startIndex + 1 => {
          inner(rest, 0, (startIndex - readSoFar).toInt)
        }
        case _ => Stream.empty[Slice]
      }

      def inner(s: Stream[Slice], takenSoFar: Long, sliceStartIndex: Int): Stream[Slice] = s match {
        case h #:: rest if takenSoFar < numberToTake => {
          val needed = h.takeRange(sliceStartIndex, (numberToTake - takenSoFar).toInt)
          needed #:: inner(rest, takenSoFar + (h.size - (sliceStartIndex)), 0)
        }
        case _ => Stream.empty[Slice]
      }
      
      val newSize = size.map(sz => ((sz-startIndex) max 0) min numberToTake)

      Table(StreamT.fromStream(slices.toStream.map(loop(_, 0))), newSize)
    }

    /**
     * In order to call partitionMerge, the table must be sorted according to 
     * the values specified by the partitionBy transspec.
     */
    def partitionMerge(partitionBy: TransSpec1)(f: Table => M[Table]): M[Table] = {
      // Find the first element that compares LT
      @tailrec def findEnd(compare: Int => Ordering, imin: Int, imax: Int): Int = {
        val minOrd = compare(imin)
        if (minOrd eq EQ) {
          val maxOrd = compare(imax) 
          if (maxOrd eq EQ) {
            imax + 1
          } else if (maxOrd eq LT) {
            val imid = imin + ((imax - imin) / 2)
            val midOrd = compare(imid)
            if (midOrd eq LT) {
              findEnd(compare, imin, imid - 1)
            } else if (midOrd eq EQ) {
              findEnd(compare, imid, imax - 1)
            } else {
              sys.error("Inputs to partitionMerge not sorted.")
            }
          } else {
            sys.error("Inputs to partitionMerge not sorted.")
          }
        } else if ((minOrd eq LT) && (compare(imax) eq LT)) {
          imin
        } else {
          sys.error("Inputs to partitionMerge not sorted.")
        }
      }

      def subTable(comparatorGen: Slice => (Int => Ordering), slices: StreamT[M, Slice]): M[Table] = {
        def subTable0(slices: StreamT[M, Slice], subSlices: StreamT[M, Slice], size: Int): M[Table] = {
          slices.uncons flatMap {
            case Some((head, tail)) =>
              val headComparator = comparatorGen(head)
              val spanEnd = findEnd(headComparator, 0, head.size - 1)
              if (spanEnd < head.size) {
                M.point(Table(subSlices ++ (head.take(spanEnd) :: StreamT.empty[M, Slice]), Some(size+spanEnd)))
              } else {
                subTable0(tail, subSlices ++ (head :: StreamT.empty[M, Slice]), size+head.size)
              }
              
            case None =>
              M.point(Table(subSlices, Some(size)))
          }
        }
        
        subTable0(slices, StreamT.empty[M, Slice], 0)
      }

      def dropAndSplit(comparatorGen: Slice => (Int => Ordering), slices: StreamT[M, Slice], spanStart: Int): StreamT[M, Slice] = StreamT.wrapEffect {
        slices.uncons map {
          case Some((head, tail)) =>
            val headComparator = comparatorGen(head)
            val spanEnd = findEnd(headComparator, spanStart, head.size - 1)
            if (spanEnd < head.size) {
              stepPartition(head, spanEnd, tail)
            } else {
              dropAndSplit(comparatorGen, tail, 0)
            }
            
          case None =>
            StreamT.empty[M, Slice]
        }
      }

      def stepPartition(head: Slice, spanStart: Int, tail: StreamT[M, Slice]): StreamT[M, Slice] = {
        val comparatorGen = (s: Slice) => {
          val rowComparator = Slice.rowComparatorFor(head, s) {
            (s0: Slice) => s0.columns.keys.collect({ case ref @ ColumnRef(CPath(CPathField("0"), _ @ _*), _) => ref }).toList.sorted
          }

          (i: Int) => rowComparator.compare(spanStart, i)
        }
        
        val groupTable = subTable(comparatorGen, head.drop(spanStart) :: tail)
        val groupedM = groupTable.map(_.transform(DerefObjectStatic(Leaf(Source), CPathField("1")))).flatMap(f)
        val groupedStream: StreamT[M, Slice] = StreamT.wrapEffect(groupedM.map(_.slices))

        groupedStream ++ dropAndSplit(comparatorGen, head :: tail, spanStart)
      }

      val keyTrans = OuterObjectConcat(
        WrapObject(partitionBy, "0"),
        WrapObject(Leaf(Source), "1")
      )

      this.transform(keyTrans).compact(TransSpec1.Id).slices.uncons map {
        case Some((head, tail)) =>
          Table(stepPartition(head, 0, tail))
        case None =>
          Table.empty
      }
    }

    def normalize: Table = Table(slices.filter(!_.isEmpty), size)
    
    def renderJson(delimiter: Char = '\n'): StreamT[M, CharBuffer] = {
      val delimiterBuffer = {
        val back = CharBuffer.allocate(1)
        back.put(delimiter)
        back.flip()
        back
      }
      
      val delimitStream = delimiterBuffer :: StreamT.empty[M, CharBuffer]
      
      def foldFlatMap(slices: StreamT[M, Slice], rendered: Boolean): StreamT[M, CharBuffer] = {
        StreamT[M, CharBuffer](slices.step map {
          case StreamT.Yield(slice, tail) => {
            val (stream, rendered2) = slice.renderJson[M](delimiter)
            
            val stream2 = if (rendered && rendered2)
              delimitStream ++ stream
            else
              stream
            
            StreamT.Skip(stream2 ++ foldFlatMap(tail(), rendered || rendered2))
          }
          
          case StreamT.Skip(tail) => StreamT.Skip(foldFlatMap(tail(), rendered))
          
          case StreamT.Done => StreamT.Done
        })
      }
      
      foldFlatMap(slices, false)
    }

    def slicePrinter(prelude: String)(f: Slice => String): Table = {
      Table(StreamT(StreamT.Skip({println(prelude); slices map { s => println(f(s)); s }}).point[M]))
    }

    def logged(logger: Logger, logPrefix: String = "", prelude: String = "", appendix: String = "")(f: Slice => String): Table = {
      val preludeEffect = StreamT(StreamT.Skip({logger.debug(logPrefix + " " + prelude); StreamT.empty[M, Slice]}).point[M])
      val appendixEffect = StreamT(StreamT.Skip({logger.debug(logPrefix + " " + appendix); StreamT.empty[M, Slice]}).point[M])
      val sliceEffect = if (logger.isTraceEnabled) slices map { s => logger.trace(logPrefix + " " + f(s)); s } else slices
      Table(preludeEffect ++ sliceEffect ++ appendixEffect)
    }

    def printer(prelude: String = "", flag: String = ""): Table = slicePrinter(prelude)(s => flag + s.toJsonString)

    def toStrings: M[Iterable[String]] = {
      toEvents { (slice, row) => slice.toString(row) }
    }
    
    def toJson: M[Iterable[JValue]] = {
      toEvents { (slice, row) => slice.toJson(row) }
    }

    private def toEvents[A](f: (Slice, RowId) => Option[A]): M[Iterable[A]] = {
      for (stream <- self.compact(Leaf(Source)).slices.toStream) yield {
        (for (slice <- stream; i <- 0 until slice.size) yield f(slice, i)).flatten 
      }
    }

    def metrics = TableMetrics(readStarts.get, blockReads.get)
  }
}
// vim: set ts=4 sw=4 et:<|MERGE_RESOLUTION|>--- conflicted
+++ resolved
@@ -99,8 +99,9 @@
   }
 
   trait ColumnarTableCompanion extends TableCompanionLike {
-<<<<<<< HEAD
     def apply(slices: StreamT[M, Slice], size: TableSize = UnknownSize): Table
+    
+    def singleton(slice: Slice): Table
 
     implicit def groupIdShow: Show[GroupId] = Show.showFromToString[GroupId]
 
@@ -108,85 +109,42 @@
     
     def constBoolean(v: collection.Set[CBoolean]): Table = {
       val column = ArrayBoolColumn(v.map(_.value).toArray)
-      Table(Slice(Map(ColumnRef(JPath.Identity, CBoolean) -> column), v.size) :: StreamT.empty[M, Slice], ExactSize(v.size))
-=======
-    def apply(slices: StreamT[M, Slice], size: Option[Long] = None): Table
-    
-    def singleton(slice: Slice): Table
-
-    implicit def groupIdShow: Show[GroupId] = Show.showFromToString[GroupId]
-
-    def empty: Table = Table(StreamT.empty[M, Slice], Some(0))
-    
-    def constBoolean(v: collection.Set[CBoolean]): Table = {
-      val column = ArrayBoolColumn(v.map(_.value).toArray)
-      Table(Slice(Map(ColumnRef(CPath.Identity, CBoolean) -> column), v.size) :: StreamT.empty[M, Slice], Some(v.size))
->>>>>>> f6d217e3
+      Table(Slice(Map(ColumnRef(CPath.Identity, CBoolean) -> column), v.size) :: StreamT.empty[M, Slice], ExactSize(v.size))
     }
 
     def constLong(v: collection.Set[CLong]): Table = {
       val column = ArrayLongColumn(v.map(_.value).toArray)
-<<<<<<< HEAD
-      Table(Slice(Map(ColumnRef(JPath.Identity, CLong) -> column), v.size) :: StreamT.empty[M, Slice], ExactSize(v.size))
-=======
-      Table(Slice(Map(ColumnRef(CPath.Identity, CLong) -> column), v.size) :: StreamT.empty[M, Slice], Some(v.size))
->>>>>>> f6d217e3
+      Table(Slice(Map(ColumnRef(CPath.Identity, CLong) -> column), v.size) :: StreamT.empty[M, Slice], ExactSize(v.size))
     }
 
     def constDouble(v: collection.Set[CDouble]): Table = {
       val column = ArrayDoubleColumn(v.map(_.value).toArray)
-<<<<<<< HEAD
-      Table(Slice(Map(ColumnRef(JPath.Identity, CDouble) -> column), v.size) :: StreamT.empty[M, Slice], ExactSize(v.size))
-=======
-      Table(Slice(Map(ColumnRef(CPath.Identity, CDouble) -> column), v.size) :: StreamT.empty[M, Slice], Some(v.size))
->>>>>>> f6d217e3
+      Table(Slice(Map(ColumnRef(CPath.Identity, CDouble) -> column), v.size) :: StreamT.empty[M, Slice], ExactSize(v.size))
     }
 
     def constDecimal(v: collection.Set[CNum]): Table = {
       val column = ArrayNumColumn(v.map(_.value).toArray)
-<<<<<<< HEAD
-      Table(Slice(Map(ColumnRef(JPath.Identity, CNum) -> column), v.size) :: StreamT.empty[M, Slice], ExactSize(v.size))
-=======
-      Table(Slice(Map(ColumnRef(CPath.Identity, CNum) -> column), v.size) :: StreamT.empty[M, Slice], Some(v.size))
->>>>>>> f6d217e3
+      Table(Slice(Map(ColumnRef(CPath.Identity, CNum) -> column), v.size) :: StreamT.empty[M, Slice], ExactSize(v.size))
     }
 
     def constString(v: collection.Set[CString]): Table = {
       val column = ArrayStrColumn(v.map(_.value).toArray)
-<<<<<<< HEAD
-      Table(Slice(Map(ColumnRef(JPath.Identity, CString) -> column), v.size) :: StreamT.empty[M, Slice], ExactSize(v.size))
-=======
-      Table(Slice(Map(ColumnRef(CPath.Identity, CString) -> column), v.size) :: StreamT.empty[M, Slice], Some(v.size))
->>>>>>> f6d217e3
+      Table(Slice(Map(ColumnRef(CPath.Identity, CString) -> column), v.size) :: StreamT.empty[M, Slice], ExactSize(v.size))
     }
 
     def constDate(v: collection.Set[CDate]): Table =  {
       val column = ArrayDateColumn(v.map(_.value).toArray)
-<<<<<<< HEAD
-      Table(Slice(Map(ColumnRef(JPath.Identity, CDate) -> column), v.size) :: StreamT.empty[M, Slice], ExactSize(v.size))
+      Table(Slice(Map(ColumnRef(CPath.Identity, CDate) -> column), v.size) :: StreamT.empty[M, Slice], ExactSize(v.size))
     }
 
     def constNull: Table = 
-      Table(Slice(Map(ColumnRef(JPath.Identity, CNull) -> new InfiniteColumn with NullColumn), 1) :: StreamT.empty[M, Slice], ExactSize(1))
+      Table(Slice(Map(ColumnRef(CPath.Identity, CNull) -> new InfiniteColumn with NullColumn), 1) :: StreamT.empty[M, Slice], ExactSize(1))
 
     def constEmptyObject: Table = 
-      Table(Slice(Map(ColumnRef(JPath.Identity, CEmptyObject) -> new InfiniteColumn with EmptyObjectColumn), 1) :: StreamT.empty[M, Slice], ExactSize(1))
+      Table(Slice(Map(ColumnRef(CPath.Identity, CEmptyObject) -> new InfiniteColumn with EmptyObjectColumn), 1) :: StreamT.empty[M, Slice], ExactSize(1))
 
     def constEmptyArray: Table = 
-      Table(Slice(Map(ColumnRef(JPath.Identity, CEmptyArray) -> new InfiniteColumn with EmptyArrayColumn), 1) :: StreamT.empty[M, Slice], ExactSize(1))
-=======
-      Table(Slice(Map(ColumnRef(CPath.Identity, CDate) -> column), v.size) :: StreamT.empty[M, Slice], Some(v.size))
-    }
-
-    def constNull: Table = 
-      Table(Slice(Map(ColumnRef(CPath.Identity, CNull) -> new InfiniteColumn with NullColumn), 1) :: StreamT.empty[M, Slice], Some(1))
-
-    def constEmptyObject: Table = 
-      Table(Slice(Map(ColumnRef(CPath.Identity, CEmptyObject) -> new InfiniteColumn with EmptyObjectColumn), 1) :: StreamT.empty[M, Slice], Some(1))
-
-    def constEmptyArray: Table = 
-      Table(Slice(Map(ColumnRef(CPath.Identity, CEmptyArray) -> new InfiniteColumn with EmptyArrayColumn), 1) :: StreamT.empty[M, Slice], Some(1))
->>>>>>> f6d217e3
+      Table(Slice(Map(ColumnRef(CPath.Identity, CEmptyArray) -> new InfiniteColumn with EmptyArrayColumn), 1) :: StreamT.empty[M, Slice], ExactSize(1))
 
     def transformStream[A](sliceTransform: SliceTransform1[A], slices: StreamT[M, Slice]): StreamT[M, Slice] = {
       def stream(state: A, slices: StreamT[M, Slice]): StreamT[M, Slice] = StreamT(
@@ -1115,15 +1073,8 @@
                      groupKeyTrans,
                      ticvars,
                      size = sortedTable.size)
-<<<<<<< HEAD
-        }
-      }.sequence
-
-      nodeSubsetsM map { _.toMap }
-=======
         }).toMap
       }
->>>>>>> f6d217e3
     }
 
     def alignOnEdges(spanningGraph: MergeGraph, requiredSorts: Map[MergeNode, Set[Seq[TicVar]]]): M[Map[GroupId, Set[NodeSubset]]] = {
@@ -1870,11 +1821,7 @@
     }
   }
 
-<<<<<<< HEAD
   abstract class ColumnarTable(slices0: StreamT[M, Slice], val size: TableSize) extends TableLike { self: Table =>
-=======
-  abstract class ColumnarTable(slices0: StreamT[M, Slice], val size: Option[Long]) extends TableLike { self: Table =>
->>>>>>> f6d217e3
     import SliceTransform._
 
     private final val readStarts = new java.util.concurrent.atomic.AtomicInteger
@@ -2347,8 +2294,12 @@
       }
       
       // TODO: We should be able to fully compute the size of the result above.
-      val newSize = for(l <- size; r <- that.size) yield l*r
-      
+      val newSize = (size, that.size) match {
+        case (ExactSize(l), ExactSize(r))         => EstimateSize(l max r, l * r)
+        case (EstimateSize(ln, lx), ExactSize(r)) => EstimateSize(ln max r, lx * r)
+        case (ExactSize(l), EstimateSize(rn, rx)) => EstimateSize(l max rn, l * rx)
+        case _ => UnknownSize // Bail on anything else for now (see above TODO)
+      }
       Table(StreamT(cross0(composeSliceTransform2(spec)) map { tail => StreamT.Skip(tail) }), newSize)
     }
     
@@ -2396,7 +2347,13 @@
         case _ => Stream.empty[Slice]
       }
       
-      val newSize = size.map(sz => ((sz-startIndex) max 0) min numberToTake)
+      def calcNewSize(current: Long): Long = ((current-startIndex) max 0) min numberToTake
+
+      val newSize = size match {
+        case ExactSize(sz) => ExactSize(calcNewSize(sz))
+        case EstimateSize(sMin, sMax) => EstimateSize(calcNewSize(sMin), calcNewSize(sMax))
+        case UnknownSize => UnknownSize
+      }
 
       Table(StreamT.fromStream(slices.toStream.map(loop(_, 0))), newSize)
     }
@@ -2440,13 +2397,13 @@
               val headComparator = comparatorGen(head)
               val spanEnd = findEnd(headComparator, 0, head.size - 1)
               if (spanEnd < head.size) {
-                M.point(Table(subSlices ++ (head.take(spanEnd) :: StreamT.empty[M, Slice]), Some(size+spanEnd)))
+                M.point(Table(subSlices ++ (head.take(spanEnd) :: StreamT.empty[M, Slice]), ExactSize(size+spanEnd)))
               } else {
                 subTable0(tail, subSlices ++ (head :: StreamT.empty[M, Slice]), size+head.size)
               }
               
             case None =>
-              M.point(Table(subSlices, Some(size)))
+              M.point(Table(subSlices, ExactSize(size)))
           }
         }
         
