/*
 *  ____    ____    _____    ____    ___     ____ 
 * |  _ \  |  _ \  | ____|  / ___|  / _/    / ___|        Precog (R)
 * | |_) | | |_) | |  _|   | |     | |  /| | |  _         Advanced Analytics Engine for NoSQL Data
 * |  __/  |  _ <  | |___  | |___  |/ _| | | |_| |        Copyright (C) 2010 - 2013 SlamData, Inc.
 * |_|     |_| \_\ |_____|  \____|   /__/   \____|        All Rights Reserved.
 *
 * This program is free software: you can redistribute it and/or modify it under the terms of the 
 * GNU Affero General Public License as published by the Free Software Foundation, either version 
 * 3 of the License, or (at your option) any later version.
 *
 * This program is distributed in the hope that it will be useful, but WITHOUT ANY WARRANTY; 
 * without even the implied warranty of MERCHANTABILITY or FITNESS FOR A PARTICULAR PURPOSE. See 
 * the GNU Affero General Public License for more details.
 *
 * You should have received a copy of the GNU Affero General Public License along with this 
 * program. If not, see <http://www.gnu.org/licenses/>.
 *
 */
package com.precog.yggdrasil
package table

import cf._

import blueeyes.json.JsonAST._
import org.joda.time.DateTime

import java.math.MathContext

import com.precog.util.{BitSet, BitSetUtil, Loop}
import com.precog.util.BitSetUtil.Implicits._

import scalaz.Semigroup
import scalaz.std.option._
import scalaz.syntax.apply._

sealed trait Column {
  def isDefinedAt(row: Int): Boolean
  def |> (f1: CF1): Option[Column] = f1(this)

  val tpe: CType
  def jValue(row: Int): JValue
  def cValue(row: Int): CValue
  def strValue(row: Int): String
  
  def toString(row: Int): String = if (isDefinedAt(row)) strValue(row) else "(undefined)"
  def toString(range: Range): String = range.map(toString(_: Int)).mkString("(", ",", ")")

  def definedAt(from: Int, to: Int): BitSet =
    BitSetUtil.filteredRange(from, to)(isDefinedAt)
}

private[yggdrasil] trait ExtensibleColumn extends Column // TODO: or should we just unseal Column?

trait HomogeneousArrayColumn[A] extends Column with (Int => IndexedSeq[A]) { self =>
  def apply(row: Int): IndexedSeq[A]

  val tpe: CArrayType[A]
  override def jValue(row: Int) = tpe.jValueFor(this(row))
  override def cValue(row: Int) = tpe(this(row))
  override def strValue(row: Int) = this(row) mkString ("[", ",", "]")

  /**
   * Returns a new Column that selects the `i`-th element from the
   * underlying arrays.
   */
  def select(i: Int) = HomogeneousArrayColumn.select(this, i)

  /**
   * Returns a view of this column, whose indicies, defined in `removed` have
   * been removed. For example, `col.without(Set(0, 2))`, returns a view of
   * this column, but removes the 1st and 3rd element from the returned
   * arrays.
   */
  def without(removed: Set[Int]) = new HomogeneousArrayColumn[A] {
    def apply(row: Int): IndexedSeq[A] =
      self.apply(row).zipWithIndex filterNot (e => removed(e._2)) map (_._1)
    def isDefinedAt(row: Int) = self.isDefinedAt(row)
    val tpe = self.tpe
  }
}

object HomogeneousArrayColumn {
  def unapply[A](col: HomogeneousArrayColumn[A]): Option[CValueType[A]] = Some(col.tpe.elemType)

  @inline
  private[table] def select(col: HomogeneousArrayColumn[_], i: Int) = col match {
    case col @ HomogeneousArrayColumn(CString) => new StrColumn {
      def isDefinedAt(row: Int): Boolean =
        i >= 0 && col.isDefinedAt(row) && i < col(row).length
      def apply(row: Int): String = col(row)(i)
    }
    case col @ HomogeneousArrayColumn(CBoolean) => new BoolColumn {
      def isDefinedAt(row: Int): Boolean =
        i >= 0 && col.isDefinedAt(row) && i < col(row).length
      def apply(row: Int): Boolean = col(row)(i)
    }
    case col @ HomogeneousArrayColumn(CLong) => new LongColumn {
      def isDefinedAt(row: Int): Boolean =
        i >= 0 && col.isDefinedAt(row) && i < col(row).length
      def apply(row: Int): Long = col(row)(i)
    }
    case col @ HomogeneousArrayColumn(CDouble) => new DoubleColumn {
      def isDefinedAt(row: Int): Boolean =
        i >= 0 && col.isDefinedAt(row) && i < col(row).length
      def apply(row: Int): Double = col(row)(i)
    }
    case col @ HomogeneousArrayColumn(CNum) => new NumColumn {
      def isDefinedAt(row: Int): Boolean =
        i >= 0 && col.isDefinedAt(row) && i < col(row).length
      def apply(row: Int): BigDecimal = col(row)(i)
    }
    case col @ HomogeneousArrayColumn(CDate) => new DateColumn {
      def isDefinedAt(row: Int): Boolean =
        i >= 0 && col.isDefinedAt(row) && i < col(row).length
      def apply(row: Int): DateTime = col(row)(i)
    }
    case col @ HomogeneousArrayColumn(cType: CArrayType[a]) => new HomogeneousArrayColumn[a] {
      val tpe = cType
      def isDefinedAt(row: Int): Boolean =
        i >= 0 && col.isDefinedAt(row) && i < col(row).length
      def apply(row: Int): IndexedSeq[a] = col(row)(i)
    }
  }
}

trait BoolColumn extends Column with (Int => Boolean) {
  def apply(row: Int): Boolean

  override val tpe = CBoolean
  override def jValue(row: Int) = JBool(this(row))
  override def cValue(row: Int) = CBoolean(this(row))
  override def strValue(row: Int): String = String.valueOf(this(row))
  override def toString = "BoolColumn"
}

trait LongColumn extends Column with (Int => Long) {
  def apply(row: Int): Long

  override val tpe = CLong
  override def jValue(row: Int) = JNum(BigDecimal(this(row), MathContext.UNLIMITED))
  override def cValue(row: Int) = CLong(this(row))
  override def strValue(row: Int): String = String.valueOf(this(row))
  override def toString = "LongColumn"
}

trait DoubleColumn extends Column with (Int => Double) {
  def apply(row: Int): Double

  override val tpe = CDouble
  override def jValue(row: Int) = JNum(BigDecimal(this(row).toString, MathContext.UNLIMITED))
  override def cValue(row: Int) = CDouble(this(row))
  override def strValue(row: Int): String = String.valueOf(this(row))
  override def toString = "DoubleColumn"
}

trait NumColumn extends Column with (Int => BigDecimal) {
  def apply(row: Int): BigDecimal

  override val tpe = CNum
  override def jValue(row: Int) = JNum(this(row))
  override def cValue(row: Int) = CNum(this(row))
  override def strValue(row: Int): String = this(row).toString
  override def toString = "NumColumn"
}

trait StrColumn extends Column with (Int => String) {
  def apply(row: Int): String

  override val tpe = CString
  override def jValue(row: Int) = JString(this(row))
  override def cValue(row: Int) = CString(this(row))
  override def strValue(row: Int): String = this(row)
  override def toString = "StrColumn"
}

trait DateColumn extends Column with (Int => DateTime) {
  def apply(row: Int): DateTime

  override val tpe = CDate
  override def jValue(row: Int) = JString(this(row).toString)
  override def cValue(row: Int) = CDate(this(row))
  override def strValue(row: Int): String = this(row).toString
  override def toString = "DateColumn"
}


trait EmptyArrayColumn extends Column {
  override val tpe = CEmptyArray
  override def jValue(row: Int) = JArray(Nil)
  override def cValue(row: Int) = CEmptyArray
  override def strValue(row: Int): String = "[]"
  override def toString = "EmptyArrayColumn"
}
object EmptyArrayColumn {
  def apply(definedAt: BitSet) = new BitsetColumn(definedAt) with EmptyArrayColumn
}

trait EmptyObjectColumn extends Column {
  override val tpe = CEmptyObject
  override def jValue(row: Int) = JObject(Nil)
  override def cValue(row: Int) = CEmptyObject
  override def strValue(row: Int): String = "{}"
  override def toString = "EmptyObjectColumn"
}

object EmptyObjectColumn {
  def apply(definedAt: BitSet) = new BitsetColumn(definedAt) with EmptyObjectColumn
}

trait NullColumn extends Column {
  override val tpe = CNull
  override def jValue(row: Int) = JNull
  override def cValue(row: Int) = CNull
  override def strValue(row: Int): String = "null"
  override def toString = "NullColumn"
}
object NullColumn {
  def apply(definedAt: BitSet) = {
    new BitsetColumn(definedAt) with NullColumn
  }
}

object UndefinedColumn {
  def apply(col: Column) = new Column {
    def isDefinedAt(row: Int) = false
    val tpe = col.tpe
    def jValue(row: Int) = sys.error("Values in undefined columns SHOULD NOT BE ACCESSED")
    def cValue(row: Int) = CUndefined
    def strValue(row: Int) = sys.error("Values in undefined columns SHOULD NOT BE ACCESSED")
  }

  val raw = new Column {
    def isDefinedAt(row: Int) = false
    val tpe = CUndefined
    def jValue(row: Int) = sys.error("Values in undefined columns SHOULD NOT BE ACCESSED")
    def cValue(row: Int) = CUndefined
    def strValue(row: Int) = sys.error("Values in undefined columns SHOULD NOT BE ACCESSED")
  }
}

object Column {
  @inline def const(cv: CValue): Column = cv match {
    case CBoolean(v)  => const(v)
    case CLong(v)     => const(v)
    case CDouble(v)   => const(v)
    case CNum(v)      => const(v)
    case CString(v)   => const(v)
    case CDate(v)     => const(v)
<<<<<<< HEAD
    case CArray(v, CArrayType(elemType)) => const(v)(elemType)
    case CEmptyObject => new InfiniteColumn with EmptyObjectColumn
    case CEmptyArray  => new InfiniteColumn with EmptyArrayColumn
    case CNull        => new InfiniteColumn with NullColumn
    case CUndefined => sys.error("Cannot construct constant column from CUndefined.")
=======
    case CEmptyObject => new InfiniteColumn with EmptyObjectColumn 
    case CEmptyArray  => new InfiniteColumn with EmptyArrayColumn 
    case CNull        => new InfiniteColumn with NullColumn 
    case CUndefined   => UndefinedColumn.raw
>>>>>>> 4eac4eac
  }

  @inline def const(v: Boolean) = new InfiniteColumn with BoolColumn {
    def apply(row: Int) = v
  }

  @inline def const(v: Long) = new InfiniteColumn with LongColumn {
    def apply(row: Int) = v
  }

  @inline def const(v: Double) = new InfiniteColumn with DoubleColumn {
    def apply(row: Int) = v
  }

  @inline def const(v: BigDecimal) = new InfiniteColumn with NumColumn {
    def apply(row: Int) = v
  }

  @inline def const(v: String) = new InfiniteColumn with StrColumn {
    def apply(row: Int) = v
  }

  @inline def const(v: DateTime) = new InfiniteColumn with DateColumn {
    def apply(row: Int) = v
  }

  @inline def const[A: CValueType](v: IndexedSeq[A]) = new InfiniteColumn with HomogeneousArrayColumn[A] {
    val tpe = CArrayType(CValueType[A])
    def apply(row: Int) = v
  }

  def lift(col: Column): HomogeneousArrayColumn[_] = col match {
    case col: BoolColumn => new HomogeneousArrayColumn[Boolean] {
      val tpe = CArrayType(CBoolean)
      def isDefinedAt(row: Int) = col.isDefinedAt(row)
      def apply(row: Int) = Vector(col(row))
    }
    case col: LongColumn => new HomogeneousArrayColumn[Long] {
      val tpe = CArrayType(CLong)
      def isDefinedAt(row: Int) = col.isDefinedAt(row)
      def apply(row: Int) = Vector(col(row))
    }
    case col: NumColumn => new HomogeneousArrayColumn[BigDecimal] {
      val tpe = CArrayType(CNum)
      def isDefinedAt(row: Int) = col.isDefinedAt(row)
      def apply(row: Int) = Vector(col(row))
    }
    case col: StrColumn => new HomogeneousArrayColumn[String] {
      val tpe = CArrayType(CString)
      def isDefinedAt(row: Int) = col.isDefinedAt(row)
      def apply(row: Int) = Vector(col(row))
    }
    case col: DateColumn => new HomogeneousArrayColumn[DateTime] {
      val tpe = CArrayType(CDate)
      def isDefinedAt(row: Int) = col.isDefinedAt(row)
      def apply(row: Int) = Vector(col(row))
    }
    case col: HomogeneousArrayColumn[a] => new HomogeneousArrayColumn[IndexedSeq[a]] {
      val tpe = CArrayType(col.tpe)
      def isDefinedAt(row: Int) = col.isDefinedAt(row)
      def apply(row: Int): IndexedSeq[IndexedSeq[a]] = Vector(col(row))
    }
    case _ => sys.error("Cannot lift non-value column.")
  }

  object unionRightSemigroup extends Semigroup[Column] {
    def append(c1: Column, c2: => Column): Column = {
      cf.util.UnionRight(c1, c2) getOrElse {
        sys.error("Illgal attempt to merge columns of dissimilar type: " + c1.tpe + "," + c2.tpe)
      }
    }
  }

  def isDefinedAt(cols: Array[Column], row: Int): Boolean = {
    var i = 0
    while (i < cols.length && !cols(i).isDefinedAt(row)) {
      i += 1
    }
    i < cols.length
  }
}<|MERGE_RESOLUTION|>--- conflicted
+++ resolved
@@ -247,18 +247,11 @@
     case CNum(v)      => const(v)
     case CString(v)   => const(v)
     case CDate(v)     => const(v)
-<<<<<<< HEAD
     case CArray(v, CArrayType(elemType)) => const(v)(elemType)
-    case CEmptyObject => new InfiniteColumn with EmptyObjectColumn
-    case CEmptyArray  => new InfiniteColumn with EmptyArrayColumn
-    case CNull        => new InfiniteColumn with NullColumn
-    case CUndefined => sys.error("Cannot construct constant column from CUndefined.")
-=======
     case CEmptyObject => new InfiniteColumn with EmptyObjectColumn 
     case CEmptyArray  => new InfiniteColumn with EmptyArrayColumn 
     case CNull        => new InfiniteColumn with NullColumn 
     case CUndefined   => UndefinedColumn.raw
->>>>>>> 4eac4eac
   }
 
   @inline def const(v: Boolean) = new InfiniteColumn with BoolColumn {
