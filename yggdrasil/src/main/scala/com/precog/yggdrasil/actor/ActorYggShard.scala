--- conflicted
+++ resolved
@@ -30,20 +30,13 @@
 import akka.dispatch.{Await,Future,Promise}
 import akka.pattern.ask
 import akka.util.Timeout
-<<<<<<< HEAD
-import scalaz.effect._
-
-trait ActorYggShard[Dataset] extends YggShard[Dataset] with ActorEcosystem {
-  def yggState: YggState
-=======
 import akka.util.duration._
 
 import scalaz.effect._
 
 import com.weiglewilczek.slf4s.Logging
 
-trait ActorYggShard[Dataset[_]] extends YggShard[Dataset] with ActorEcosystem with ProjectionsActorModule[Dataset] with Logging {
->>>>>>> 4102a569
+trait ActorYggShard[Dataset] extends YggShard[Dataset] with ActorEcosystem with ProjectionsActorModule[Dataset] with Logging {
   def accessControl: AccessControl
 
   private lazy implicit val dispatcher = actorSystem.dispatcher
