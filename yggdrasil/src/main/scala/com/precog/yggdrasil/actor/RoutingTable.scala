/*
 *  ____    ____    _____    ____    ___     ____ 
 * |  _ \  |  _ \  | ____|  / ___|  / _/    / ___|        Precog (R)
 * | |_) | | |_) | |  _|   | |     | |  /| | |  _         Advanced Analytics Engine for NoSQL Data
 * |  __/  |  _ <  | |___  | |___  |/ _| | | |_| |        Copyright (C) 2010 - 2013 SlamData, Inc.
 * |_|     |_| \_\ |_____|  \____|   /__/   \____|        All Rights Reserved.
 *
 * This program is free software: you can redistribute it and/or modify it under the terms of the 
 * GNU Affero General Public License as published by the Free Software Foundation, either version 
 * 3 of the License, or (at your option) any later version.
 *
 * This program is distributed in the hope that it will be useful, but WITHOUT ANY WARRANTY; 
 * without even the implied warranty of MERCHANTABILITY or FITNESS FOR A PARTICULAR PURPOSE. See 
 * the GNU Affero General Public License for more details.
 *
 * You should have received a copy of the GNU Affero General Public License along with this 
 * program. If not, see <http://www.gnu.org/licenses/>.
 *
 */
package com.precog.yggdrasil
package actor

import util.CPathUtils

import com.precog.common._
import com.precog.common.ingest._
import com.precog.common.json._

import blueeyes.json._

import scala.annotation.tailrec
import scala.collection.mutable
import scala.collection.immutable.ListMap

import scalaz.std.function._
import scalaz.std.stream._
import scalaz.syntax.arrow._
import scalaz.syntax.traverse._

trait RoutingTable {
<<<<<<< HEAD
  def routeEvent(msg: EventMessage): Seq[ProjectionData]

  def routeArchive(msg: ArchiveMessage, descriptorMap: Map[Path, Seq[ProjectionDescriptor]]): Seq[ArchiveData]

  def batchMessages(events: Iterable[IngestMessage], descriptorMap: Map[Path, Seq[ProjectionDescriptor]]): Seq[ShardProjectionAction] = {
    import ProjectionInsert.Row

    val updates = events.flatMap {
      case em @ EventMessage(eventId, _) => routeEvent(em).map {
        case ProjectionData(descriptor, values, metadata) => (descriptor, Row(Array(eventId.uid), values, metadata))
      }

      case am @ ArchiveMessage(archiveId, _) => routeArchive(am, descriptorMap).map {
        case ArchiveData(descriptor) => (descriptor, archiveId)
      }
    }

    val grouped = updates.groupBy(_._1).mapValues(_.map(_._2))

    // Group consecutive inserts into atomic ProjectionInsert messages for batching, but split at any archive requests
    val revBatched = grouped.flatMap {
      case (desc, updates) => updates.foldLeft(List.empty[ShardProjectionAction]) {
        case (rest, id : ArchiveId) => ProjectionArchive(desc, id) :: rest
        case (ProjectionInsert(_, inserts) :: rest, insert : Row) => ProjectionInsert(desc, insert +: inserts) :: rest
        case (rest, insert : Row) => ProjectionInsert(desc, Seq(insert)) :: rest
      }
    }

    revBatched.map {
      case ProjectionInsert(desc, inserts) => ProjectionInsert(desc, inserts.reverse)
      case archive => archive
    }.toSeq.reverse
=======
  def routeIngest(msg: IngestMessage): Seq[ProjectionInsert]
  
  def routeArchive(msg: ArchiveMessage, descriptorMap: Map[Path, Seq[ProjectionDescriptor]]): Seq[ProjectionArchive]

  def batchMessages(events: Seq[EventMessage], descriptorMap: Map[Path, Seq[ProjectionDescriptor]]): Seq[ProjectionUpdate] = {
    // coalesce adjacent inserts into single inserts
    @tailrec def accumulate(updates: Stream[ProjectionUpdate], acc: Vector[ProjectionUpdate], last: Option[ProjectionInsert]): Vector[ProjectionUpdate] = {
      updates match {
        case (insert @ ProjectionInsert(descriptor, rows)) #:: xs => 
          accumulate(xs, acc, last map { i => ProjectionInsert(i.descriptor, i.rows ++ rows) } orElse Some(insert))

        case archive #:: xs => 
          accumulate(xs, acc ++ last :+ archive, None)

        case empty => 
          acc ++ last
      }
    }
    
    val projectionUpdates: Seq[ProjectionUpdate] = 
      for {
        event <- events
        projectionEvent <- event.fold[Seq[ProjectionUpdate]](routeIngest, routeArchive(_, descriptorMap))
      } yield projectionEvent

    // sequence the updates to interleave updates to the various projections; otherwise
    // each projection will get all of its updates at once. This may not really make
    // much of a difference.

    projectionUpdates.groupBy(_.descriptor).values.toStream.flatMap(g => accumulate(g.toStream, Vector(), None))
>>>>>>> d82cb3a3
  }
}


class SingleColumnProjectionRoutingTable extends RoutingTable {
<<<<<<< HEAD
  final def routeEvent(msg: EventMessage): Seq[ProjectionData] = {
    msg.event.data.flattenWithPath map {
      case (selector, value) => toProjectionData(msg, CPath(selector), value)
    }
  }

  final def routeArchive(msg: ArchiveMessage, descriptorMap: Map[Path, Seq[ProjectionDescriptor]]): Seq[ArchiveData] = {
    (for {
      desc <- descriptorMap.get(msg.archive.path).flatten
    } yield ArchiveData(desc))(collection.breakOut)
  }

  @inline
  private final def toProjectionData(msg: EventMessage, selector: CPath, value: JValue): ProjectionData = {
    val authorities = Set.empty + (msg.event.ownerAccountId getOrElse {
      throw new IllegalArgumentException("Cannot process an event without an ownerAccountId: " + msg.event)
    })
=======
  final def routeIngest(msg: IngestMessage): Seq[ProjectionInsert] = {
    val categorized = msg.data.foldLeft(Map.empty[(JPath, CType), Vector[ProjectionInsert.Row]]) {
      case (acc, IngestRecord(eventId, jv)) =>
        jv.flattenWithPath.foldLeft(acc) {
          case (acc0, (selector, value)) => 
            CType.forJValue(value) match { 
              case Some(ctype) =>
                val key = (selector, ctype) 
                val row = ProjectionInsert.Row(eventId, List(CType.toCValue(value)), Nil)
                acc0 + (key -> (acc.getOrElse(key, Vector()) :+ row))
>>>>>>> d82cb3a3

              case None =>
                // should never happen, since flattenWithPath only gives us the
                // leaf types and CType.forJValue is total in this set.
                sys.error("Could not determine ctype for ingest leaf " + value)
            }
        }
    } 

    for (((selector, ctype), values) <- categorized.toStream) yield {
      val colDesc = ColumnDescriptor(msg.path, CPath(selector), ctype, Authorities(Set(msg.ownerAccountId)))
      val projDesc = ProjectionDescriptor(1, List(colDesc))

<<<<<<< HEAD
    val values = Vector1(CType.toCValue(value))
    val metadata: List[Set[Metadata]] = CPathUtils.cPathToJPaths(selector, values.head) map {
      case (path, _) =>
        msg.event.metadata.get(path).getOrElse(Set()).asInstanceOf[Set[Metadata]]       // and now I hate my life...
=======
      ProjectionInsert(projDesc, values)
>>>>>>> d82cb3a3
    }
  }

  final def routeArchive(msg: ArchiveMessage, descriptorMap: Map[Path, Seq[ProjectionDescriptor]]): Seq[ProjectionArchive] = {
    descriptorMap.get(msg.archive.path).flatten map { desc => ProjectionArchive(desc, msg.eventId) } toStream
  }
}<|MERGE_RESOLUTION|>--- conflicted
+++ resolved
@@ -38,40 +38,6 @@
 import scalaz.syntax.traverse._
 
 trait RoutingTable {
-<<<<<<< HEAD
-  def routeEvent(msg: EventMessage): Seq[ProjectionData]
-
-  def routeArchive(msg: ArchiveMessage, descriptorMap: Map[Path, Seq[ProjectionDescriptor]]): Seq[ArchiveData]
-
-  def batchMessages(events: Iterable[IngestMessage], descriptorMap: Map[Path, Seq[ProjectionDescriptor]]): Seq[ShardProjectionAction] = {
-    import ProjectionInsert.Row
-
-    val updates = events.flatMap {
-      case em @ EventMessage(eventId, _) => routeEvent(em).map {
-        case ProjectionData(descriptor, values, metadata) => (descriptor, Row(Array(eventId.uid), values, metadata))
-      }
-
-      case am @ ArchiveMessage(archiveId, _) => routeArchive(am, descriptorMap).map {
-        case ArchiveData(descriptor) => (descriptor, archiveId)
-      }
-    }
-
-    val grouped = updates.groupBy(_._1).mapValues(_.map(_._2))
-
-    // Group consecutive inserts into atomic ProjectionInsert messages for batching, but split at any archive requests
-    val revBatched = grouped.flatMap {
-      case (desc, updates) => updates.foldLeft(List.empty[ShardProjectionAction]) {
-        case (rest, id : ArchiveId) => ProjectionArchive(desc, id) :: rest
-        case (ProjectionInsert(_, inserts) :: rest, insert : Row) => ProjectionInsert(desc, insert +: inserts) :: rest
-        case (rest, insert : Row) => ProjectionInsert(desc, Seq(insert)) :: rest
-      }
-    }
-
-    revBatched.map {
-      case ProjectionInsert(desc, inserts) => ProjectionInsert(desc, inserts.reverse)
-      case archive => archive
-    }.toSeq.reverse
-=======
   def routeIngest(msg: IngestMessage): Seq[ProjectionInsert]
   
   def routeArchive(msg: ArchiveMessage, descriptorMap: Map[Path, Seq[ProjectionDescriptor]]): Seq[ProjectionArchive]
@@ -102,31 +68,11 @@
     // much of a difference.
 
     projectionUpdates.groupBy(_.descriptor).values.toStream.flatMap(g => accumulate(g.toStream, Vector(), None))
->>>>>>> d82cb3a3
   }
 }
 
 
 class SingleColumnProjectionRoutingTable extends RoutingTable {
-<<<<<<< HEAD
-  final def routeEvent(msg: EventMessage): Seq[ProjectionData] = {
-    msg.event.data.flattenWithPath map {
-      case (selector, value) => toProjectionData(msg, CPath(selector), value)
-    }
-  }
-
-  final def routeArchive(msg: ArchiveMessage, descriptorMap: Map[Path, Seq[ProjectionDescriptor]]): Seq[ArchiveData] = {
-    (for {
-      desc <- descriptorMap.get(msg.archive.path).flatten
-    } yield ArchiveData(desc))(collection.breakOut)
-  }
-
-  @inline
-  private final def toProjectionData(msg: EventMessage, selector: CPath, value: JValue): ProjectionData = {
-    val authorities = Set.empty + (msg.event.ownerAccountId getOrElse {
-      throw new IllegalArgumentException("Cannot process an event without an ownerAccountId: " + msg.event)
-    })
-=======
   final def routeIngest(msg: IngestMessage): Seq[ProjectionInsert] = {
     val categorized = msg.data.foldLeft(Map.empty[(JPath, CType), Vector[ProjectionInsert.Row]]) {
       case (acc, IngestRecord(eventId, jv)) =>
@@ -137,7 +83,6 @@
                 val key = (selector, ctype) 
                 val row = ProjectionInsert.Row(eventId, List(CType.toCValue(value)), Nil)
                 acc0 + (key -> (acc.getOrElse(key, Vector()) :+ row))
->>>>>>> d82cb3a3
 
               case None =>
                 // should never happen, since flattenWithPath only gives us the
@@ -151,14 +96,7 @@
       val colDesc = ColumnDescriptor(msg.path, CPath(selector), ctype, Authorities(Set(msg.ownerAccountId)))
       val projDesc = ProjectionDescriptor(1, List(colDesc))
 
-<<<<<<< HEAD
-    val values = Vector1(CType.toCValue(value))
-    val metadata: List[Set[Metadata]] = CPathUtils.cPathToJPaths(selector, values.head) map {
-      case (path, _) =>
-        msg.event.metadata.get(path).getOrElse(Set()).asInstanceOf[Set[Metadata]]       // and now I hate my life...
-=======
       ProjectionInsert(projDesc, values)
->>>>>>> d82cb3a3
     }
   }
 
