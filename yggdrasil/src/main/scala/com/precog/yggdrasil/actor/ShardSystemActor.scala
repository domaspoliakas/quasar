/*
 *  ____    ____    _____    ____    ___     ____ 
 * |  _ \  |  _ \  | ____|  / ___|  / _/    / ___|        Precog (R)
 * | |_) | | |_) | |  _|   | |     | |  /| | |  _         Advanced Analytics Engine for NoSQL Data
 * |  __/  |  _ <  | |___  | |___  |/ _| | | |_| |        Copyright (C) 2010 - 2013 SlamData, Inc.
 * |_|     |_| \_\ |_____|  \____|   /__/   \____|        All Rights Reserved.
 *
 * This program is free software: you can redistribute it and/or modify it under the terms of the 
 * GNU Affero General Public License as published by the Free Software Foundation, either version 
 * 3 of the License, or (at your option) any later version.
 *
 * This program is distributed in the hope that it will be useful, but WITHOUT ANY WARRANTY; 
 * without even the implied warranty of MERCHANTABILITY or FITNESS FOR A PARTICULAR PURPOSE. See 
 * the GNU Affero General Public License for more details.
 *
 * You should have received a copy of the GNU Affero General Public License along with this 
 * program. If not, see <http://www.gnu.org/licenses/>.
 *
 */
package com.precog.yggdrasil
package actor

import com.precog.common.{ CheckpointCoordination, YggCheckpoint, Path }
import com.precog.common.accounts.AccountFinder
import com.precog.common.ingest._
import com.precog.common.json._
import com.precog.util.FilesystemFileOps
import com.precog.yggdrasil.metadata.{ ColumnMetadata, FileMetadataStorage, MetadataStorage }

import akka.actor._
import akka.dispatch._
import akka.util._
import akka.util.duration._
import akka.pattern.ask
import akka.pattern.gracefulStop

import blueeyes.json._

import com.weiglewilczek.slf4s.Logging
import org.streum.configrity.converter.Extra._

import scalaz.{Failure,Success}
import scalaz.syntax.applicative._
import scalaz.syntax.semigroup._
import scalaz.syntax.std.boolean._
import scalaz.std.option._
import scalaz.std.map._
import scalaz.std.vector._

case object ShutdownSystem
case object ShutdownComplete

trait ShardConfig extends BaseConfig {
  type IngestConfig

  def shardId: String
  def logPrefix: String

  def ingestConfig: Option[IngestConfig]  

  def statusTimeout: Long = config[Long]("actors.status.timeout", 30000)
  def metadataTimeout: Timeout = config[Long]("actors.metadata.timeout", 30) seconds
  def stopTimeout: Timeout = config[Long]("actors.stop.timeout", 300) seconds

  def maxOpenProjections: Int = config[Int]("actors.store.max_open_projections", 5000)

  def metadataSyncPeriod: Duration = config[Int]("actors.metadata.sync_minutes", 1) minutes
  def metadataPreload: Boolean = config[Boolean]("actors.metadata.preload", true)
  def batchStoreDelay: Duration    = config[Long]("actors.store.idle_millis", 1000) millis
  def batchShutdownCheckInterval: Duration = config[Int]("actors.store.shutdown_check_seconds", 1) seconds
}

trait ShardSystemActorModule extends ProjectionsActorModule with YggConfigComponent {
  type YggConfig <: ShardConfig

  protected def metadataStorage: MetadataStorage
  protected def accountFinder: Option[AccountFinder[Future]]

  protected def initIngestActor(checkpoint: YggCheckpoint, metadataActor: ActorRef, accountFinder: AccountFinder[Future]): Option[() => Actor]

  protected def checkpointCoordination: CheckpointCoordination

  class ShardSystemActor extends Actor with Logging {
    // The ingest system consists of the ingest supervisor and ingest actor(s)
    private[this] var ingestSystem: ActorRef            = _
    private[this] var metadataActor: ActorRef           = _
    private[this] var projectionsActor: ActorRef        = _
    private[this] var metadataSync: Option[Cancellable] = None

    private[this] val metadataActorSystem = ActorSystem("Metadata")
    private[this] val projectionActorSystem = ActorSystem("Projections")
    private[this] val ingestActorSystem = ActorSystem("Ingest")

    private def loadCheckpoint() : Option[YggCheckpoint] = yggConfig.ingestConfig flatMap { _ =>
        checkpointCoordination.loadYggCheckpoint(yggConfig.shardId) match {
          case Some(Failure(errors)) =>
            logger.error("Unable to load Kafka checkpoint: " + errors)
            sys.error("Unable to load Kafka checkpoint: " + errors)

          case Some(Success(checkpoint)) => Some(checkpoint)
          case None => None
        }
      }

    override def preStart() {
      val initialCheckpoint = loadCheckpoint()

<<<<<<< HEAD
      logger.info("Initializing MetadataActor with storage = " + metadataStorage)
      metadataActor = metadataActorSystem.actorOf(Props(new MetadataActor(yggConfig.shardId, metadataStorage, checkpointCoordination, initialCheckpoint)), "metadata")
=======
      logger.info("Initializing MetadataActor with storage = " + storage)
      metadataActor = metadataActorSystem.actorOf(Props(new MetadataActor(yggConfig.shardId, storage, checkpointCoordination, initialCheckpoint, yggConfig.metadataPreload)), "metadata")
>>>>>>> 4dc280c6

      logger.debug("Initializing ProjectionsActor")
      projectionsActor = projectionActorSystem.actorOf(Props(new ProjectionsActor(yggConfig.maxOpenProjections)), "projections")

      val ingestActorInit: Option[() => Actor] = 
        for {
          checkpoint <- initialCheckpoint
          finder <- accountFinder
          init <-  initIngestActor(checkpoint, metadataActor, finder)
        } yield init
 
      ingestSystem     = { 
        logger.debug("Initializing ingest system")
        // Ingest implies a metadata sync
        metadataSync = Some(metadataActorSystem.scheduler.schedule(yggConfig.metadataSyncPeriod, yggConfig.metadataSyncPeriod, metadataActor, FlushMetadata))

        val routingTable = new SingleColumnProjectionRoutingTable

        ingestActorSystem.actorOf(Props(new IngestSupervisor(ingestActorInit,
                                                             yggConfig.batchStoreDelay, ingestActorSystem.scheduler, yggConfig.batchShutdownCheckInterval) {
          //TODO: This needs review; not sure why only archive paths are being considered.
          def processMessages(messages: Seq[EventMessage], batchCoordinator: ActorRef): Unit = {
            logger.debug("Beginning processing of %d messages".format(messages.size))
            implicit val to = yggConfig.metadataTimeout
            implicit val execContext = ExecutionContext.defaultExecutionContext(ingestActorSystem)
            
            //TODO: Make sure that authorization has been checked here.
            val archivePaths = messages.collect { case ArchiveMessage(_, Archive(_, path, jobId)) => path } 

            if (archivePaths.nonEmpty) {
              logger.debug("Processing archive paths: " + archivePaths)
            } else {
              logger.debug("No archive paths")
            }

            Future.sequence {
              archivePaths map { path =>
                (metadataActor ? FindDescriptors(path, CPath.Identity)).mapTo[Set[ProjectionDescriptor]]
              }
            } onSuccess {
              case descMaps : Seq[Set[ProjectionDescriptor]] => 
                val grouped: Map[Path, Seq[ProjectionDescriptor]] = descMaps.flatten.foldLeft(Map.empty[Path, Vector[ProjectionDescriptor]]) {
                  case (acc, descriptor) => descriptor.columns.map(c => (c.path -> Vector(descriptor))).toMap |+| acc
                }
                
                val updates = routingTable.batchMessages(messages, grouped)

                logger.debug("Sending " + updates.size + " update message(s)")
                batchCoordinator ! ProjectionUpdatesExpected(updates.size)
                for (update <- updates) projectionsActor.tell(update, batchCoordinator)
            }
          }
        }), "ingestRouter")
      }
    }

    def receive = {
      // Route subordinate messages
      case pMsg: ShardProjectionAction => 
        logger.trace("Forwarding message " + pMsg + " to projectionsActor")
        projectionsActor.tell(pMsg, sender)
        logger.trace("Forwarding complete: " + pMsg)

      case mMsg: ShardMetadataAction   => 
        logger.trace("Forwarding message " + mMsg + " to metadataActor")
        metadataActor.tell(mMsg, sender)
        logger.trace("Forwarding complete: " + mMsg)

      case iMsg: ShardIngestAction     => 
        logger.trace("Forwarding message " + iMsg + " to ingestSystem")
        ingestSystem.tell(iMsg, sender)
        logger.trace("Forwarding complete: " + iMsg)

      case Status => 
        logger.trace("Processing status request")
        implicit val to = Timeout(yggConfig.statusTimeout)
        implicit val execContext = ExecutionContext.defaultExecutionContext(context.system)
        (for (statusResponses <- Future.sequence { actorsWithStatus map { actor => (actor ? Status).mapTo[JValue] } }) yield JArray(statusResponses)) onSuccess {
          case status => 
            sender ! status
      }
        logger.trace("Status request complete")

      case ShutdownSystem => 
        logger.info("Initiating shutdown")
        onShutdown()
        sender ! ShutdownComplete
        self ! PoisonPill
        logger.info("Shutdown complete")

      case bad =>
        logger.error("Unknown message received: " + bad)
    }

    protected def actorsWithStatus = ingestSystem :: metadataActor :: projectionsActor :: Nil

    protected def onShutdown(): Future[Unit] = {
      implicit val execContext = ExecutionContext.defaultExecutionContext(context.system)
      for {
        _ <- Future(logger.info("Stopping shard system"))
        _ <- metadataSync.map(syncJob => Future{ syncJob.cancel() }).getOrElse(Future(()))
        _ <- actorStop(ingestSystem, "ingest")
        _ <- actorStop(projectionsActor, "projections")
        _ <- actorStop(metadataActor, "metadata")
      } yield ()
    }

    protected def actorStop(actor: ActorRef, name: String)(implicit executor: ExecutionContext): Future[Unit] = { 
      for {
        _ <- Future(logger.debug(yggConfig.logPrefix + " Stopping " + name + " actor within " + yggConfig.stopTimeout.duration))
        b <- gracefulStop(actor, yggConfig.stopTimeout.duration)(context.system) 
      } yield {
        logger.debug(yggConfig.logPrefix + " Stop call for " + name + " actor returned " + b)  
      }   
    } recover { 
      case e => logger.error("Error stopping " + name + " actor", e)  
    }   
  }
}<|MERGE_RESOLUTION|>--- conflicted
+++ resolved
@@ -105,13 +105,8 @@
     override def preStart() {
       val initialCheckpoint = loadCheckpoint()
 
-<<<<<<< HEAD
       logger.info("Initializing MetadataActor with storage = " + metadataStorage)
-      metadataActor = metadataActorSystem.actorOf(Props(new MetadataActor(yggConfig.shardId, metadataStorage, checkpointCoordination, initialCheckpoint)), "metadata")
-=======
-      logger.info("Initializing MetadataActor with storage = " + storage)
-      metadataActor = metadataActorSystem.actorOf(Props(new MetadataActor(yggConfig.shardId, storage, checkpointCoordination, initialCheckpoint, yggConfig.metadataPreload)), "metadata")
->>>>>>> 4dc280c6
+      metadataActor = metadataActorSystem.actorOf(Props(new MetadataActor(yggConfig.shardId, metadataStorage, checkpointCoordination, initialCheckpoint, yggConfig.metadataPreload)), "metadata")
 
       logger.debug("Initializing ProjectionsActor")
       projectionsActor = projectionActorSystem.actorOf(Props(new ProjectionsActor(yggConfig.maxOpenProjections)), "projections")
