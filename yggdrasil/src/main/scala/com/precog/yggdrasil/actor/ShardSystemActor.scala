/*
 *  ____    ____    _____    ____    ___     ____ 
 * |  _ \  |  _ \  | ____|  / ___|  / _/    / ___|        Precog (R)
 * | |_) | | |_) | |  _|   | |     | |  /| | |  _         Advanced Analytics Engine for NoSQL Data
 * |  __/  |  _ <  | |___  | |___  |/ _| | | |_| |        Copyright (C) 2010 - 2013 SlamData, Inc.
 * |_|     |_| \_\ |_____|  \____|   /__/   \____|        All Rights Reserved.
 *
 * This program is free software: you can redistribute it and/or modify it under the terms of the 
 * GNU Affero General Public License as published by the Free Software Foundation, either version 
 * 3 of the License, or (at your option) any later version.
 *
 * This program is distributed in the hope that it will be useful, but WITHOUT ANY WARRANTY; 
 * without even the implied warranty of MERCHANTABILITY or FITNESS FOR A PARTICULAR PURPOSE. See 
 * the GNU Affero General Public License for more details.
 *
 * You should have received a copy of the GNU Affero General Public License along with this 
 * program. If not, see <http://www.gnu.org/licenses/>.
 *
 */
package com.precog.yggdrasil
package actor

<<<<<<< HEAD
import com.precog.common.{ CheckpointCoordination, YggCheckpoint, Path }
import com.precog.common.accounts.AccountFinder
import com.precog.common.ingest._
=======
import com.precog.accounts.BasicAccountManager
import com.precog.common.{ Archive, ArchiveMessage, CheckpointCoordination, IngestMessage, Path, YggCheckpoint }
>>>>>>> e01d2c56
import com.precog.common.json._
import com.precog.util.FilesystemFileOps
import com.precog.yggdrasil.metadata.{ ColumnMetadata, FileMetadataStorage, MetadataStorage }

import akka.actor._
import akka.dispatch._
import akka.util._
import akka.util.duration._
import akka.pattern.ask
import akka.pattern.gracefulStop

import blueeyes.json._

import com.weiglewilczek.slf4s.Logging
import org.streum.configrity.converter.Extra._

import scalaz.{Failure,Success}
import scalaz.syntax.applicative._
import scalaz.syntax.std.boolean._
import scalaz.std.option._

case object ShutdownSystem
case object ShutdownComplete

trait ShardConfig extends BaseConfig {
  type IngestConfig

  def shardId: String
  def logPrefix: String

  def ingestConfig: Option[IngestConfig]  

  def statusTimeout: Long = config[Long]("actors.status.timeout", 30000)
  def metadataTimeout: Timeout = config[Long]("actors.metadata.timeout", 30) seconds
  def stopTimeout: Timeout = config[Long]("actors.stop.timeout", 300) seconds

  def maxOpenProjections: Int = config[Int]("actors.store.max_open_projections", 5000)

  def metadataSyncPeriod: Duration = config[Int]("actors.metadata.sync_minutes", 1) minutes
  def batchStoreDelay: Duration    = config[Long]("actors.store.idle_millis", 1000) millis
  def batchShutdownCheckInterval: Duration = config[Int]("actors.store.shutdown_check_seconds", 1) seconds
}

trait ShardSystemActorModule extends ProjectionsActorModule with YggConfigComponent {
  type YggConfig <: ShardConfig

  protected def metadataStorage: MetadataStorage
  protected def accountFinder: Option[AccountFinder[Future]]

  protected def initIngestActor(checkpoint: YggCheckpoint, metadataActor: ActorRef, accountFinder: AccountFinder[Future]): Option[() => Actor]

  protected def checkpointCoordination: CheckpointCoordination

  class ShardSystemActor extends Actor with Logging {
    // The ingest system consists of the ingest supervisor and ingest actor(s)
    private[this] var ingestSystem: ActorRef            = _
    private[this] var metadataActor: ActorRef           = _
    private[this] var projectionsActor: ActorRef        = _
    private[this] var metadataSync: Option[Cancellable] = None

    private[this] val metadataActorSystem = ActorSystem("Metadata")
    private[this] val projectionActorSystem = ActorSystem("Projections")
    private[this] val ingestActorSystem = ActorSystem("Ingest")

    private def loadCheckpoint() : Option[YggCheckpoint] = yggConfig.ingestConfig flatMap { _ =>
        checkpointCoordination.loadYggCheckpoint(yggConfig.shardId) match {
          case Some(Failure(errors)) =>
            logger.error("Unable to load Kafka checkpoint: " + errors)
            sys.error("Unable to load Kafka checkpoint: " + errors)

        case Some(Success(checkpoint)) => Some(checkpoint)
        case None => None
      }
    } 

    override def preStart() {
      val initialCheckpoint = loadCheckpoint()

<<<<<<< HEAD
      logger.info("Initializing MetadataActor with storage = " + metadataStorage)
      metadataActor = context.actorOf(Props(new MetadataActor(yggConfig.shardId, metadataStorage, checkpointCoordination, initialCheckpoint)), "metadata")
=======
      logger.info("Initializing MetadataActor with storage = " + storage)
      metadataActor = metadataActorSystem.actorOf(Props(new MetadataActor(yggConfig.shardId, storage, checkpointCoordination, initialCheckpoint)), "metadata")
>>>>>>> e01d2c56

      logger.debug("Initializing ProjectionsActor")
      projectionsActor = projectionActorSystem.actorOf(Props(new ProjectionsActor(yggConfig.maxOpenProjections)), "projections")

<<<<<<< HEAD
      val ingestActorInit: Option[() => Actor] = {
        for {
          checkpoint <- initialCheckpoint 
          finder <- accountFinder
          init <- initIngestActor(checkpoint, metadataActor, finder)
        } yield init
      }
=======
      val ingestActorInit: Option[() => Actor] = 
        for {
          checkpoint <- initialCheckpoint
          init <-  initIngestActor(checkpoint, metadataActor, accountManager)
        } yield init
>>>>>>> e01d2c56
 
      ingestSystem = { 
        logger.debug("Initializing ingest system")
        // Ingest implies a metadata sync
        metadataSync = Some(metadataActorSystem.scheduler.schedule(yggConfig.metadataSyncPeriod, yggConfig.metadataSyncPeriod, metadataActor, FlushMetadata))

        val routingTable = new SingleColumnProjectionRoutingTable

<<<<<<< HEAD
        context.actorOf(Props(new IngestSupervisor(ingestActorInit,
                                                   yggConfig.batchStoreDelay, context.system.scheduler, yggConfig.batchShutdownCheckInterval) {

          //TODO: This needs review; not sure why only archive paths are being considered.
          def processMessages(messages: Seq[EventMessage], batchCoordinator: ActorRef): Unit = {
=======
        ingestActorSystem.actorOf(Props(new IngestSupervisor(ingestActorInit,
                                                             yggConfig.batchStoreDelay, ingestActorSystem.scheduler, yggConfig.batchShutdownCheckInterval) {
          def processMessages(messages: Seq[IngestMessage], batchCoordinator: ActorRef): Unit = {
>>>>>>> e01d2c56
            logger.debug("Beginning processing of %d messages".format(messages.size))
            implicit val to = yggConfig.metadataTimeout
            implicit val execContext = ExecutionContext.defaultExecutionContext(ingestActorSystem)
            
            //TODO: Make sure that authorization has been checked here.
            val archivePaths = messages.collect { case ArchiveMessage(_, Archive(_, path, jobId)) => path } 

            if (archivePaths.nonEmpty) {
              logger.debug("Processing archive paths: " + archivePaths)
            } else {
              logger.debug("No archive paths")
            }

            Future.sequence {
              archivePaths map { path =>
                (metadataActor ? FindDescriptors(path, CPath.Identity)).mapTo[Set[ProjectionDescriptor]]
              }
<<<<<<< HEAD
            } onSuccess {
              case descMaps : Seq[Map[ProjectionDescriptor, ColumnMetadata]] => 
                val projectionMap = for {
=======
            }.onSuccess {
              case descMaps : Seq[Set[ProjectionDescriptor]] => 
                val projectionMap: Map[Path, Seq[ProjectionDescriptor]] = (for {
>>>>>>> e01d2c56
                  descMap <- descMaps
                  desc    <- descMap
                  column  <- desc.columns
<<<<<<< HEAD
                } yield (column.path, desc)
                
                // explicit type ascription to force mapValues; otherwise the resulting map is just a view that 
                // recomputes values on accesses
                val grouped: collection.immutable.Map[Path, Seq[ProjectionDescriptor]] = projectionMap.groupBy(_._1).mapValues(_.map(_._2))
                val updates = routingTable.batchMessages(messages, grouped)
=======
                } yield (column.path, desc)).groupBy(_._1).mapValues(_.map(_._2))

                projectionMap.foreach { case (p,d) => logger.debug("Archiving %d projections on path %s".format(d.size, p)) }
              
                val updates = routingTable.batchMessages(messages, projectionMap)
>>>>>>> e01d2c56

                logger.debug("Sending " + updates.size + " update message(s)")
                batchCoordinator ! ProjectionUpdatesExpected(updates.size)
                for (update <- updates) projectionsActor.tell(update, batchCoordinator)
            }
          }
        }), "ingestRouter")
      }
    }

    def receive = {
      // Route subordinate messages
      case pMsg: ShardProjectionAction => 
        logger.trace("Forwarding message " + pMsg + " to projectionsActor")
        projectionsActor.tell(pMsg, sender)
        logger.trace("Forwarding complete: " + pMsg)

      case mMsg: ShardMetadataAction   => 
        logger.trace("Forwarding message " + mMsg + " to metadataActor")
        metadataActor.tell(mMsg, sender)
        logger.trace("Forwarding complete: " + mMsg)

      case iMsg: ShardIngestAction     => 
        logger.trace("Forwarding message " + iMsg + " to ingestSystem")
        ingestSystem.tell(iMsg, sender)
        logger.trace("Forwarding complete: " + iMsg)

      case Status => 
        logger.trace("Processing status request")
        implicit val to = Timeout(yggConfig.statusTimeout)
        implicit val execContext = ExecutionContext.defaultExecutionContext(context.system)
        (for (statusResponses <- Future.sequence { actorsWithStatus map { actor => (actor ? Status).mapTo[JValue] } }) yield JArray(statusResponses)) onSuccess {
          case status => 
            sender ! status
        }
        logger.trace("Status request complete")

      case ShutdownSystem => 
        logger.info("Initiating shutdown")
        onShutdown()
        sender ! ShutdownComplete
        self ! PoisonPill
        logger.info("Shutdown complete")

      case bad =>
        logger.error("Unknown message received: " + bad)
    }

    protected def actorsWithStatus = ingestSystem :: metadataActor :: projectionsActor :: Nil

    protected def onShutdown(): Future[Unit] = {
      implicit val execContext = ExecutionContext.defaultExecutionContext(context.system)
      for {
        _ <- Future(logger.info("Stopping shard system"))
        _ <- metadataSync.map(syncJob => Future{ syncJob.cancel() }).getOrElse(Future(()))
        _ <- actorStop(ingestSystem, "ingest")
        _ <- actorStop(projectionsActor, "projections")
        _ <- actorStop(metadataActor, "metadata")
      } yield ()
    }

    protected def actorStop(actor: ActorRef, name: String)(implicit executor: ExecutionContext): Future[Unit] = { 
      for {
        _ <- Future(logger.debug(yggConfig.logPrefix + " Stopping " + name + " actor within " + yggConfig.stopTimeout.duration))
        b <- gracefulStop(actor, yggConfig.stopTimeout.duration)(context.system) 
      } yield {
        logger.debug(yggConfig.logPrefix + " Stop call for " + name + " actor returned " + b)  
      }   
    } recover { 
      case e => logger.error("Error stopping " + name + " actor", e)  
    }   
  }
}<|MERGE_RESOLUTION|>--- conflicted
+++ resolved
@@ -20,14 +20,9 @@
 package com.precog.yggdrasil
 package actor
 
-<<<<<<< HEAD
 import com.precog.common.{ CheckpointCoordination, YggCheckpoint, Path }
 import com.precog.common.accounts.AccountFinder
 import com.precog.common.ingest._
-=======
-import com.precog.accounts.BasicAccountManager
-import com.precog.common.{ Archive, ArchiveMessage, CheckpointCoordination, IngestMessage, Path, YggCheckpoint }
->>>>>>> e01d2c56
 import com.precog.common.json._
 import com.precog.util.FilesystemFileOps
 import com.precog.yggdrasil.metadata.{ ColumnMetadata, FileMetadataStorage, MetadataStorage }
@@ -98,59 +93,38 @@
             logger.error("Unable to load Kafka checkpoint: " + errors)
             sys.error("Unable to load Kafka checkpoint: " + errors)
 
-        case Some(Success(checkpoint)) => Some(checkpoint)
-        case None => None
+          case Some(Success(checkpoint)) => Some(checkpoint)
+          case None => None
+        }
       }
-    } 
 
     override def preStart() {
       val initialCheckpoint = loadCheckpoint()
 
-<<<<<<< HEAD
-      logger.info("Initializing MetadataActor with storage = " + metadataStorage)
-      metadataActor = context.actorOf(Props(new MetadataActor(yggConfig.shardId, metadataStorage, checkpointCoordination, initialCheckpoint)), "metadata")
-=======
       logger.info("Initializing MetadataActor with storage = " + storage)
       metadataActor = metadataActorSystem.actorOf(Props(new MetadataActor(yggConfig.shardId, storage, checkpointCoordination, initialCheckpoint)), "metadata")
->>>>>>> e01d2c56
 
       logger.debug("Initializing ProjectionsActor")
       projectionsActor = projectionActorSystem.actorOf(Props(new ProjectionsActor(yggConfig.maxOpenProjections)), "projections")
 
-<<<<<<< HEAD
-      val ingestActorInit: Option[() => Actor] = {
-        for {
-          checkpoint <- initialCheckpoint 
-          finder <- accountFinder
-          init <- initIngestActor(checkpoint, metadataActor, finder)
-        } yield init
-      }
-=======
       val ingestActorInit: Option[() => Actor] = 
         for {
           checkpoint <- initialCheckpoint
-          init <-  initIngestActor(checkpoint, metadataActor, accountManager)
+          finder <- accountFinder
+          init <-  initIngestActor(checkpoint, metadataActor, finder)
         } yield init
->>>>>>> e01d2c56
  
-      ingestSystem = { 
+      ingestSystem     = { 
         logger.debug("Initializing ingest system")
         // Ingest implies a metadata sync
         metadataSync = Some(metadataActorSystem.scheduler.schedule(yggConfig.metadataSyncPeriod, yggConfig.metadataSyncPeriod, metadataActor, FlushMetadata))
 
         val routingTable = new SingleColumnProjectionRoutingTable
 
-<<<<<<< HEAD
-        context.actorOf(Props(new IngestSupervisor(ingestActorInit,
-                                                   yggConfig.batchStoreDelay, context.system.scheduler, yggConfig.batchShutdownCheckInterval) {
-
+        ingestActorSystem.actorOf(Props(new IngestSupervisor(ingestActorInit,
+                                                             yggConfig.batchStoreDelay, ingestActorSystem.scheduler, yggConfig.batchShutdownCheckInterval) {
           //TODO: This needs review; not sure why only archive paths are being considered.
           def processMessages(messages: Seq[EventMessage], batchCoordinator: ActorRef): Unit = {
-=======
-        ingestActorSystem.actorOf(Props(new IngestSupervisor(ingestActorInit,
-                                                             yggConfig.batchStoreDelay, ingestActorSystem.scheduler, yggConfig.batchShutdownCheckInterval) {
-          def processMessages(messages: Seq[IngestMessage], batchCoordinator: ActorRef): Unit = {
->>>>>>> e01d2c56
             logger.debug("Beginning processing of %d messages".format(messages.size))
             implicit val to = yggConfig.metadataTimeout
             implicit val execContext = ExecutionContext.defaultExecutionContext(ingestActorSystem)
@@ -168,32 +142,18 @@
               archivePaths map { path =>
                 (metadataActor ? FindDescriptors(path, CPath.Identity)).mapTo[Set[ProjectionDescriptor]]
               }
-<<<<<<< HEAD
             } onSuccess {
-              case descMaps : Seq[Map[ProjectionDescriptor, ColumnMetadata]] => 
-                val projectionMap = for {
-=======
-            }.onSuccess {
               case descMaps : Seq[Set[ProjectionDescriptor]] => 
-                val projectionMap: Map[Path, Seq[ProjectionDescriptor]] = (for {
->>>>>>> e01d2c56
+                val projectionMap: Map[Path, Seq[ProjectionDescriptor]] = for {
                   descMap <- descMaps
                   desc    <- descMap
                   column  <- desc.columns
-<<<<<<< HEAD
                 } yield (column.path, desc)
                 
                 // explicit type ascription to force mapValues; otherwise the resulting map is just a view that 
                 // recomputes values on accesses
                 val grouped: collection.immutable.Map[Path, Seq[ProjectionDescriptor]] = projectionMap.groupBy(_._1).mapValues(_.map(_._2))
                 val updates = routingTable.batchMessages(messages, grouped)
-=======
-                } yield (column.path, desc)).groupBy(_._1).mapValues(_.map(_._2))
-
-                projectionMap.foreach { case (p,d) => logger.debug("Archiving %d projections on path %s".format(d.size, p)) }
-              
-                val updates = routingTable.batchMessages(messages, projectionMap)
->>>>>>> e01d2c56
 
                 logger.debug("Sending " + updates.size + " update message(s)")
                 batchCoordinator ! ProjectionUpdatesExpected(updates.size)
@@ -228,7 +188,7 @@
         (for (statusResponses <- Future.sequence { actorsWithStatus map { actor => (actor ? Status).mapTo[JValue] } }) yield JArray(statusResponses)) onSuccess {
           case status => 
             sender ! status
-        }
+      }
         logger.trace("Status request complete")
 
       case ShutdownSystem => 
