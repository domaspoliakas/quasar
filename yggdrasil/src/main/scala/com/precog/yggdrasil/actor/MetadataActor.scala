/*
 *  ____    ____    _____    ____    ___     ____ 
 * |  _ \  |  _ \  | ____|  / ___|  / _/    / ___|        Precog (R)
 * | |_) | | |_) | |  _|   | |     | |  /| | |  _         Advanced Analytics Engine for NoSQL Data
 * |  __/  |  _ <  | |___  | |___  |/ _| | | |_| |        Copyright (C) 2010 - 2013 SlamData, Inc.
 * |_|     |_| \_\ |_____|  \____|   /__/   \____|        All Rights Reserved.
 *
 * This program is free software: you can redistribute it and/or modify it under the terms of the 
 * GNU Affero General Public License as published by the Free Software Foundation, either version 
 * 3 of the License, or (at your option) any later version.
 *
 * This program is distributed in the hope that it will be useful, but WITHOUT ANY WARRANTY; 
 * without even the implied warranty of MERCHANTABILITY or FITNESS FOR A PARTICULAR PURPOSE. See 
 * the GNU Affero General Public License for more details.
 *
 * You should have received a copy of the GNU Affero General Public License along with this 
 * program. If not, see <http://www.gnu.org/licenses/>.
 *
 */
package com.precog.yggdrasil
package actor 

import metadata._

import com.precog.common._
import com.precog.common.util._

import blueeyes.json._
import blueeyes.json.JsonAST._
import blueeyes.json.JPath

import blueeyes.json.xschema.Decomposer
import blueeyes.json.xschema.DefaultSerialization._

import akka.actor.Actor
import akka.actor.ActorRef
import akka.dispatch.MessageDispatcher
import akka.dispatch.Future

import scalaz.Scalaz._

class MetadataActor(metadata: LocalMetadata) extends Actor {
  def receive = {
<<<<<<< HEAD
=======

    case Status                               => sender ! metadata.status()

>>>>>>> 75bc3ff3
    case UpdateMetadata(inserts)              => sender ! metadata.update(inserts)
   
    case FindChildren(path)                   => sender ! metadata.findChildren(path)
    
    case FindSelectors(path)                  => sender ! metadata.findSelectors(path)

    case FindDescriptors(path, selector)      => sender ! metadata.findDescriptors(path, selector)

    case FindPathMetadata(path, selector)     => sender ! metadata.findPathMetadata(path, selector)
    
<<<<<<< HEAD
    case FlushMetadata(serializationActor)    => sender ! (serializationActor ! metadata.currentState)
=======
    case FlushMetadata(serializationActor)    => sender ! (serializationActor ! metadata.dirtyState)

>>>>>>> 75bc3ff3
  }
}


class LocalMetadata(initialProjections: Map[ProjectionDescriptor, ColumnMetadata], initialClock: VectorClock) {
  
  private var projections: Map[ProjectionDescriptor, (Boolean, ColumnMetadata)] = initialProjections.map { 
    case (p, cm) => (p -> (false, cm))
  }

  private var messageClock = initialClock 

  def currentState() = SaveMetadata(projections.map {
    case (p, (_, cm)) => (p -> cm)
  }, messageClock)

  def dirtyState() = {
    val dirty = projections.collect {
      case (p, (dirty, cm)) if dirty => (p -> cm)
    }
    projections = projections.map {
      case (p, (_, cm)) => (p -> (false -> cm))
    }
    SaveMetadata(dirty, messageClock)
  }
  

  def status(): JValue = JObject.empty ++ JField("Metadata", JObject.empty ++
    JField("messageClock", messageClock.serialize))

  def update(inserts: Seq[InsertComplete]): Unit = {
    import MetadataUpdateHelper._ 
   
    val (projUpdate, clockUpdate) = inserts.foldLeft(projections, messageClock){ 
      case ((projs, clock), insert) =>
        (projs + (insert.descriptor -> (true -> applyMetadata(insert.descriptor, insert.values, insert.metadata, projs))),
         clock.update(insert.eventId.producerId, insert.eventId.sequenceId))
    }

    projections = projUpdate
    messageClock = clockUpdate
  }
 
  private def isChildPath(ref: Path, test: Path): Boolean = 
    test.elements.startsWith(ref.elements) && 
    test.elements.size > ref.elements.size

  def findChildren(path: Path): Set[Path] = 
    projections.foldLeft(Set[Path]()) {
      case (acc, (descriptor, _)) => acc ++ descriptor.columns.collect { 
        case ColumnDescriptor(cpath, cselector, _, _) if isChildPath(path, cpath) => Path(cpath.elements(path.elements.length))
      }
    }
 
  def findSelectors(path: Path): Seq[JPath] = {
    projections.foldLeft(Vector[JPath]()) {
      case (acc, (descriptor, _)) => acc ++ descriptor.columns.collect { case ColumnDescriptor(cpath, cselector, _, _) if path == cpath => cselector }
    }
  }

  def findDescriptors(path: Path, selector: JPath): Map[ProjectionDescriptor, ColumnMetadata] = {
    @inline 
    def isEqualOrChild(ref: JPath, test: JPath) = test.nodes startsWith ref.nodes

    @inline 
    def matches(path: Path, selector: JPath) = (col: ColumnDescriptor) => {
      col.path == path && isEqualOrChild(selector, col.selector)
    }

    projections.collect {
      case (descriptor, (_, cm)) if(descriptor.columns.exists(matches(path, selector))) => (descriptor -> cm)
    }
  } 

  case class ResolvedSelector(selector: JPath, authorities: Authorities, descriptor: ProjectionDescriptor, metadata: ColumnMetadata) {
    
    // probably should enforce that only one column will match in someway
    // but for now I am assuming it is true (which within this narrow context
    // it should be
    def columnType: CType =
      descriptor.columns.filter( _.selector == selector )(0).valueType
  }
  
  @inline 
  final def isEqualOrChild(ref: JPath, test: JPath) = test.nodes startsWith ref.nodes

  @inline 
  final def matches(path: Path, selector: JPath) = (col: ColumnDescriptor) => {
    col.path == path && isEqualOrChild(selector, col.selector)
  }

  @inline 
  final def matching(path: Path, selector: JPath): Seq[ResolvedSelector] = 
    projections.flatMap {
      case (desc, (_, meta)) => desc.columns.collect {
        case col @ ColumnDescriptor(_,sel,_,auth) if matches(path,selector)(col) => ResolvedSelector(sel, auth, desc, meta)
      }
    }(collection.breakOut)

  def findPathMetadata(path: Path, selector: JPath): PathRoot = {
    @inline 
    def isLeaf(ref: JPath, test: JPath) = {
      (test.nodes startsWith ref.nodes) && 
      test.nodes.length - 1 == ref.nodes.length
    }
    
    @inline 
    def isObjectBranch(ref: JPath, test: JPath) = {
      (test.nodes startsWith ref.nodes) && 
      test.nodes.length > ref.nodes.length &&
      (test.nodes(ref.nodes.length) match {
        case JPathField(_) => true
        case _             => false
      })
    }
    
    @inline 
    def isArrayBranch(ref: JPath, test: JPath) = {
      (test.nodes startsWith ref.nodes) && 
      test.nodes.length > ref.nodes.length &&
      (test.nodes(ref.nodes.length) match {
        case JPathIndex(_) => true
        case _             => false
      })
    }

    def extractIndex(base: JPath, child: JPath): Int = child.nodes(base.length) match {
      case JPathIndex(i) => i
      case _             => sys.error("assertion failed") 
    }

    def extractName(base: JPath, child: JPath): String = child.nodes(base.length) match {
      case JPathField(n) => n 
      case _             => sys.error("unpossible")
    }

    def newIsLeaf(ref: JPath, test: JPath): Boolean = ref == test 

    def selectorPartition(sel: JPath, rss: Seq[ResolvedSelector]):
        (Seq[ResolvedSelector], Seq[ResolvedSelector], Set[Int], Set[String]) = {
      val (values, nonValues) = rss.partition(rs => newIsLeaf(sel, rs.selector))
      val (indexes, fields) = rss.foldLeft( (Set.empty[Int], Set.empty[String]) ) {
        case (acc @ (is, fs), rs) => if(isArrayBranch(sel, rs.selector)) {
          (is + extractIndex(sel, rs.selector), fs)
        } else if(isObjectBranch(sel, rs.selector)) {
          (is, fs + extractName(sel, rs.selector))
        } else {
          acc
        }
      }

      (values, nonValues, indexes, fields)
    }

    def convertValues(values: Seq[ResolvedSelector]): Set[PathMetadata] = {
      values.foldLeft(Map[(JPath, CType), (Authorities, Map[ProjectionDescriptor, ColumnMetadata])]()) {
        case (acc, rs @ ResolvedSelector(sel, auth, desc, meta)) => 
          val key = (sel, rs.columnType)
          val update = acc.get(key).map(_._2).getOrElse( Map.empty[ProjectionDescriptor, ColumnMetadata] ) + (desc -> meta)
          acc + (key -> (auth, update))
      }.map {
        case ((sel, colType), (auth, meta)) => PathValue(colType, auth, meta) 
      }(collection.breakOut)
    }

    def buildTree(branch: JPath, rs: Seq[ResolvedSelector]): Set[PathMetadata] = {
      val (values, nonValues, indexes, fields) = selectorPartition(branch, rs)

      val oval = convertValues(values)
      val oidx = indexes.map { idx => PathIndex(idx, buildTree(branch \ idx, nonValues)) }
      val ofld = fields.map { fld => PathField(fld, buildTree(branch \ fld, nonValues)) }

      oval ++ oidx ++ ofld
    }

    PathRoot(buildTree(selector, matching(path, selector)))
  }


  def toStorageMetadata(messageDispatcher: MessageDispatcher): StorageMetadata = new StorageMetadata {
    implicit val dispatcher = messageDispatcher 

    def update(inserts: Seq[InsertComplete]) = Future {
      LocalMetadata.this.update(inserts)
    }

    def findChildren(path: Path) = Future {
      LocalMetadata.this.findChildren(path)
    }

    def findSelectors(path: Path) = Future {
      LocalMetadata.this.findSelectors(path) 
    }

    def findProjections(path: Path, selector: JPath) = Future {
      LocalMetadata.this.findDescriptors(path, selector)
    } 

    def findPathMetadata(path: Path, selector: JPath) = Future {
      LocalMetadata.this.findPathMetadata(path, selector)
    }
  }
}


<<<<<<< HEAD
object MetadataUpdateHelper {
  def applyMetadata(desc: ProjectionDescriptor, values: Seq[CValue], metadata: Seq[Set[Metadata]], projections: Map[ProjectionDescriptor, ColumnMetadata]): ColumnMetadata = {
    val initialMetadata = projections.get(desc).getOrElse(initMetadata(desc))
=======
  def applyMetadata(desc: ProjectionDescriptor, values: Seq[CValue], metadata: Seq[Set[Metadata]], projections: Map[ProjectionDescriptor, (Boolean, ColumnMetadata)]): ColumnMetadata = {
    val initialMetadata = projections.get(desc).map{ _._2 }.getOrElse(initMetadata(desc))
>>>>>>> 75bc3ff3
    val userAndValueMetadata = addValueMetadata(values, metadata.map { Metadata.toTypedMap _ })

    combineMetadata(desc, initialMetadata, userAndValueMetadata)
  }

  def addValueMetadata(values: Seq[CValue], metadata: Seq[MetadataMap]): Seq[MetadataMap] = {
    values zip metadata map { t => valueStats(t._1).map( vs => t._2 + (vs.metadataType -> vs) ).getOrElse(t._2) }
  }

  def combineMetadata(desc: ProjectionDescriptor, existingMetadata: ColumnMetadata, newMetadata: Seq[MetadataMap]): ColumnMetadata = {
    val newColumnMetadata = desc.columns zip newMetadata
    newColumnMetadata.foldLeft(existingMetadata) { 
      case (acc, (col, newColMetadata)) =>
        val updatedMetadata = acc.get(col) map { _ |+| newColMetadata } getOrElse { newColMetadata }
        acc + (col -> updatedMetadata)
    }
  }

  def initMetadata(desc: ProjectionDescriptor): ColumnMetadata = 
    desc.columns.foldLeft( Map[ColumnDescriptor, MetadataMap]() ) {
      (acc, col) => acc + (col -> Map[MetadataType, Metadata]())
    }

  def valueStats(cval: CValue): Option[Metadata] = cval match { 
    case CString(s)  => Some(StringValueStats(1, s, s))
    case CBoolean(b) => Some(BooleanValueStats(1, if(b) 1 else 0))
    case CInt(i)     => Some(LongValueStats(1, i, i))
    case CLong(l)    => Some(LongValueStats(1, l, l))
    case CFloat(f)   => Some(DoubleValueStats(1, f, f))
    case CDouble(d)  => Some(DoubleValueStats(1, d, d))
    case CNum(bd)    => Some(BigDecimalValueStats(1, bd, bd))
    case _           => None
  }
}   

sealed trait ShardMetadataAction

case class ExpectedEventActions(eventId: EventId, count: Int) extends ShardMetadataAction

case class FindChildren(path: Path) extends ShardMetadataAction
case class FindSelectors(path: Path) extends ShardMetadataAction
case class FindDescriptors(path: Path, selector: JPath) extends ShardMetadataAction
case class FindPathMetadata(path: Path, selector: JPath) extends ShardMetadataAction

case class UpdateMetadata(inserts: Seq[InsertComplete]) extends ShardMetadataAction
case class FlushMetadata(serializationActor: ActorRef) extends ShardMetadataAction<|MERGE_RESOLUTION|>--- conflicted
+++ resolved
@@ -41,12 +41,8 @@
 
 class MetadataActor(metadata: LocalMetadata) extends Actor {
   def receive = {
-<<<<<<< HEAD
-=======
-
     case Status                               => sender ! metadata.status()
 
->>>>>>> 75bc3ff3
     case UpdateMetadata(inserts)              => sender ! metadata.update(inserts)
    
     case FindChildren(path)                   => sender ! metadata.findChildren(path)
@@ -57,12 +53,7 @@
 
     case FindPathMetadata(path, selector)     => sender ! metadata.findPathMetadata(path, selector)
     
-<<<<<<< HEAD
-    case FlushMetadata(serializationActor)    => sender ! (serializationActor ! metadata.currentState)
-=======
     case FlushMetadata(serializationActor)    => sender ! (serializationActor ! metadata.dirtyState)
-
->>>>>>> 75bc3ff3
   }
 }
 
@@ -268,14 +259,9 @@
 }
 
 
-<<<<<<< HEAD
 object MetadataUpdateHelper {
-  def applyMetadata(desc: ProjectionDescriptor, values: Seq[CValue], metadata: Seq[Set[Metadata]], projections: Map[ProjectionDescriptor, ColumnMetadata]): ColumnMetadata = {
-    val initialMetadata = projections.get(desc).getOrElse(initMetadata(desc))
-=======
   def applyMetadata(desc: ProjectionDescriptor, values: Seq[CValue], metadata: Seq[Set[Metadata]], projections: Map[ProjectionDescriptor, (Boolean, ColumnMetadata)]): ColumnMetadata = {
     val initialMetadata = projections.get(desc).map{ _._2 }.getOrElse(initMetadata(desc))
->>>>>>> 75bc3ff3
     val userAndValueMetadata = addValueMetadata(values, metadata.map { Metadata.toTypedMap _ })
 
     combineMetadata(desc, initialMetadata, userAndValueMetadata)
