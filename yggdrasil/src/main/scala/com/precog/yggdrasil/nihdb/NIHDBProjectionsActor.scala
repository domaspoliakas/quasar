--- conflicted
+++ resolved
@@ -348,54 +348,28 @@
     import Permission._
     openProjections(path).map(_.unsafePerformIO) match {
       case None =>
-<<<<<<< HEAD
-        openProjections(path).map(_.unsafePerformIO) match {
-          case None =>
-            logger.warn("No projections found at " + path)
-            Promise.successful(None)(context.dispatcher)
-
-          case Some(foundProjections) =>
-            logger.debug("Checking found projections at " + path + " for access")
-            foundProjections traverse { proj =>
-              apiKey.map { key =>
-                proj.authorities.flatMap { authorities =>
-                  // must have at a minimum a reduce permission from each authority
-                  // TODO: get a Clock in here
-                  authorities.accountIds.toList traverse { id =>
-                    apiKeyFinder.hasCapability(key, Set(ReducePermission(path, WrittenByAccount(id))), Some(new DateTime))
-                  } map {
-                    _.forall(_ == true).option(proj)
-                  }
-                }
-              } getOrElse {
-                Promise.successful(Some(proj))(context.dispatcher)
-              }
-            } map { 
-              _.sequence
-            }
-        }
-=======
         logger.warn("No projections found at " + path)
         Promise.successful(None)(context.dispatcher)
 
       case Some(foundProjections) =>
         logger.debug("Checking found projections at " + path + " for access")
-        foundProjections.map { proj =>
+        foundProjections traverse { proj =>
           apiKey.map { key =>
             proj.authorities.flatMap { authorities =>
               // must have at a minimum a reduce permission from each authority
               // TODO: get a Clock in here
-              authorities.accountIds.map({ id =>
+              authorities.accountIds.toList traverse { id =>
                 apiKeyFinder.hasCapability(key, Set(ReducePermission(path, WrittenByAccount(id))), Some(new DateTime))
-              }).sequence.map({
+              } map {
                 _.forall(_ == true).option(proj)
-              })
+              }
             }
-          }.getOrElse {
+          } getOrElse {
             Promise.successful(Some(proj))(context.dispatcher)
           }
-        }.sequence.map { accessible: List[Option[NIHDBProjection]] => Some(accessible.flatten) }
->>>>>>> 73a9d0cb
+        } map { 
+          _.sequence
+        }
     }
   }
 
