--- conflicted
+++ resolved
@@ -102,8 +102,7 @@
         toRecord(Array(1), JArray(JNum(0), JNum(42))),
         toRecord(Array(1), JArray(JNum(1), JNum(43))))
 
-<<<<<<< HEAD
-    toJson(table.leftShift(CPath.Identity \ 1, emitOnUndef = emit)).copoint.toVector.map(_.toJValueRaw) mustEqual expected
+    toJson(table.leftShift(CPath.Identity \ 1, emitOnUndef = emit)).getJValues mustEqual expected
   }
 
   def testHeterogenousLeftShift(emit: Boolean) = {
@@ -127,10 +126,7 @@
         toRecord(Array(3), JArray(JNum(1), JNum(43)))) ++
       (if (emit) Vector(toRecord(Array(5), JArray(JNum(0)))) else Vector())
 
-    toJson(table.leftShift(CPath.Identity \ 1, emitOnUndef = emit)).copoint.toVector.map(_.toJValueRaw) mustEqual expected
-=======
-    toJson(table.leftShift(CPath.Identity \ 1)).unsafeRunSync.toVector.map(_.toJValueRaw) mustEqual expected
->>>>>>> f8336a02
+    toJson(table.leftShift(CPath.Identity \ 1, emitOnUndef = emit)).getJValues mustEqual expected
   }
 
   def testSetArrayLeftShift(emit: Boolean) = {
