--- conflicted
+++ resolved
@@ -66,40 +66,20 @@
 
   def parseDateTimeFuzzy(time: String) =
     Operate(BuiltInFunction1Op(ParseDateTimeFuzzy), 
-      dag.LoadLocal(Const(CString(time))(line))(line))(line)
+      dag.LoadLocal(Const(JString(time))(line))(line))(line)
 
   "reduce homogeneous sets" >> {
     "singleton count" >> {
-<<<<<<< HEAD
-      val line = Line(1, 1, "")
-      
       val input = dag.Reduce(Count, Const(JString("alpha"))(line))(line)
-=======
-      val input = dag.Reduce(Count, Const(CString("alpha"))(line))(line)
->>>>>>> 935d7930
         
       determineResult(input, 1)
     }   
     
     "count" >> {
       val input = dag.Reduce(Count,
-<<<<<<< HEAD
-        dag.LoadLocal(Const(JString("/hom/numbers"))(line))(line))(line)
-        
-      val result = testEval(input)
-      
-      result must haveSize(1)
-      
-      val result2 = result collect {
-        case (ids, SDecimal(d)) if ids.length == 0  => d
-      }
-      
-      result2 must contain(5)
-=======
-        dag.LoadLocal(Const(CString("/hom/numbers"))(line))(line))(line)
+        dag.LoadLocal(Const(JString("/hom/numbers"))(line))(line))(line)
 
       determineResult(input, 5)
->>>>>>> 935d7930
     }
     
     "geometricMean" >> {
@@ -125,7 +105,7 @@
 
     "min" >> {
       val input = dag.Reduce(Min,
-        dag.LoadLocal(Const(CString("/hom/numbers"))(line))(line))(line)
+        dag.LoadLocal(Const(JString("/hom/numbers"))(line))(line))(line)
 
       determineResult(input, 1)
     }
@@ -144,19 +124,10 @@
       
       result2 must contain("2012-12-28T22:38:19.430+06:00")
     }
-<<<<<<< HEAD
-    
-    "min" >> {
-      val line = Line(1, 1, "")
-      
-      val input = dag.Reduce(Min,
-        dag.LoadLocal(Const(JString("/hom/numbers"))(line))(line))(line)
-=======
 
     "minTime" >> {
       val input = dag.Reduce(MinTime,
         parseDateTimeFuzzy("/hom/iso8601"))(line)
->>>>>>> 935d7930
         
       val result = testEval(input)
       
@@ -177,13 +148,7 @@
     }
     
     "sum a singleton" >> {
-<<<<<<< HEAD
-      val line = Line(1, 1, "")
-      
       val input = dag.Reduce(Sum, Const(JNumLong(18))(line))(line)
-=======
-      val input = dag.Reduce(Sum, Const(CLong(18))(line))(line)
->>>>>>> 935d7930
         
       determineResult(input, 18)
     }    
@@ -247,44 +212,16 @@
   "reduce heterogeneous sets" >> {
     "count" >> {
       val input = dag.Reduce(Count,
-<<<<<<< HEAD
-        dag.LoadLocal(Const(JString("/het/numbers"))(line))(line))(line)
-        
-      val result = testEval(input)
-      
-      result must haveSize(1)
-      
-      val result2 = result collect {
-        case (ids, SDecimal(d)) if ids.length == 0  => d
-      }
-      
-      result2 must contain(10)
-=======
-        dag.LoadLocal(Const(CString("/het/numbers"))(line))(line))(line)
+        dag.LoadLocal(Const(JString("/het/numbers"))(line))(line))(line)
 
       determineResult(input, 10)
->>>>>>> 935d7930
     }    
     
     "geometricMean" >> {
       val input = dag.Reduce(GeometricMean,
-<<<<<<< HEAD
-        dag.LoadLocal(Const(JString("/het/numbers"))(line))(line))(line)
-        
-      val result = testEval(input)
-      
-      result must haveSize(1)
-      
-      val result2 = result collect {
-        case (ids, SDecimal(d)) if ids.length == 0  => d
-      }
-      
-      result2 must contain(13.822064739747386)
-=======
-        dag.LoadLocal(Const(CString("/het/numbers"))(line))(line))(line)
+        dag.LoadLocal(Const(JString("/het/numbers"))(line))(line))(line)
 
       determineResult(input, 13.822064739747386)
->>>>>>> 935d7930
     }
     
     "mean" >> {
@@ -322,19 +259,10 @@
       
       result2 must contain("2012-12-28T22:38:19.430+06:00")
     }
-<<<<<<< HEAD
-    
-    "standard deviation" >> {
-      val line = Line(1, 1, "")
-      
-      val input = dag.Reduce(StdDev,
-        dag.LoadLocal(Const(JString("/het/numbers"))(line))(line))(line)
-=======
 
     "minTime" >> {
       val input = dag.Reduce(MinTime,
         parseDateTimeFuzzy("/het/iso8601"))(line)
->>>>>>> 935d7930
         
       val result = testEval(input)
       
@@ -349,7 +277,7 @@
     
     "standard deviation" >> {
       val input = dag.Reduce(StdDev,
-        dag.LoadLocal(Const(CString("/het/numbers"))(line))(line))(line)
+        dag.LoadLocal(Const(JString("/het/numbers"))(line))(line))(line)
         
       determineResult(input, 27.575351312358652)
     }
@@ -400,17 +328,14 @@
     
     "max" >> {
       val input = dag.Reduce(Max,
-<<<<<<< HEAD
-        dag.LoadLocal(Const(JString("/het/numbersAcrossSlices"))(line))(line))(line)
-=======
-        dag.LoadLocal(Const(CString("/het/numbersAcrossSlices"))(line))(line))(line)
+        dag.LoadLocal(Const(JString("/het/numbersAcrossSlices"))(line))(line))(line)
 
       determineResult(input, 12) 
     }
     
     "min" >> {
       val input = dag.Reduce(Min,
-        dag.LoadLocal(Const(CString("/het/numbersAcrossSlices"))(line))(line))(line)
+        dag.LoadLocal(Const(JString("/het/numbersAcrossSlices"))(line))(line))(line)
         
       determineResult(input, -3) 
     }
@@ -418,7 +343,6 @@
     "maxTime" >> {
       val input = dag.Reduce(MaxTime,
         parseDateTimeFuzzy("/hom/iso8601AcrossSlices"))(line)
->>>>>>> 935d7930
         
       val result = testEval(input)
       
@@ -430,19 +354,10 @@
       
       result2 must contain("2012-12-28T22:38:19.430+06:00")
     }
-<<<<<<< HEAD
-    
-    "min" >> {
-      val line = Line(1, 1, "")
-      
-      val input = dag.Reduce(Min,
-        dag.LoadLocal(Const(JString("/het/numbersAcrossSlices"))(line))(line))(line)
-=======
 
     "minTime" >> {
       val input = dag.Reduce(MinTime,
         parseDateTimeFuzzy("/hom/iso8601AcrossSlices"))(line)
->>>>>>> 935d7930
         
       val result = testEval(input)
       
@@ -534,21 +449,11 @@
       
       result2 must contain("2012-05-05T08:58:10.171+10:00")
     }
-<<<<<<< HEAD
-  
-    "standard deviation" >> {
-      val line = Line(1, 1, "")
-  
-      val input = dag.Reduce(StdDev,
-        dag.LoadLocal(Const(JString("/hom/numbersAcrossSlices"))(line))(line))(line)
-  
-=======
 
     "minTime" >> {
       val input = dag.Reduce(MinTime,
         parseDateTimeFuzzy("/het/iso8601AcrossSlices"))(line)
         
->>>>>>> 935d7930
       val result = testEval(input)
       
       result must haveSize(1)
@@ -562,7 +467,7 @@
   
     "standard deviation" >> {
       val input = dag.Reduce(StdDev,
-        dag.LoadLocal(Const(CString("/hom/numbersAcrossSlices"))(line))(line))(line)
+        dag.LoadLocal(Const(JString("/hom/numbersAcrossSlices"))(line))(line))(line)
   
       determineResult(input, 10.193175483934386) 
     }
