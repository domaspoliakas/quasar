--- conflicted
+++ resolved
@@ -337,7 +337,6 @@
                   }
                 }
               }
-<<<<<<< HEAD
               leftSpec0 = DerefObjectStatic(DerefArrayStatic(TransSpec1.Id, CPathIndex(0)), paths.Value)
               rightSpec0 = DerefObjectStatic(DerefArrayStatic(TransSpec1.Id, CPathIndex(1)), paths.Value)
 
@@ -355,11 +354,6 @@
                 //todo change the following ArrayConcat to InnerObjectConcat  
                 else aligned.transform(ArrayConcat(trans.WrapArray(leftSpec0), trans.WrapArray(rightSpec0)))
               }
-=======
-              leftSpec = DerefObjectStatic(DerefArrayStatic(TransSpec1.Id, CPathIndex(0)), paths.Value)
-              rightSpec = DerefObjectStatic(DerefArrayStatic(TransSpec1.Id, CPathIndex(1)), paths.Value)
-              transformed = aligned.transform(InnerArrayConcat(trans.WrapArray(leftSpec), trans.WrapArray(rightSpec)))
->>>>>>> 0a0dfe95
 
               result <- mor(transformed, ctx)
             } yield result
