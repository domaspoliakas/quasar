--- conflicted
+++ resolved
@@ -52,20 +52,13 @@
   sortOn: List[CPath] = Nil,
   sortOrder: TableModule.DesiredSortOrder = TableModule.SortAscending)
 
-<<<<<<< HEAD
-trait QueryExecutor[M[+_]] {
-  def execute(apiKey: APIKey, query: String, prefix: Path, opts: QueryOptions): Validation[EvaluationError, StreamT[M, CharBuffer]]
+trait MetadataClient[M[+_]] {
   def browse(apiKey: APIKey, path: Path): M[Validation[String, JArray]]
   def structure(apiKey: APIKey, path: Path): M[Validation[String, JObject]]
-=======
-trait MetadataClient[M[+_]] {
-  def browse(userUID: String, path: Path): M[Validation[String, JArray]]
-  def structure(userUID: String, path: Path): M[Validation[String, JObject]]
 }
 
 trait QueryExecutor[M[+_]] extends MetadataClient[M] {
-  def execute(userUID: String, query: String, prefix: Path, opts: QueryOptions): Validation[EvaluationError, StreamT[M, CharBuffer]]
->>>>>>> 43736dba
+  def execute(apiKey: APIKey, query: String, prefix: Path, opts: QueryOptions): Validation[EvaluationError, StreamT[M, CharBuffer]]
   def status(): M[Validation[String, JValue]]
   def startup(): M[Boolean]
   def shutdown(): M[Boolean]
