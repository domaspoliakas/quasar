--- conflicted
+++ resolved
@@ -38,27 +38,18 @@
                 Operate(op, child2)(graph.loc)
               
               case _ => {
-<<<<<<< HEAD
-                val result = for {
-                  col <- op1(op).f1(ctx).apply(value)
-                  if col isDefinedAt 0
-                } yield col cValue 0
-                
-                Const(result getOrElse CUndefined)(graph.loc)
-=======
                 val newOp1 = op1(op)
                 newOp1.fold(
-                  _ => Operate(loc, op, child2),
+                  _ => Operate(op, child2)(graph.loc),
                   newOp1 => {
                     val result = for {
                       col <- newOp1.f1(ctx).apply(value)
                       if col isDefinedAt 0
                     } yield col cValue 0
                     
-                    Const(loc, result getOrElse CUndefined)
+                    Const(result getOrElse CUndefined)(graph.loc)
                   }
                 )
->>>>>>> 3d473b9c
               }
             }
           }
