--- conflicted
+++ resolved
@@ -52,7 +52,6 @@
 
 object Quasar {
 
-<<<<<<< HEAD
   /** A "terminal" effect, encompassing failures and other effects which
     * we may want to interpret using more than one implementation.
     */
@@ -62,13 +61,9 @@
   type QEff2[A] = Coproduct[MetaStoreLocation, QEff3, A]
   type QEff3[A] = Coproduct[Mounting, QErrs, A]
 
-  type QErrsCnxIO[A]    = Coproduct[ConnectionIO, QErrs, A]
-  type QErrsTCnxIO[A]   = Coproduct[Task, QErrsCnxIO, A]
-=======
   type QErrsFsAsk[A]  = Coproduct[FsAsk, QErrs, A]
   type QErrsCnxIO[A]  = Coproduct[ConnectionIO, QErrsFsAsk, A]
   type QErrsTCnxIO[A] = Coproduct[Task, QErrsCnxIO, A]
->>>>>>> d50616a6
   type QErrs_CnxIO_Task_MetaStoreLoc[A] = Coproduct[MetaStoreLocation, QErrsTCnxIO, A]
   type QErrs_CnxIO_Task_MetaStoreLocM[A] = Free[QErrs_CnxIO_Task_MetaStoreLoc, A]
 
