/*
 * Copyright 2014–2017 SlamData Inc.
 *
 * Licensed under the Apache License, Version 2.0 (the "License");
 * you may not use this file except in compliance with the License.
 * You may obtain a copy of the License at
 *
 *     http://www.apache.org/licenses/LICENSE-2.0
 *
 * Unless required by applicable law or agreed to in writing, software
 * distributed under the License is distributed on an "AS IS" BASIS,
 * WITHOUT WARRANTIES OR CONDITIONS OF ANY KIND, either express or implied.
 * See the License for the specific language governing permissions and
 * limitations under the License.
 */

package quasar

import slamdata.Predef._
import quasar.cli.Cmd
import quasar.config.{ConfigOps, FsFile, ConfigError, MetaStoreConfig}
import quasar.contrib.pathy._
import quasar.contrib.scalaz.catchable._
import quasar.contrib.scalaz.eitherT._
import quasar.connector.BackendModule
import quasar.effect._
import quasar.db._
import quasar.fp._, ski._
import quasar.fp.free._
import quasar.fs._
import quasar.fs.cache.VCache
import quasar.fs.mount._
import quasar.fs.mount.hierarchical._
import quasar.fs.mount.module.Module
import quasar.physical._ // , couchbase.Couchbase
import quasar.main.config.loadConfigFile
import quasar.metastore._

import scala.util.control.NonFatal

import doobie.imports._
import eu.timepit.refined.auto._
import monocle.Lens
import org.slf4s.Logging
import pathy.Path, Path.posixCodec
import scalaz.{Failure => _, Lens => _, _}, Scalaz._
import scalaz.concurrent.Task

/** Concrete effect types and their interpreters that implement the quasar
  * functionality.
  */
package object main extends Logging {
  import BackendDef.DefinitionResult
  import QueryFile.ResultHandle

  type MainErrT[F[_], A] = EitherT[F, String, A]
  type MainTask[A]       = MainErrT[Task, A]
  val MainTask           = MonadError[EitherT[Task, String, ?], String]

  final case class ClassName(value: String) extends AnyVal
  final case class ClassPath(value: IList[APath]) extends AnyVal

  sealed trait FsLoadCfg extends Product with Serializable

  /**
   * APaths relative to real filesystem root
   */
  object FsLoadCfg {

    /**
     * This should only be used for testing purposes.  It represents a
     * configuration in which no backends will be loaded at all.
     */
    val Empty: FsLoadCfg = ExplodedDirs(IList.empty)

    /**
     * A single directory containing jars, each of which will be
     * loaded as a backend.  With each jar, the `BackendModule` class
     * name will be determined from the `Manifest.mf` file.
     */
    final case class JarDirectory(dir: ADir) extends FsLoadCfg

    /**
     * Any files in the classpath will be loaded as jars; any directories
     * will be assumed to contain class files (e.g. the target output of
     * SBT compile).  The class name should be the fully qualified Java
     * class name of the `BackendModule` implemented as a Scala object.
     * In most cases, this means the class name here will end with a `$`
     */
    final case class ExplodedDirs(backends: IList[(ClassName, ClassPath)]) extends FsLoadCfg
  }

  // all of the backends which are included in the core distribution
  private val CoreFS = IList(
    // Couchbase.definition translate injectFT[Task, PhysFsEff],
    // marklogic.MarkLogic.definition translate injectFT[Task, PhysFsEff],
    mimir.Mimir.definition translate injectFT[Task, PhysFsEff],
<<<<<<< HEAD
    // mongodb.MongoDb.definition translate injectFT[Task, PhysFsEff],
    skeleton.Skeleton.definition translate injectFT[Task, PhysFsEff]// ,
    // sparkcore.fs.hdfs.SparkHdfsBackendModule.definition translate injectFT[Task, PhysFsEff],
    // sparkcore.fs.elastic.SparkElasticBackendModule.definition translate injectFT[Task, PhysFsEff],
    // sparkcore.fs.cassandra.definition[PhysFsEff],
    // sparkcore.fs.local.SparkLocalBackendModule.definition translate injectFT[Task, PhysFsEff]
=======
    mongodb.MongoDb.definition translate injectFT[Task, PhysFsEff],
    skeleton.Skeleton.definition translate injectFT[Task, PhysFsEff],
    sparkcore.fs.hdfs.SparkHdfsBackendModule.definition translate injectFT[Task, PhysFsEff],
    sparkcore.fs.elastic.SparkElasticBackendModule.definition translate injectFT[Task, PhysFsEff],
    sparkcore.fs.cassandra.SparkCassandraBackendModule.definition translate injectFT[Task, PhysFsEff],
    sparkcore.fs.local.SparkLocalBackendModule.definition translate injectFT[Task, PhysFsEff]
>>>>>>> ee7a502c
  ).fold

  /**
   * The physical filesystems currently supported.  Please note that it
   * is really best if you only sequence this task ''once'' per runtime.
   * It won't misbehave, but it will waste resources if you run it multiple
   * times.  Thus, all uses of the value from this Task should be handled
   * by `FsAsk` (or an analogous `Kleisli`).
   */
  @SuppressWarnings(Array("org.wartremover.warts.AsInstanceOf", "org.wartremover.warts.Null"))
  def physicalFileSystems(config: FsLoadCfg): Task[BackendDef[PhysFsEffM]] = {
    import java.io.File
    import java.lang.{
      ClassCastException,
      ClassNotFoundException,
      ExceptionInInitializerError,
      IllegalAccessException,
      IllegalArgumentException,
      NoSuchFieldException,
      NullPointerException
    }
    import java.net.URLClassLoader

    import FsLoadCfg._

    // this is a side-effect in the same way that `new` is a side-effect
    val ParentCL = this.getClass.getClassLoader

    def loadBackend(cn: String, cl: ClassLoader): OptionT[Task, BackendDef[Task]] = {
      for {
        clazz <- OptionT(Task delay {
          try {
            Some(cl.loadClass(cn))
          } catch {
            case cnf: ClassNotFoundException =>
              log.warn(s"could not locate class for backend module '$cn'", cnf)

              None
          }
        })

        module <- OptionT(Task delay {
          try {
            Some(clazz.getDeclaredField("MODULE$").get(null).asInstanceOf[BackendModule])
          } catch {
            case e @ (_: NoSuchFieldException | _: IllegalAccessException | _: IllegalArgumentException | _: NullPointerException) =>
              log.warn(s"backend module '$cn' does not appear to be a singleton object", e)

              None

            case e: ExceptionInInitializerError =>
              log.warn(s"backend module '$cn' failed to load with exception", e)

              None

            case _: ClassCastException =>
              log.warn(s"backend module '$cn' is not actually a subtype of BackendModule")

              None
          }
        })
      } yield module.definition
    }

    val isolatedFS: Task[BackendDef[Task]] = config match {
      case JarDirectory(dir) =>
        import java.util.jar.Manifest

        for {
          file <- Task.delay(new File(posixCodec.unsafePrintPath(dir)))
          children <- Task.delay(file.listFiles().toList)
          jars = IList.fromList(children.filter(_.getName.endsWith(".jar")).toList)

          loaded <- jars traverse { jar =>
            val back = for {
              cl <- Task.delay(new URLClassLoader(Array(jar.toURI.toURL), ParentCL)).liftM[OptionT]
              manifestIS <- OptionT(Task.delay(Option(cl.getResourceAsStream("META-INF/MANIFEST.MF"))))
              manifest <- Task.delay(new Manifest(manifestIS)).liftM[OptionT]
              attrs <- Task.delay(manifest.getMainAttributes()).liftM[OptionT]

              moduleAttrValue <- OptionT(Task.delay(Option(attrs.getValue("Backend-Module"))))
              modules = IList.fromList(moduleAttrValue.split(" ").toList)

              defs <- modules.traverse(loadBackend(_, cl))
            } yield defs.fold

            for {
              result <- back.run

              _ <- if (result.isEmpty)
                Task.delay(log.warn(s"unable to load any backends from $jar; perhaps the 'Backend-Module' attribute is not defined"))
              else
                Task.now(())
            } yield result
          }
        } yield loaded.flatMap(r => IList.fromList(r.toList)).fold

      case ExplodedDirs(backends) =>
        val maybeDefinitionsM: Task[IList[Option[BackendDef[Task]]]] = backends traverse {
          case (ClassName(cn), ClassPath(paths)) =>
            val back = for {
              urls <- (paths traverse { path =>
                for {
                  file <- Task.delay(new File(posixCodec.unsafePrintPath(path)))
                  url <- Task.delay(file.toURI.toURL)
                } yield url
              }).liftM[OptionT]

              cl <- Task.delay(new URLClassLoader(urls.toList.toArray, ParentCL)).liftM[OptionT]
              back <- loadBackend(cn, cl)
            } yield back

            back.run
        }

        maybeDefinitionsM.map(_.flatMap(opt => IList.fromList(opt.toList)).fold)
    }

    // merge the isolated filesystems with the core filesystems
    isolatedFS.map(_.translate(injectFT[Task, PhysFsEff])).map(IList(_, CoreFS).fold)
  }

  sealed trait FsAsk[A]

  object FsAsk {
    private case object Singleton extends FsAsk[BackendDef[PhysFsEffM]]

    def runToF[F[_]: Applicative](mounts: BackendDef[PhysFsEffM]): FsAsk ~> F =
      λ[FsAsk ~> F] { case Singleton => mounts.point[F] }

    def apply[S[_]](implicit S: FsAsk :<: S): Free[S, BackendDef[PhysFsEffM]] =
      Free.liftF[S, BackendDef[PhysFsEffM]](S.inj(Singleton))
  }

  /** A "terminal" effect, encompassing failures and other effects which
    * we may want to interpret using more than one implementation.
    */
  type QEffIO[A] = Coproduct[Task, QEff, A]
  type QEff[A]   = Coproduct[Timing, QEff0, A]
  type QEff0[A]  = Coproduct[VCache, QEff1, A]
  type QEff1[A]  = Coproduct[MetaStoreLocation, QEff2, A]
  type QEff2[A]  = Coproduct[Mounting, QErrs, A]

  /** All possible types of failure in the system (apis + physical). */
  type QErrs[A]    = Coproduct[PhysErr, CoreErrs, A]

  object QErrs {
    def toCatchable[F[_]: Catchable]: QErrs ~> F =
      Failure.toRuntimeError[F, PhysicalError]             :+:
      Failure.toRuntimeError[F, Module.Error]              :+:
      Failure.toRuntimeError[F, Mounting.PathTypeMismatch] :+:
      Failure.toRuntimeError[F, MountingError]             :+:
      Failure.toRuntimeError[F, FileSystemError]
  }

  /** Effect comprising the core Quasar apis. */
  type CoreEffIO[A] = Coproduct[Task, CoreEff, A]
  type CoreEff[A]   =
    (
      MetaStoreLocation :\: Module :\: Mounting :\: Analyze :\:
      QueryFile :\: ReadFile :\: WriteFile :\: ManageFile :\:
      VCache :\: Timing :/: CoreErrs
    )#M[A]

  object CoreEff {
    def runFs[S[_]](
      hfsRef: TaskRef[BackendEffect ~> HierarchicalFsEffM]
    )(
      implicit
      S0: Task :<: S,
      S1: Mounting :<: S,
      S2: PhysErr :<: S,
      S3: MountingFailure :<: S,
      S4: PathMismatchFailure :<: S,
      S5: FileSystemFailure :<: S,
      S6: Module.Failure    :<: S,
      S7: MetaStoreLocation :<: S,
      S8: VCache :<: S,
      S9: Timing :<: S
    ): Task[CoreEff ~> Free[S, ?]] = {
      def moduleInter(fs: BackendEffect ~> Free[S,?]): Module ~> Free[S, ?] = {
        val wtv: Coproduct[Mounting, BackendEffect, ?] ~> Free[S,?] = injectFT[Mounting, S] :+: fs
        flatMapSNT(wtv) compose Module.impl.default[Coproduct[Mounting, BackendEffect, ?]]
      }
      CompositeFileSystem.interpreter[S](hfsRef) map { compFs =>
        injectFT[MetaStoreLocation, S]                     :+:
        moduleInter(compFs)                                :+:
        injectFT[Mounting, S]                              :+:
        (compFs compose Inject[Analyze, BackendEffect])    :+:
        (compFs compose Inject[QueryFile, BackendEffect])  :+:
        (compFs compose Inject[ReadFile, BackendEffect])   :+:
        (compFs compose Inject[WriteFile, BackendEffect])  :+:
        (compFs compose Inject[ManageFile, BackendEffect]) :+:
        injectFT[VCache, S]                                :+:
        injectFT[Timing, S]                                :+:
        injectFT[Module.Failure, S]                        :+:
        injectFT[PathMismatchFailure, S]                   :+:
        injectFT[MountingFailure, S]                       :+:
        injectFT[FileSystemFailure, S]
      }
    }
  }

  /** The types of failure from core apis. */
  type CoreErrs[A]   = Coproduct[Module.Failure, CoreErrs1, A]
  type CoreErrs1[A]  = Coproduct[PathMismatchFailure, CoreErrs0, A]
  type CoreErrs0[A]  = Coproduct[MountingFailure, FileSystemFailure, A]


  //---- FileSystems ----

  /** A FileSystem supporting views and physical filesystems mounted at various
    * points in the hierarchy.
    */
  object CompositeFileSystem {
    /** Interprets FileSystem given a TaskRef containing a hierarchical
      * FileSystem interpreter.
      *
      * TODO: The TaskRef is used as a communications channel so that
      *       the part of the system that deals with mounting can make
      *       new interpreters available to the part of the system that
      *       needs to interpret FileSystem operations.
      *
      *       This would probably be better served with a
      *       `Process[Task, FileSystem ~> HierarchicalFsEffM]` to allow
      *       for more flexible production of interpreters.
      */
    def interpreter[S[_]](
      hfsRef: TaskRef[BackendEffect ~> HierarchicalFsEffM]
    )(implicit
      S0: Task :<: S,
      S1: PhysErr :<: S,
      S2: Mounting :<: S,
      S3: VCache :<: S,
      S4: MountingFailure :<: S,
      S5: PathMismatchFailure :<: S
    ): Task[BackendEffect ~> Free[S, ?]] =
      for {
        startSeq   <- Task.delay(scala.util.Random.nextInt.toLong)
        seqRef     <- TaskRef(startSeq)
        viewHRef   <- TaskRef[ViewState.ViewHandles](Map())
        mntedRHRef <- TaskRef(Map[ResultHandle, (ADir, ResultHandle)]())
      } yield {
        val hierarchicalFs: BackendEffect ~> Free[S, ?] =
          HierarchicalFsEff.dynamicFileSystem(
            hfsRef,
            HierarchicalFsEff.interpreter[S](seqRef, mntedRHRef))

        type V[A] = (
              ViewState
          :\: MonotonicSeq
          :\: Mounting
          :\: VCache
          :\: MountingFailure
          :\: PathMismatchFailure
          :/: BackendEffect
        )#M[A]

        val compFs: V ~> Free[S, ?] =
          injectFT[Task, S].compose(KeyValueStore.impl.fromTaskRef(viewHRef)) :+:
          injectFT[Task, S].compose(MonotonicSeq.fromTaskRef(seqRef))         :+:
          injectFT[Mounting, S]                                               :+:
          injectFT[VCache, S]                                                 :+:
          injectFT[MountingFailure, S]                                        :+:
          injectFT[PathMismatchFailure, S]                                    :+:
          hierarchicalFs

        flatMapSNT(compFs) compose flatMapSNT(transformIn[BackendEffect, V, Free[V, ?]](module.backendEffect[V], liftFT)) compose view.backendEffect[V]
      }
  }

  /** The effects required by hierarchical FileSystem operations. */
  type HierarchicalFsEffM[A] = Free[HierarchicalFsEff, A]
  type HierarchicalFsEff[A]  = Coproduct[PhysFsEffM, HierarchicalFsEff0, A]
  type HierarchicalFsEff0[A] = Coproduct[MountedResultH, MonotonicSeq, A]

  object HierarchicalFsEff {
    def interpreter[S[_]](
      seqRef: TaskRef[Long],
      mntResRef: TaskRef[Map[ResultHandle, (ADir, ResultHandle)]]
    )(implicit
      S0: Task :<: S,
      S1: PhysErr :<: S
    ): HierarchicalFsEff ~> Free[S, ?] = {
      val injTask = injectFT[Task, S]

      foldMapNT(liftFT compose PhysFsEff.inject[S])              :+:
      injTask.compose(KeyValueStore.impl.fromTaskRef(mntResRef)) :+:
      injTask.compose(MonotonicSeq.fromTaskRef(seqRef))
    }

    /** A dynamic `FileSystem` evaluator formed by internally fetching an
      * interpreter from a `TaskRef`, allowing for the behavior to change over
      * time as the ref is updated.
      */
    def dynamicFileSystem[S[_]](
      ref: TaskRef[BackendEffect ~> HierarchicalFsEffM],
      hfs: HierarchicalFsEff ~> Free[S, ?]
    )(implicit
      S: Task :<: S
    ): BackendEffect ~> Free[S, ?] =
      new (BackendEffect ~> Free[S, ?]) {
        def apply[A](fs: BackendEffect[A]) =
          lift(ref.read.map(free.foldMapNT(hfs) compose _))
            .into[S]
            .flatMap(_ apply fs)
      }
  }

  /** Effects that physical filesystems are permitted. */
  type PhysFsEffM[A] = Free[PhysFsEff, A]
  type PhysFsEff[A]  = Coproduct[Task, PhysErr, A]

  object PhysFsEff {
    def inject[S[_]](implicit S0: Task :<: S, S1: PhysErr :<: S): PhysFsEff ~> S =
      S0 :+: S1

    /** Replace non-fatal failed `Task`s with a PhysicalError. */
    def reifyNonFatalErrors[S[_]](implicit S0: Task :<: S, S1: PhysErr :<: S): Task ~> Free[S, ?] =
      λ[Task ~> Free[S, ?]](t => Free.roll(S0(t map (_.point[Free[S, ?]]) handle {
        case NonFatal(ex: Exception) => Failure.Ops[PhysicalError, S].fail(unhandledFSError(ex))
      })))
  }


  //--- Mounting ---

  /** Provides the mount handlers to update the hierarchical
    * filesystem whenever a mount is added or removed.
    */
  def mountHandler[S[_]](implicit S: FsAsk :<: S): Free[S, MountRequestHandler[PhysFsEffM, HierarchicalFsEff]] = {
    FsAsk[S] map { physicalFileSystems =>
      MountRequestHandler[PhysFsEffM, HierarchicalFsEff](
        physicalFileSystems translate flatMapSNT(
          PhysFsEff.reifyNonFatalErrors[PhysFsEff] :+: injectFT[PhysErr, PhysFsEff]))
    }
  }

  // copied out of MountRequestHandler to avoid dependent typing
  type HierarchicalFsRef[A] = AtomicRef[BackendEffect ~> Free[HierarchicalFsEff, ?], A]
  type MountedFsRef[A] = AtomicRef[Mounts[DefinitionResult[PhysFsEffM]], A]

  /** Effects required for mounting. */
  type MountEffM[A] = Free[MountEff, A]
  type MountEff[A]  = Coproduct[PhysFsEffM, MountEff0, A]
  type MountEff0[A] = Coproduct[HierarchicalFsRef, MountedFsRef, A]

  object MountEff {
    def interpreter[S[_]](
      hrchRef: TaskRef[BackendEffect ~> HierarchicalFsEffM],
      mntsRef: TaskRef[Mounts[DefinitionResult[PhysFsEffM]]]
    )(implicit
      S0: Task :<: S,
      S1: PhysErr :<: S
    ): MountEff ~> Free[S, ?] = {
      val injTask = injectFT[Task, S]

      foldMapNT(liftFT compose PhysFsEff.inject[S])   :+:
      injTask.compose(AtomicRef.fromTaskRef(hrchRef)) :+:
      injTask.compose(AtomicRef.fromTaskRef(mntsRef))
    }
  }

  object KvsMounter {
    /** A `Mounting` interpreter that uses a `KeyValueStore` to store
      * `MountConfig`s.
      *
      * TODO: We'd like to not have to expose the `Mounts` `TaskRef`, but
      *       currently need to due to how we initialize the system using
      *       one mounting interpreter that updates these refs, but doesn't
      *       persist configs, and then switch to another that does persist
      *       configs post-initialization.
      *
      *       This should be unnecessary once we switch to lazy, on-demand
      *       mounting.
      *
      * @param cfgsImpl  a `KeyValueStore` interpreter to `Task`
      * @param hrchFsRef the current hierarchical FileSystem interpreter, updated whenever mounts change
      * @param mntdFsRef the current mapping of directories to filesystem definitions,
      *                  updated whenever mounts change
      */
    def interpreter[F[_], S[_]](
      cfgsImpl: MountConfigs ~> F,
      hrchFsRef: TaskRef[BackendEffect ~> HierarchicalFsEffM],
      mntdFsRef: TaskRef[Mounts[DefinitionResult[PhysFsEffM]]]
    )(implicit
      S0: F :<: S,
      S1: Task :<: S,
      S2: PhysErr :<: S,
      S3: FsAsk :<: S
    ): Mounting ~> Free[S, ?] = {
      type G[A] = Coproduct[MountConfigs, MountEffM, A]

      val f: G ~> Free[S, ?] =
        injectFT[F, S].compose(cfgsImpl) :+:
        free.foldMapNT(MountEff.interpreter[S](hrchFsRef, mntdFsRef))

      val mounter: Free[S, Mounting ~> Free[G, ?]] =
        mountHandler map { handler =>
          quasar.fs.mount.Mounter.kvs[MountEffM, G](
            handler.mount[MountEff](_),
            handler.unmount[MountEff](_))
        }

      λ[Mounting ~> Free[S, ?]] { mounting =>
        mounter.flatMap(nt => (free.foldMapNT(f) compose nt)(mounting))
      }
    }

    def ephemeralMountConfigs[F[_]: Monad]: MountConfigs ~> F = {
      type S = Map[APath, MountConfig]
      evalNT[F, S](Map()) compose KeyValueStore.impl.toState[StateT[F, S, ?]](Lens.id[S])
    }
  }

  /** Mount all the mounts defined in the given configuration, returning
    * the paths that failed to mount along with the reasons why.
    */
  def attemptMountAll[S[_]](
    config: MountingsConfig
  )(implicit
    S: Mounting :<: S
  ): Free[S, Map[APath, String]] = {
    import Mounting.PathTypeMismatch
    import Failure.{mapError, toError}

    type T0[A] = Coproduct[MountingFailure, S, A]
    type T[A]  = Coproduct[PathMismatchFailure, T0, A]
    type Errs  = PathTypeMismatch \/ MountingError
    type M[A]  = EitherT[Free[S, ?], Errs, A]

    val mounting = Mounting.Ops[T]

    val runErrs: T ~> M =
      (toError[M, Errs] compose mapError[PathTypeMismatch, Errs](\/.left)) :+:
      (toError[M, Errs] compose mapError[MountingError, Errs](\/.right))   :+:
      (liftMT[Free[S, ?], EitherT[?[_], Errs, ?]] compose liftFT[S])

    val attemptMount: ((APath, MountConfig)) => Free[S, Map[APath, String]] = {
      case (path, cfg) =>
        mounting.mount(path, cfg).foldMap(runErrs).run map {
          case \/-(_)      => Map.empty
          case -\/(-\/(e)) => Map(path -> e.shows)
          case -\/(\/-(e)) => Map(path -> e.shows)
        }
    }

    config.toMap.toList foldMapM attemptMount
  }

  /** Prints a warning about the mount failure to the console. */
  val logFailedMount: ((APath, String)) => Task[Unit] = {
    case (path, err) => console.stderr(
      s"Warning: Failed to mount '${posixCodec.printPath(path)}' because '$err'."
    )
  }

  type QErrs_Task[A] = Coproduct[Task, QErrs, A]
  type QErrs_TaskM[A] = Free[QErrs_Task, A]

  object QErrs_Task {
    def toMainTask: QErrs_TaskM ~> MainTask = {
      foldMapNT(liftMT[Task, MainErrT] :+: QErrs.toCatchable[MainTask])
    }
  }

  final case class CmdLineConfig(configPath: Option[FsFile], loadConfig: FsLoadCfg, cmd: Cmd)

  /** Either initialize the metastore or execute the start depending
    * on what command is provided by the user in the command line arguments
    */
  def initMetaStoreOrStart[C: argonaut.DecodeJson](
    config: CmdLineConfig,
    start: (C, CoreEff ~> QErrs_TaskM) => MainTask[Unit],
    persist: DbConnectionConfig => MainTask[Unit]
  )(implicit
    configOps: ConfigOps[C]
  ): MainTask[Unit] = {
    for {
      cfg  <- loadConfigFile[C](config.configPath).liftM[MainErrT]
      _     <- config.cmd match {
        case Cmd.Start =>
          for {
            quasarFs <- Quasar.initFromMetaConfig(
              config.loadConfig,
              configOps.metaStoreConfig.get(cfg),
              persist)

            _ <- start(cfg, quasarFs.interp).ensuring(κ(quasarFs.shutdown.liftM[MainErrT]))
          } yield ()

        case Cmd.InitUpdateMetaStore =>
          for {
            msCfg <- configOps.metaStoreConfig.get(cfg).cata(Task.now, MetaStoreConfig.default).liftM[MainErrT]
            trans =  simpleTransactor(DbConnectionConfig.connectionInfo(msCfg.database))
            _     <- initUpdateMigrate(quasar.metastore.Schema.schema, trans, config.configPath)
          } yield ()
      }
    } yield ()
  }

  /** Initialize or update MetaStore Schema and migrate mounts from config file
    */
  def initUpdateMigrate[A](
    schema: Schema[A], tx: Transactor[Task], cfgFile: Option[FsFile]
  ): MainTask[Unit] =
    for {
      j  <- EitherT(ConfigOps.jsonFromFile(cfgFile).fold(
              e => ConfigError.fileNotFound.getOption(e).cata(κ(none.right), e.shows.left),
              _.some.right))
      jʹ <- MetaStore.initializeOrUpdate(schema, tx, j).leftMap(_.message)
      _  <- EitherT.right(jʹ.traverse_(ConfigOps.jsonToFile(_, cfgFile)))
    } yield ()
}<|MERGE_RESOLUTION|>--- conflicted
+++ resolved
@@ -95,21 +95,12 @@
     // Couchbase.definition translate injectFT[Task, PhysFsEff],
     // marklogic.MarkLogic.definition translate injectFT[Task, PhysFsEff],
     mimir.Mimir.definition translate injectFT[Task, PhysFsEff],
-<<<<<<< HEAD
     // mongodb.MongoDb.definition translate injectFT[Task, PhysFsEff],
     skeleton.Skeleton.definition translate injectFT[Task, PhysFsEff]// ,
     // sparkcore.fs.hdfs.SparkHdfsBackendModule.definition translate injectFT[Task, PhysFsEff],
     // sparkcore.fs.elastic.SparkElasticBackendModule.definition translate injectFT[Task, PhysFsEff],
-    // sparkcore.fs.cassandra.definition[PhysFsEff],
+    // sparkcore.fs.cassandra.SparkCassandraBackendModule.definition translate injectFT[Task, PhysFsEff],
     // sparkcore.fs.local.SparkLocalBackendModule.definition translate injectFT[Task, PhysFsEff]
-=======
-    mongodb.MongoDb.definition translate injectFT[Task, PhysFsEff],
-    skeleton.Skeleton.definition translate injectFT[Task, PhysFsEff],
-    sparkcore.fs.hdfs.SparkHdfsBackendModule.definition translate injectFT[Task, PhysFsEff],
-    sparkcore.fs.elastic.SparkElasticBackendModule.definition translate injectFT[Task, PhysFsEff],
-    sparkcore.fs.cassandra.SparkCassandraBackendModule.definition translate injectFT[Task, PhysFsEff],
-    sparkcore.fs.local.SparkLocalBackendModule.definition translate injectFT[Task, PhysFsEff]
->>>>>>> ee7a502c
   ).fold
 
   /**
