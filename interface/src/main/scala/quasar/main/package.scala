--- conflicted
+++ resolved
@@ -58,11 +58,6 @@
     ).definition translate injectFT[Task, PhysFsEff],
     mimir.Mimir.definition translate injectFT[Task, PhysFsEff],
     mongodb.fs.definition[PhysFsEff],
-<<<<<<< HEAD
-    postgresql.fs.definition[PhysFsEff],
-=======
-    mongodb.fs.qscriptDefinition[PhysFsEff],
->>>>>>> 5f7a7285
     skeleton.Skeleton.definition translate injectFT[Task, PhysFsEff],
     sparkcore.fs.hdfs.definition[PhysFsEff],
     sparkcore.fs.local.definition[PhysFsEff]
