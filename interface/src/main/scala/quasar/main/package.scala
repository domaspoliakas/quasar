--- conflicted
+++ resolved
@@ -73,8 +73,6 @@
     // sparkcore.fs.local.SparkLocalBackendModule.definition translate injectFT[Task, PhysFsEff]
   ).fold
 
-<<<<<<< HEAD
-=======
   /**
    * The physical filesystems currently supported.  Please note that it
    * is really best if you only sequence this task ''once'' per runtime.
@@ -196,16 +194,6 @@
 
   type FsAsk[A] = Read[BackendDef[PhysFsEffM], A]
 
-  /** A "terminal" effect, encompassing failures and other effects which
-    * we may want to interpret using more than one implementation.
-    */
-  type QEffIO[A] = Coproduct[Task, QEff, A]
-  type QEff[A]   = Coproduct[Timing, QEff0, A]
-  type QEff0[A]  = Coproduct[VCache, QEff1, A]
-  type QEff1[A]  = Coproduct[MetaStoreLocation, QEff2, A]
-  type QEff2[A]  = Coproduct[Mounting, QErrs, A]
-
->>>>>>> d50616a6
   /** All possible types of failure in the system (apis + physical). */
   type QErrs[A]    = Coproduct[PhysErr, CoreErrs, A]
 
