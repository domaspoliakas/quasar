--- conflicted
+++ resolved
@@ -511,6 +511,7 @@
       case Str(value)       => C.inj(ejson.Str(value)).right
       case Dec(value)       => C.inj(ejson.Dec(value)).right
       case Int(value)       => E.inj(ejson.Int(value)).right
+
       case OffsetDateTime(value) => E.inj(ejson.Meta(
         Obj(ListMap(
           DateTimeConstants.year       -> Int(value.getYear),
@@ -522,6 +523,7 @@
           DateTimeConstants.nanosecond -> Int(value.getNano),
           DateTimeConstants.offset     -> Int(value.getOffset.getTotalSeconds))),
         EJsonType(TypeTag.OffsetDateTime))).right
+
       case OffsetTime(value) => E.inj(ejson.Meta(
         Obj(ListMap(
           DateTimeConstants.hour       -> Int(value.getHour),
@@ -530,6 +532,7 @@
           DateTimeConstants.nanosecond -> Int(value.getNano),
           DateTimeConstants.offset     -> Int(value.getOffset.getTotalSeconds))),
         EJsonType(TypeTag.OffsetTime))).right
+
       case OffsetDate(value) => E.inj(ejson.Meta(
         Obj(ListMap(
           DateTimeConstants.year   -> Int(value.date.getYear),
@@ -537,6 +540,7 @@
           DateTimeConstants.day    -> Int(value.date.getDayOfMonth),
           DateTimeConstants.offset -> Int(value.offset.getTotalSeconds))),
         EJsonType(TypeTag.OffsetDate))).right
+
       case LocalDateTime(value) => E.inj(ejson.Meta(
         Obj(ListMap(
           DateTimeConstants.year       -> Int(value.getYear),
@@ -547,6 +551,7 @@
           DateTimeConstants.second     -> Int(value.getSecond),
           DateTimeConstants.nanosecond -> Int(value.getNano))),
         EJsonType(TypeTag.LocalDateTime))).right
+
       case LocalTime(value)      => E.inj(ejson.Meta(
         Obj(ListMap(
           DateTimeConstants.hour       -> Int(value.getHour),
@@ -554,32 +559,33 @@
           DateTimeConstants.second     -> Int(value.getSecond),
           DateTimeConstants.nanosecond -> Int(value.getNano))),
         EJsonType(TypeTag.LocalTime))).right
+
       case LocalDate(value) => E.inj(ejson.Meta(
         Obj(ListMap(
           DateTimeConstants.year  -> Int(value.getYear),
           DateTimeConstants.month -> Int(value.getMonth.getValue),
           DateTimeConstants.day   -> Int(value.getDayOfMonth))),
         EJsonType(TypeTag.LocalDate))).right
+
       case Interval(value)  =>
         E.inj(ejson.Meta(
-<<<<<<< HEAD
           Obj(ListMap(
             DateTimeConstants.year       -> Int(value.years),
             DateTimeConstants.month      -> Int(value.months),
             DateTimeConstants.day        -> Int(value.days),
             DateTimeConstants.second     -> Int(value.seconds),
             DateTimeConstants.nanosecond -> Int(value.nanos))),
-=======
-          Obj(ListMap("seconds" -> Dec(BigDecimal(value.toNanos) / BigDecimal(nanosPerSec)))),
->>>>>>> 66579dea
           EJsonType(TypeTag.Interval))).right
+
       case Binary(value)    =>
         E.inj(ejson.Meta(
           Str(ejson.z85.encode(ByteVector.view(value.toArray))),
           EJsonTypeSize(TypeTag.Binary, value.size))).right
+
       case Id(value)        =>
         // FIXME: This evilly guesses the backend-specific OID formats
         E.inj(ejson.Meta(Str(value), EJsonType(TypeTag("_bson.oid")))).right
+
       case data             => data.left
     })
 }