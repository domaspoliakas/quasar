--- conflicted
+++ resolved
@@ -78,11 +78,7 @@
           else if (Type.LocalTime.contains(typ)) Type.Const(Data.Str("localtime"))
           else if (Type.Interval.contains(typ))  Type.Const(Data.Str("interval"))
           else                                   Type.Str)(
-<<<<<<< HEAD
-          t => Type.Const(Data.Str(PrimaryType.name.reverseGet(t)))))
-=======
           t => Type.Const(Data.Str(PrimaryType.name.reverseGet(t))))))
->>>>>>> 318ee703
     },
     partialUntyper[nat._1] {
       case Type.Bottom => Func.Input1(Type.Bottom)
