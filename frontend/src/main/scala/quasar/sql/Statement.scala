/*
 * Copyright 2014–2017 SlamData Inc.
 *
 * Licensed under the Apache License, Version 2.0 (the "License");
 * you may not use this file except in compliance with the License.
 * You may obtain a copy of the License at
 *
 *     http://www.apache.org/licenses/LICENSE-2.0
 *
 * Unless required by applicable law or agreed to in writing, software
 * distributed under the License is distributed on an "AS IS" BASIS,
 * WITHOUT WARRANTIES OR CONDITIONS OF ANY KIND, either express or implied.
 * See the License for the specific language governing permissions and
 * limitations under the License.
 */

package quasar.sql

import quasar.Predef._
import quasar._, RenderTree.ops._

import monocle.macros.Lenses
import monocle.Prism
import scalaz._, Scalaz._
import scalaz.Liskov._

<<<<<<< HEAD
sealed trait Statement[BODY] {
  def pprint(implicit ev: BODY <~< String): String
}
=======
sealed abstract class Statement[BODY] {
  def pprint(implicit show: Show[BODY]): String
>>>>>>> b5058723

object Statement {
  implicit val traverse: Traverse[Statement] = new Traverse[Statement] {
    def traverseImpl[G[_]:Applicative,A,B](fa: Statement[A])(f: A => G[B]): G[Statement[B]] = fa match {
      case funcDef: FunctionDecl[_] => funcDef.transformBodyM(f).map(x => (x:Statement[B]))
      case Import(path)             => (Import(path):Statement[B]).point[G]
    }
  }
  implicit def renderTreeStatement[BODY:RenderTree]: RenderTree[Statement[BODY]] =
    new RenderTree[Statement[BODY]] {
      def render(statement: Statement[BODY]) = statement match {
        case func: FunctionDecl[_] => func.render
        case Import(path) => NonTerminal("Import" :: Nil, Some(path), Nil)
      }
    }
  implicit def equal[BODY:Equal]: Equal[Statement[BODY]] =
    Equal.equalBy(s => (functionDecl.getOption(s), import_.getOption(s)))

  def functionDecl[BODY] = Prism.partial[Statement[BODY], (CIName, List[CIName], BODY)] {
    case FunctionDecl(name, args, body) => (name, args, body)
  } ((FunctionDecl[BODY](_,_,_)).tupled)

  def import_[BODY] = Prism.partial[Statement[BODY], String] {
    case Import(path) => path
  } (Import(_))
}

@Lenses final case class FunctionDecl[BODY](name: CIName, args: List[CIName], body: BODY) extends Statement[BODY] {
  def transformBody[B](f: BODY => B): FunctionDecl[B] =
    FunctionDecl(name, args, f(body))
  def transformBodyM[M[_]: Functor, B](f: BODY => M[B]) =
    f(body).map(FunctionDecl(name, args, _))
  override def pprint(implicit ev: BODY <~< String) =
    s"CREATE FUNCTION ${name.shows}(${args.map(":" + _.shows).mkString(",")})\n  BEGIN\n    ${ev(body)}\n  END"
}

object FunctionDecl {
  implicit def renderTreeFunctionDecl[BODY:RenderTree]: RenderTree[FunctionDecl[BODY]] =
    new RenderTree[FunctionDecl[BODY]] {
      def render(funcDec: FunctionDecl[BODY]) =
        NonTerminal("Function Declaration" :: Nil, Some(funcDec.name.value), List(funcDec.body.render))
    }
}

@Lenses final case class Import[BODY](path: String) extends Statement[BODY] {
  override def pprint(implicit ev: BODY <~< String) =
    s"import `$path`"
}<|MERGE_RESOLUTION|>--- conflicted
+++ resolved
@@ -24,14 +24,9 @@
 import scalaz._, Scalaz._
 import scalaz.Liskov._
 
-<<<<<<< HEAD
-sealed trait Statement[BODY] {
+sealed abstract class Statement[BODY] {
   def pprint(implicit ev: BODY <~< String): String
 }
-=======
-sealed abstract class Statement[BODY] {
-  def pprint(implicit show: Show[BODY]): String
->>>>>>> b5058723
 
 object Statement {
   implicit val traverse: Traverse[Statement] = new Traverse[Statement] {
