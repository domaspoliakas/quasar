--- conflicted
+++ resolved
@@ -126,73 +126,6 @@
 
     Account(user, pass, accountId, apiKey, rootPath)
   }
-<<<<<<< HEAD
-}
-
-class AccountsTask(settings: Settings) extends Task(settings: Settings) with Specification {
-  private val DateTimePattern = """[0-9]{4}-[0-9]{2}-[0-9]{2}T[0-9]{2}:[0-9]{2}:[0-9]{2}\.[0-9]{3}Z""".r
-
-  "accounts web service" should {
-    "create account" in {
-      val (user, pass) = generateUserAndPassword
-
-      val body = """{ "email": "%s", "password": "%s" }""".format(user, pass)
-      val json = getjson((accounts / "") << body)
-
-      (json \ "accountId") must beLike { case JString(_) => ok }
-    }
-
-    "not create the same account twice" in {
-      val Account(user, pass, accountId, apiKey, rootPath) = createAccount
-
-      val body = """{ "email": "%s", "password": "%s" }""".format(user, pass + "xyz")
-      val post = (accounts / "") << body
-      val result = Http(post OK as.String)
-
-      val req = (accounts / accountId).as(user, pass + "xyz")
-      Http(req > (_.getStatusCode))() must_== 401
-    }
-
-    "describe account" in {
-      val Account(user, pass, accountId, apiKey, rootPath) = createAccount
-
-      val json = getjson((accounts / accountId).as(user, pass))
-      (json \ "accountCreationDate") must beLike { case JString(DateTimePattern()) => ok }
-      (json \ "email") must_== JString(user)
-      (json \ "accountId") must_== JString(accountId)
-      (json \ "apiKey") must_== JString(apiKey)
-      (json \ "rootPath") must_== JString(rootPath)
-      (json \ "plan") must_== JObject(Map("type" -> JString("Free")))
-    }
-
-    "describe account fails for non-owners" in {
-      val Account(user, pass, accountId, apiKey, rootPath) = createAccount
-
-      val bad1 = (accounts / accountId).as(user + "zzz", pass)
-      Http(bad1 > (_.getStatusCode))() must_== 401
-
-      val bad2 = (accounts / accountId).as(user, pass + "zzz")
-      Http(bad2 > (_.getStatusCode))() must_== 401
-
-      val Account(user2, pass2, accountId2, apiKey2, rootPath2) = createAccount
-      val bad3 = (accounts / accountId).as(user2, pass2)
-      Http(bad3 > (_.getStatusCode))() must_== 401
-    }
-
-    "add grant to an account" in {
-    }
-
-    "describe account's plan" in {}
-
-    "change account's plan" in {}
-
-    "change account's password" in {}
-
-    "delete account's plan" in {}
-  }
-}
-=======
->>>>>>> fc4231da
 
   def deriveAPIKey(parent: Account, subPath: String = ""): String = {
     val body = """{"grants":[{"permissions":[{"accessType":"read","path":"%s","ownerAccountIds":["%s"]}]}]}"""
@@ -259,16 +192,6 @@
 
 object RunAll {
   def main(args: Array[String]) {
-<<<<<<< HEAD
-    val settings = Settings.fromFile(new File("shard.out"))
-    val tasks = (
-      new AccountsTask(settings) ::
-      //new SecurityTask(settings) ::
-      Nil
-    )
-
-    run(tasks: _*)
-=======
     try {
     val settings = Settings.fromFile(new java.io.File("shard.out"))
       run(
@@ -280,6 +203,5 @@
     } finally {
       Http.shutdown()
     }
->>>>>>> fc4231da
   }
 }