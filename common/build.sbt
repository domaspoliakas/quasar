--- conflicted
+++ resolved
@@ -24,12 +24,8 @@
 libraryDependencies ++= Seq(
   "ch.qos.logback" %  "logback-classic"    % "1.0.0",
   "org.streum"     %  "configrity_2.9.1" % "0.9.0",
-<<<<<<< HEAD
-  "org.apache"     %% "kafka-core" % "0.7.5"
-=======
   "org.apache"     %% "kafka-core" % "0.7.5",
   "com.chuusai"    %% "shapeless" % "1.2.3"
->>>>>>> a5c5be79
 )
 
 ivyXML :=
