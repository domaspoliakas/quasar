--- conflicted
+++ resolved
@@ -29,25 +29,7 @@
 
 import org.streum.configrity.Configuration
 
-<<<<<<< HEAD
-object JDBCShardServer extends BlueEyesServer with ShardService {
-  val actorSystem = ActorSystem("ExecutorSystem")
-  implicit val executionContext = ExecutionContext.defaultExecutionContext(actorSystem)
-  implicit val M: Monad[Future] = new blueeyes.bkka.FutureMonad(executionContext)
-  
-  val clock = Clock.System
-
-  def configureShardState(config: Configuration) = Future {
-    val apiKeyFinder = new StaticAPIKeyFinder[Future](config[String]("security.masterAccount.apiKey"))
-    BasicShardState(
-      JDBCQueryExecutor(
-        config.detach("queryExecutor"))(executionContext, M), 
-        apiKeyFinder,
-        Stoppable.fromFuture(Promise.successful(())))
-  }
-=======
 import com.precog.standalone.StandaloneShardServer
->>>>>>> 4b07b734
 
 object JDBCShardServer extends StandaloneShardServer {
   val caveatMessage = Some("""
@@ -72,20 +54,8 @@
   val asyncContext = ExecutionContext.defaultExecutionContext(actorSystem)
   implicit lazy val M: Monad[Future] = AkkaTypeClasses.futureApplicative(asyncContext)
 
-<<<<<<< HEAD
-      Promise.successful(server)
-    } -> 
-    request { (server: Server) =>
-      get {
-        (req: HttpRequest[ByteChunk]) => Promise.successful(HttpResponse[ByteChunk]())
-      }
-    } ->
-    shutdown { (server: Server) =>
-      Future(server.stop())
-    }
-=======
   def configureShardState(config: Configuration) = M.point {
-    BasicShardState(JDBCQueryExecutor(config.detach("queryExecutor"))(asyncContext, M), apiKeyManagerFactory(config.detach("security")), Stoppable.fromFuture(Future(())))
->>>>>>> 4b07b734
+    val apiKeyFinder = new StaticAPIKeyFinder[Future](config[String]("security.masterAccount.apiKey"))
+    BasicShardState(JDBCQueryExecutor(config.detach("queryExecutor"))(asyncContext, M), apiKeyFinder, Stoppable.fromFuture(Future(())))
   }
 }