/*
 * Copyright 2014–2016 SlamData Inc.
 *
 * Licensed under the Apache License, Version 2.0 (the "License");
 * you may not use this file except in compliance with the License.
 * You may obtain a copy of the License at
 *
 *     http://www.apache.org/licenses/LICENSE-2.0
 *
 * Unless required by applicable law or agreed to in writing, software
 * distributed under the License is distributed on an "AS IS" BASIS,
 * WITHOUT WARRANTIES OR CONDITIONS OF ANY KIND, either express or implied.
 * See the License for the specific language governing permissions and
 * limitations under the License.
 */

package quasar.fs.mount

import quasar.Predef._
import quasar.contrib.pathy._
import quasar.effect._
import quasar.fs._
import quasar.fp.ski._
import quasar.fp._, free._

import pathy.Path, Path._
import scalaz._, Scalaz._

object Mounter {
  import Mounting._, MountConfig._

  /** A kind of key-value store where the keys are absolute paths, with an
    * additional operation to efficiently look up nested paths. */
  trait PathStore[F[_], V] {
    /** The current value for a path, if any. */
    def get(path: APath): OptionT[F, V]
    /** All paths which are nested within the given path and for which a value
      * is present. */
    def descendants(dir: ADir): F[Set[APath]]
    /** Associate a value with a path that is not already present, or else do
      * nothing. Yields true if the write occurred. */
    def insert(path: APath, value: V): F[Boolean]
    /** Remove a path and its value, if present, or do nothing */
    def delete(path: APath): F[Unit]
  }

<<<<<<< HEAD
    type FreeS[A] = Free[S, A]
    type MntE[A]  = MntErrT[FreeS, A]
=======
  /** `Mounting` interpreter */
  def apply[F[_]: Monad](
    mount: MountRequest => MntErrT[F, Unit],
    unmount: MountRequest => F[Unit],
    store: PathStore[F, MountConfig]
  ): Mounting ~> F = {
    type MntE[A] = MntErrT[F, A]
>>>>>>> 36053952

    val merr = MonadError[MntE, MountingError]

    def failIfExisting(path: APath): MntE[Unit] =
      store.get(path).as(pathExists(path)).toLeft(())

    def getType(p: APath): OptionT[F, MountType] =
      store.get(p).map {
        case ViewConfig(_, _)         => MountType.viewMount()
        case FileSystemConfig(tpe, _) => MountType.fileSystemMount(tpe)
      }

    def handleMount(req: MountRequest): MntE[Unit] = {
      val putOrUnmount: MntE[Unit] =
        store.insert(req.path, req.toConfig)
          .liftM[MntErrT].ifM(
            merr.point(()),
            unmount(req).liftM[MntErrT] <*
              merr.raiseError(pathExists(req.path)))

      failIfExisting(req.path) *> mount(req) *> putOrUnmount
    }

    def handleUnmount(path: APath): OptionT[F, Unit] =
      store.get(path)
        .flatMap(cfg => OptionT(mkMountRequest(path, cfg).point[F]))
        .flatMapF(req => store.delete(path) *> unmount(req))

    def handleRemount(src: APath, dst: APath): MntE[Unit] = {
      def reqOrFail(path: APath, cfg: MountConfig): MntE[MountRequest] =
        OptionT(mkMountRequest(path, cfg).point[F])
          .toRight(MountingError.invalidConfig(cfg, "config type mismatch".wrapNel))

      for {
        cfg    <- store.get(src).toRight(pathNotFound(src))
        srcReq <- reqOrFail(src, cfg)
        dstReq <- reqOrFail(dst, cfg)

        _      <- store.delete(src).liftM[MntErrT]
        _      <- unmount(srcReq).liftM[MntErrT]

        upd    =  store.insert(dst, dstReq.toConfig)
        _      <- OptionT(upd.map(_.option(()))).toRight(pathExists(dst))
        _      <- mount(dstReq)
      } yield ()
    }

    λ[Mounting ~> F] {
      case HavingPrefix(dir) =>
        for {
          paths <- store.descendants(dir)
          pairs <- paths.toList.traverse(p => getType(p).strengthL(p).run)
        } yield pairs.flatMap(_.toList).toMap

      case LookupType(path) =>
        getType(path).run

      case LookupConfig(path) =>
        store.get(path).run

      case MountView(loc, query, vars) =>
        handleMount(MountRequest.mountView(loc, query, vars)).run

      case MountFileSystem(loc, typ, uri) =>
        handleMount(MountRequest.mountFileSystem(loc, typ, uri)).run

      case Unmount(path) =>
        handleUnmount(path)
          .flatMapF(_ =>
            refineType(path).swap.foldMapM(store.descendants)
              .flatMap(_.toList.traverse_(handleUnmount(_)).run.void))
          .toRight(pathNotFound(path))
          .run

      case Remount(src, dst) =>
        if (src ≟ dst)
          store.get(src).void.toRight(pathNotFound(src)).run
        else {
          def move[T](srcDir: ADir, dstDir: ADir, p: Path[Abs,T,Sandboxed]): F[Unit] =
            p.relativeTo(srcDir)
              .map(rel => handleRemount(p, dstDir </> rel).run.void)
              .sequence_

          val moveNested: F[Unit] =
            (maybeDir(src) |@| maybeDir(dst))((srcDir, dstDir) =>
              store.descendants(srcDir).flatMap(_.toList.traverse_(move(srcDir, dstDir, _)))).sequence_

          failIfExisting(dst) *>
            handleRemount(src, dst) <*
            moveNested.liftM[MntErrT]
        }.run
    }
  }

  /** `Mounting` interpreter using `KeyValueStore` to persist the configuration,
    * and the supplied functions to handle mount and unmount requests.
    *
    * @param mount   Called to handle a mount request.
    * @param unmount Called to handle the removal/undoing of a mount request.
    */
  def kvs[F[_], S[_]](
    mount: MountRequest => F[MountingError \/ Unit],
    unmount: MountRequest => F[Unit]
  )(implicit
    S0: F :<: S,
    S1: MountConfigs :<: S
  ): Mounting ~> Free[S, ?] = {
    val mountConfigs = KeyValueStore.Ops[APath, MountConfig, S]
    Mounter[Free[S, ?]](
      req => EitherT[Free[S, ?], MountingError, Unit](free.lift(mount(req)).into[S]),
      req => free.lift(unmount(req)).into[S],
      new PathStore[Free[S, ?], MountConfig] {
        def get(path: APath) =
          mountConfigs.get(path)
        def descendants(dir: ADir) =
          mountConfigs.keys.map(_
            .filter(p => (dir: APath) ≠ p && p.relativeTo(dir).isDefined)
            .toSet)
        def insert(path: APath, value: MountConfig) =
          mountConfigs.compareAndPut(path, None, value)
        def delete(path: APath) =
          mountConfigs.delete(path)
      })
  }

  /** A mounter where all mount requests succeed trivially.
    *
    * Useful in scenarios where only the bookkeeping of mounts is needed.
    */
  def trivial[S[_]](implicit S: MountConfigs :<: S): Mounting ~> Free[S, ?] = {
    type F[A] = Coproduct[Id, S, A]
    val mnt   = Mounter.kvs[Id, F](κ(().right), κ(()))

    λ[Mounting ~> Free[S, ?]](m => mnt(m) foldMap (pointNT[Free[S, ?]] :+: liftFT[S]))
  }

  private val pathNotFound = MountingError.pathError composePrism PathError.pathNotFound
  private val pathExists   = MountingError.pathError composePrism PathError.pathExists

  private def mkMountRequest(path: APath, cfg: MountConfig): Option[MountRequest] =
    refineType(path).fold(
      d => fileSystemConfig.getOption(cfg) map { case (t, u) =>
        MountRequest.mountFileSystem(d, t, u)
      },
      f => viewConfig.getOption(cfg) map { case (q, vs) =>
        MountRequest.mountView(f, q, vs)
      })
}<|MERGE_RESOLUTION|>--- conflicted
+++ resolved
@@ -44,10 +44,6 @@
     def delete(path: APath): F[Unit]
   }
 
-<<<<<<< HEAD
-    type FreeS[A] = Free[S, A]
-    type MntE[A]  = MntErrT[FreeS, A]
-=======
   /** `Mounting` interpreter */
   def apply[F[_]: Monad](
     mount: MountRequest => MntErrT[F, Unit],
@@ -55,7 +51,6 @@
     store: PathStore[F, MountConfig]
   ): Mounting ~> F = {
     type MntE[A] = MntErrT[F, A]
->>>>>>> 36053952
 
     val merr = MonadError[MntE, MountingError]
 
