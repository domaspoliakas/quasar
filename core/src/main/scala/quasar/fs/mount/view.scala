/*
 * Copyright 2014–2017 SlamData Inc.
 *
 * Licensed under the Apache License, Version 2.0 (the "License");
 * you may not use this file except in compliance with the License.
 * You may obtain a copy of the License at
 *
 *     http://www.apache.org/licenses/LICENSE-2.0
 *
 * Unless required by applicable law or agreed to in writing, software
 * distributed under the License is distributed on an "AS IS" BASIS,
 * WITHOUT WARRANTIES OR CONDITIONS OF ANY KIND, either express or implied.
 * See the License for the specific language governing permissions and
 * limitations under the License.
 */

package quasar.fs.mount

import slamdata.Predef._
import quasar._
import quasar.contrib.pathy._
import quasar.contrib.scalaz.eitherT._
import quasar.effect._
import quasar.fp._
import quasar.fp.free._
import quasar.fp.numeric._
import quasar.frontend.{SemanticErrors, SemanticErrsT}
import quasar.fs._, FileSystemError._, PathError._
import quasar.fs.mount.cache.{VCache, ViewCache}, VCache.VCacheKVS
import quasar.frontend.{logicalplan => lp}, lp.{LogicalPlan => LP, Optimizer}

import matryoshka._
import matryoshka.data.Fix
import matryoshka.implicits._
import pathy.Path._
<<<<<<< HEAD
import scalaz.{Failure => _, Node => _, _}, Scalaz._
=======
import scalaz.{Failure => _, _}, Scalaz._
import scalaz.concurrent.Task
>>>>>>> 2f78e115

object view {

  sealed abstract class ResultHandle

  private final case class ReadH(handle: ReadFile.ReadHandle)     extends ResultHandle
  private final case class QueryH(handle: QueryFile.ResultHandle) extends ResultHandle

  type State[A] = KeyValueStore[ReadFile.ReadHandle, ResultHandle, A]

  object State {
    def Ops[S[_]](
      implicit S: State :<: S
    ): KeyValueStore.Ops[ReadFile.ReadHandle, ResultHandle, S] =
      KeyValueStore.Ops[ReadFile.ReadHandle, ResultHandle, S]

    type ViewHandles = Map[ReadFile.ReadHandle, ResultHandle]

    def toTask(initial: ViewHandles): Task[State ~> Task] =
      TaskRef(initial) map KeyValueStore.impl.fromTaskRef
  }

  private val optimizer = new Optimizer[Fix[LP]]
  private val lpr = optimizer.lpr

  /** Translate reads on view paths to the equivalent queries. */
  def readFile[S[_]](
    implicit
    S0: ReadFile :<: S,
    S1: QueryFile :<: S,
    S2: MonotonicSeq :<: S,
    S3: State :<: S,
    S4: VCacheKVS :<: S,
    S5: Mounting :<: S
  ): ReadFile ~> Free[S, ?] = {
    import ReadFile._

    val readUnsafe = ReadFile.Unsafe[S]
    val queryUnsafe = QueryFile.Unsafe[S]
    val seq = MonotonicSeq.Ops[S]
    val state = State.Ops[S]
    val mount = Mounting.Ops[S]

    def openFile(f: AFile, off: Natural, lim: Option[Positive]): FileSystemErrT[Free[S, ?], ReadHandle] =
      for {
        readHandle <- readUnsafe.open(f, off, lim)
        handle     <- seq.next.map(ReadHandle(f, _)).liftM[FileSystemErrT]
        _          <- state.put(handle, ReadH(readHandle)).liftM[FileSystemErrT]
      } yield handle

    def openView(f: AFile, off: Natural, lim: Option[Positive]): FileSystemErrT[Free[S, ?], ReadHandle] = {
      val readLP = addOffsetLimit(lpr.read(f), off, lim)

      for {
        lp          <- resolveViewRefs[S](readLP)
        queryHandle <- EitherT(queryUnsafe.eval(lp).run.value)
        readHandle  <- seq.next.map(ReadHandle(f, _)).liftM[FileSystemErrT]
        _           <- state.put(readHandle, QueryH(queryHandle)).liftM[FileSystemErrT]
      } yield readHandle
    }

    λ[ReadFile ~> Free[S, ?]] {
      case Open(file, off, lim) =>
        mount.exists(file).ifM(
          openView(file, off, lim).run,
          openFile(file, off, lim).run)

      case Read(handle) =>
        state.get(handle).toRight(unknownReadHandle(handle)).flatMap {
          case QueryH(handle) => queryUnsafe.more(handle)
          case ReadH(handle)  => readUnsafe.read(handle)
        }.run

      case Close(handle) =>
        state.get(handle).flatMapF {
          case QueryH(queryHandle) => queryUnsafe.close(queryHandle) *> state.delete(handle)
          case ReadH(handle)  => readUnsafe.close(handle)
        }.getOrElse(())
    }
  }

  /** Intercept and fail any write to a view path; all others are passed untouched. */
  def writeFile[S[_]](
    implicit
    S0: WriteFile :<: S,
    S1: Mounting :<: S
  ): WriteFile ~> Free[S, ?] = {
    val mount = Mounting.Ops[S]
    nonFsMounts.failSomeWrites(
      on = file => mount.lookupType(file).run.run.map(_.filter(_ ≟ MountType.ViewMount.right).isDefined),
      message = "Cannot write to a view.")
  }

  /** Intercept and resolve queries involving views, and overlay views when
    * enumerating files and directories. */
  def queryFile[S[_]](
    implicit
    S0: QueryFile :<: S,
    S1: VCacheKVS :<: S,
    S2: Mounting :<: S
  ): QueryFile ~> Free[S, ?] = {
    import QueryFile._

    val query = QueryFile.Ops[S]
    val queryUnsafe = QueryFile.Unsafe[S]
    val mount = Mounting.Ops[S]
    import query.transforms.ExecM

    def resolve[A](lp: Fix[LP], op: Fix[LP] => ExecM[A]) =
      resolveViewRefs[S](lp).run.flatMap(_.fold(
        e => e.raiseError[ExecM, A],
        p => op(p)).run.run)

    def listViews(dir: ADir): Free[S, Set[Node]] =
      mount.viewsHavingPrefix_(dir).map(_ foldMap { f =>
        firstSegmentName(f).map(_.fold[Node](Node.ImplicitDir(_), Node.View(_))).toSet
      })

    λ[QueryFile ~> Free[S, ?]] {
      case ExecutePlan(lp, out) =>
        resolve(lp, query.execute(_, out))

      case EvaluatePlan(lp) =>
        resolve(lp, queryUnsafe.eval)

      case More(handle) =>
        queryUnsafe.more(handle).run

      case Close(handle) =>
        queryUnsafe.close(handle)

      case Explain(lp) =>
        resolve(lp, query.explain)

      case ListContents(dir) =>
        (listViews(dir) |@| query.ls(dir).run)((vls, qls) => qls match {
          case \/-(ps) =>
            (ps ++ vls).right
          case -\/(err @ PathErr(PathNotFound(_))) =>
            if (vls.nonEmpty) vls.right else err.left
          case -\/(v) =>
            v.left
        })

      case FileExists(file) =>
        mount.exists(file).ifM(
          true.point[Free[S, ?]],
          query.fileExists(file))
    }
  }

  def analyze[S[_]](implicit
    S0: VCacheKVS :<: S,
    M: Mounting.Ops[S],
    A: Analyze.Ops[S]
  ): Analyze ~> Free[S, ?] = new (Analyze ~> Free[S, ?]) {
    def apply[A](from: Analyze[A]) = from match {
      case Analyze.QueryCost(lp) => resolveViewRefs[S](lp).run.flatMap(_.fold(
        e => planningFailed(lp, Planner.InternalError fromMsg e.shows).raiseError[FileSystemErrT[Free[S, ?], ?], Int],
        p => A.queryCost(p)).run)

    }
  }

  /** Translates requests which refer to any view path into operations
    * on an underlying filesystem, where references to views have been
    * rewritten as queries against actual files.
    */
  def fileSystem[S[_]](
    implicit
    S0: ReadFile :<: S,
    S1: WriteFile :<: S,
    S2: ManageFile :<: S,
    S3: QueryFile :<: S,
    S4: MonotonicSeq :<: S,
    S5: State :<: S,
    S6: VCacheKVS :<: S,
    S7: Mounting :<: S,
    S8: MountingFailure :<: S,
    S9: PathMismatchFailure :<: S
  ): FileSystem ~> Free[S, ?] = {
    val mount = Mounting.Ops[S]
    val manageFile = nonFsMounts.manageFile(dir => mount.viewsHavingPrefix_(dir).map(paths => paths.map(p => (p:RPath))))
    interpretFileSystem[Free[S, ?]](queryFile, readFile, writeFile, manageFile)
  }

  def backendEffect[S[_]](
    implicit
    S0: ReadFile :<: S,
    S1: WriteFile :<: S,
    S2: ManageFile :<: S,
    S3: QueryFile :<: S,
    S4: MonotonicSeq :<: S,
    S5: State :<: S,
    S6: VCacheKVS :<: S,
    S7: Mounting :<: S,
    S8: MountingFailure :<: S,
    S9: PathMismatchFailure :<: S,
    S10: Analyze :<: S
  ): BackendEffect ~> Free[S, ?] = analyze :+: fileSystem[S]

  /** Resolve view references in the given `LP`. */
  def resolveViewRefs[S[_]](
    plan: Fix[LP]
  )(implicit
    S0: VCacheKVS :<: S,
    M: Mounting.Ops[S]
  ): FileSystemErrT[Free[S, ?], Fix[LP]] = {
    val VC = VCacheKVS.Ops[S]

    def lift(e: Set[FPath], plan: Fix[LP]) =
      plan.project.strengthL(e).point[SemanticErrsT[FileSystemErrT[Free[S, ?], ?], ?]]

    def compiledView(loc: AFile): OptionT[Free[S, ?], FileSystemError \/ (SemanticErrors \/ Fix[LP])] =
      (for {
        viewConfig   <- EitherT(EitherT(OptionT(
                          M.lookupViewConfig(loc)
                            .leftMap(e => SemanticError.genericError(e.shows))
                            .run.run.map(_.map(_.right[FileSystemError]))
                        ))).leftMap(_.wrapNel)
        block        <- EitherT(EitherT(
                          resolveImports_(viewConfig.query, fileParent(loc)).run.run.liftM[OptionT]
                        )).leftMap(_.wrapNel)
        r            <- EitherT(EitherT(
                          precompile[Fix[LP]](block, viewConfig.vars, fileParent(loc))
                            .run.value.right[FileSystemError].η[Free[S, ?]].liftM[OptionT]))
      } yield r).run.run

    def vcacheRead(loc: AFile): OptionT[Free[S, ?], FileSystemError \/ (SemanticErrors \/ Fix[LP])] =
      for {
        vc <- VC.get(loc)
        _  <- VC.modify(loc, vc => vc.copy(cacheReads = vc.cacheReads + 1)).liftM[OptionT]
        r  <- OptionT(
                ((vc.status ≟ ViewCache.Status.Successful).option(lp.Read[Fix[LP]](vc.dataFile).embed) ∘ (
                  _.right[SemanticErrors].right[FileSystemError])).η[Free[S, ?]])
      } yield r

    // NB: simplify incoming queries to the raw, idealized LP which is simpler
    //     to manage.
    val cleaned = plan.cata(optimizer.elideTypeCheckƒ)

    // The `Set[FPath]` is to ensure we don't expand the same view within the SAME AST
    // branch as that would be nonsensical and lead to an infinitely large LP
    // Instead, we just ignore it letting the view refer to an underlying file
    // with the same name
    // Alternatively, we could error out saying a view cannot reference itself
    // but we chose the former approach.
    // Note: This does not prevent a view from being referenced twice in an expression, as
    // those references would appear in separate branches and thus not share the same `Set[FPath]`
    val newLP: SemanticErrsT[FileSystemErrT[Free[S, ?], ?], Fix[LP]] =
      (Set[FPath](), cleaned).anaM[Fix[LP]] {
        case (e, i @ Embed(lp.Read(p))) if !(e contains p) =>
          refineTypeAbs(p).swap.map { absFile =>
            val inlinedView = vcacheRead(absFile) orElse compiledView(absFile) getOrElse i.right.right
            EitherT(EitherT(inlinedView)).map(_.project.strengthL(e + absFile))
          }.getOrElse(lift(e, i))

        case (e, i) => lift(e, i)
      } flatMap (resolved => EitherT(preparePlan(resolved).run.value.point[FileSystemErrT[Free[S, ?], ?]]))

    newLP.leftMap(e => planningFailed(plan, Planner.CompilationFailed(e))).flattenLeft
  }
}<|MERGE_RESOLUTION|>--- conflicted
+++ resolved
@@ -33,12 +33,8 @@
 import matryoshka.data.Fix
 import matryoshka.implicits._
 import pathy.Path._
-<<<<<<< HEAD
 import scalaz.{Failure => _, Node => _, _}, Scalaz._
-=======
-import scalaz.{Failure => _, _}, Scalaz._
 import scalaz.concurrent.Task
->>>>>>> 2f78e115
 
 object view {
 
