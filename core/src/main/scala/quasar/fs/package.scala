--- conflicted
+++ resolved
@@ -18,12 +18,9 @@
 
 import quasar.Predef._
 import quasar.fp.free._
-<<<<<<< HEAD
-=======
 import quasar.fp.TaskRef
 import quasar.effect._
 
->>>>>>> b65ecfec
 import scalaz._
 import scalaz.concurrent.Task
 import pathy.Path._
@@ -37,11 +34,7 @@
 
   type FileSystem0[A] = Coproduct[WriteFileF, ManageFileF, A]
   type FileSystem1[A] = Coproduct[ReadFileF, FileSystem0, A]
-<<<<<<< HEAD
-  /** FileSystem[A] = [[ReadFileF]] \/ [[WriteFileF]] \/ [[ManageFileF]] \/ [[QueryFileF]] */
-=======
   /** FileSystem[A] = QueryFileF or ReadFileF or WriteFileF or ManageFileF */
->>>>>>> b65ecfec
   type FileSystem[A]  = Coproduct[QueryFileF, FileSystem1, A]
 
   type ViewFileSystem0[A] = Coproduct[MonotonicSeqF, FileSystem, A]
@@ -67,12 +60,6 @@
     interpret4[QueryFileF, ReadFileF, WriteFileF, ManageFileF, M](
       Coyoneda.liftTF(q), Coyoneda.liftTF(r), Coyoneda.liftTF(w), Coyoneda.liftTF(m))
 
-<<<<<<< HEAD
-  def convert(path: pathy.Path[_,_,Sandboxed]): fs.Path = fs.Path(posixCodec.printPath(path))
-
-  def convertToAFile(path: fs.Path): Option[AFile] = posixCodec.parseAbsFile(path.pathname) flatMap (sandbox(rootDir, _)) map (rootDir </> _)
-}
-=======
   def interpretViewFileSystem[M[_]: Functor](
     v: view.ViewState ~> M,
     s: MonotonicSeq ~> M,
@@ -86,5 +73,4 @@
 
   // Remove once we have fully migrated to Pathy
   def convertToAFile(path: fs.Path): Option[AFile] = posixCodec.parseAbsFile(path.pathname) flatMap (sandbox(rootDir, _)) map (rootDir </> _)
-}
->>>>>>> b65ecfec
+}