package quasar
package fs

import quasar.Predef._

import scalaz._
import scalaz.Tags.{Multiplication => Mult}

<<<<<<< HEAD
final class Positive private (val value: Long) {
=======
final class Positive private (val run: Long) extends scala.AnyVal {
>>>>>>> fd73142d
  def plus(other: Positive): Positive =
    new Positive(value + other.value)

  def + (other: Positive): Positive =
    plus(other)

  def times(other: Positive): Positive =
    new Positive(value * other.value)

  def * (other: Positive): Positive =
    times(other)

  def toInt: Int =
    value.toInt

  def toNatural: Natural = new Natural(value)

  override def equals(other: scala.Any) = other match {
    case Positive(a) => value == a
    case _ => false
  }
}

object Positive {
  def apply(n: Long): Option[Positive] =
    Some(n).filter(_ > 0).map(new Positive(_))

  def unapply(p: Positive) = Some(p.value)

  val _1: Positive = new Positive(1)
  val _2: Positive = new Positive(2)
  val _3: Positive = new Positive(3)
  val _4: Positive = new Positive(4)
  val _5: Positive = new Positive(5)
  val _6: Positive = new Positive(6)
  val _7: Positive = new Positive(7)
  val _8: Positive = new Positive(8)
  val _9: Positive = new Positive(9)

  implicit val positiveSemigroup: Semigroup[Positive] =
    Semigroup.instance(_ + _)

  implicit val positiveMultiplication: Monoid[Positive @@ Mult] =
    Monoid.instance(
      (x, y) => Mult(Mult.unwrap(x) * Mult.unwrap(y)),
      Mult(_1))

  implicit val equal: Equal[Positive] = Equal.equalA
}<|MERGE_RESOLUTION|>--- conflicted
+++ resolved
@@ -6,11 +6,7 @@
 import scalaz._
 import scalaz.Tags.{Multiplication => Mult}
 
-<<<<<<< HEAD
-final class Positive private (val value: Long) {
-=======
-final class Positive private (val run: Long) extends scala.AnyVal {
->>>>>>> fd73142d
+final class Positive private (val value: Long) extends scala.AnyVal {
   def plus(other: Positive): Positive =
     new Positive(value + other.value)
 
