/*
 * Copyright 2014 - 2015 SlamData Inc.
 *
 * Licensed under the Apache License, Version 2.0 (the "License");
 * you may not use this file except in compliance with the License.
 * You may obtain a copy of the License at
 *
 *     http://www.apache.org/licenses/LICENSE-2.0
 *
 * Unless required by applicable law or agreed to in writing, software
 * distributed under the License is distributed on an "AS IS" BASIS,
 * WITHOUT WARRANTIES OR CONDITIONS OF ANY KIND, either express or implied.
 * See the License for the specific language governing permissions and
 * limitations under the License.
 */

package slamdata.engine.physical.mongodb

import slamdata.Predef._
<<<<<<< HEAD
import slamdata.engine.jscore._
import slamdata.fixplate._
=======
import slamdata.recursionschemes._, Recursive.ops._
>>>>>>> c1368ef4
import slamdata.fp._

import scalaz._, Scalaz._

package object optimize {
  object pipeline {
    import slamdata.engine.physical.mongodb.accumulator._
    import slamdata.engine.physical.mongodb.expression._
    import Workflow._
    import IdHandling._

    private def deleteUnusedFields0(op: Workflow, usedRefs: Option[Set[DocVar]]):
        Workflow = {
      def getRefs[A](op: WorkflowF[Workflow], prev: Option[Set[DocVar]]):
          Option[Set[DocVar]] = op match {
        case $Group(_, _, _)            => Some(refs(op).toSet)
        // FIXME: Since we can’t reliably identify which fields are used by a
        //        JS function, we need to assume they all are, until we hit the
        //        next $Group or $Project.
        case $Map(_, _, _)             => None
        case $SimpleMap(_, _, _)       => None
        case $FlatMap(_, _, _)         => None
        case $Reduce(_, _, _)          => None
        case $Project(_, _, IncludeId) => Some(refs(op).toSet + IdVar)
        case $Project(_, _, _)         => Some(refs(op).toSet)
        case $FoldLeft(_, _)           => prev.map(_ + IdVar)
        case _                         => prev.map(_ ++ refs(op))
      }

      def unused(defs: Set[DocVar], refs: Set[DocVar]): Set[DocVar] =
        defs.filterNot(d => refs.exists(ref => d.startsWith(ref) || ref.startsWith(d)))

      def getDefs[A](op: WorkflowF[A]): Set[DocVar] = (op match {
        case p @ $Project(_, _, _)      => p.getAll.map(_._1)
        case g @ $Group(_, _, _)        => g.getAll.map(_._1)
        case s @ $SimpleMap(_, _, _)    => s.getAll.getOrElse(Nil)
        case _                          => Nil
      }).map(DocVar.ROOT(_)).toSet

      val pruned =
        usedRefs.fold(op.unFix) { usedRefs =>
          val unusedRefs =
            unused(getDefs(op.unFix), usedRefs).toList.flatMap(_.deref.toList)
          op.unFix match {
            case p @ $Project(_, _, _)      =>
              val p1 = p.deleteAll(unusedRefs)
              if (p1.shape.value.isEmpty) p1.src.unFix
              else p1
            case g @ $Group(_, _, _)        => g.deleteAll(unusedRefs.map(_.flatten.head))
            case s @ $SimpleMap(_, _, _)    => s.deleteAll(unusedRefs)
            case o                          => o
          }
        }

      Fix(pruned.map(deleteUnusedFields0(_, getRefs(pruned, usedRefs))))
    }

    def deleteUnusedFields(op: Workflow) = deleteUnusedFields0(op, None)

    def reorderOps(op: Workflow): Workflow = {
      def rewriteSelector(sel: Selector, defs: Map[DocVar, DocVar]): Option[Selector] =
        sel.mapUpFieldsM { f =>
          defs.toList.map {
            case (DocVar(_, Some(lhs)), DocVar(_, rhs)) =>
              if (f == lhs) rhs
              else (f relativeTo lhs).map(rel => rhs.map(_ \ rel).getOrElse(rel))
            case _ => None
          }.flatten.headOption
        }

      def go(op: Workflow): Option[Workflow] = op.unFix match {
        case $Skip(Fix($Project(src0, shape, id)), count) =>
          Some(chain(src0,
            $skip(count),
            $project(shape, id)))
        case $Skip(Fix($SimpleMap(src0, fn @ NonEmptyList(MapExpr(_)), scope)), count) =>
          Some(chain(src0,
            $skip(count),
            $simpleMap(fn, scope)))

        case $Limit(Fix($Project(src0, shape, id)), count) =>
          Some(chain(src0,
            $limit(count),
            $project(shape, id)))
        case $Limit(Fix($SimpleMap(src0, fn @ NonEmptyList(MapExpr(_)), scope)), count) =>
          Some(chain(src0,
            $limit(count),
            $simpleMap(fn, scope)))

        case m @ $Match(Fix(p @ $Project(src0, shape, id)), sel) =>
          val defs = p.getAll.collect {
            case (n, $var(x)) => DocField(n) -> x
          }.toMap
          rewriteSelector(sel, defs).map { sel =>
            chain(src0,
              $match(sel),
              $project(shape, id))
          }

        case m @ $Match(Fix(p @ $SimpleMap(src0, fn @ NonEmptyList(MapExpr(jsFn)), scope)), sel) => {
          import slamdata.engine.javascript._
<<<<<<< HEAD
          def defs(expr: JsCore): Map[DocVar, DocVar] =
            expr.simplify match {
              case Obj(values) =>
                values.toList.collect {
                  case (n, Ident(jsFn.base)) => DocField(BsonField.Name(n.value)) -> DocVar.ROOT()
                  case (n, Access(Ident(jsFn.base), Literal(Js.Str(x)))) => DocField(BsonField.Name(n.value)) -> DocField(BsonField.Name(x))
=======
          import JsCore._
          def defs(expr: Fix[JsCore]): Map[DocVar, DocVar] =
            expr.simplify.unFix match {
              case Obj(values) =>
                values.toList.collect {
                  case (n, Fix(jsFn.base)) => DocField(BsonField.Name(n)) -> DocVar.ROOT()
                  case (n, Fix(Access(Fix(jsFn.base), Fix(Literal(Js.Str(x)))))) => DocField(BsonField.Name(n)) -> DocField(BsonField.Name(x))
>>>>>>> c1368ef4
                }.toMap
              case SpliceObjects(srcs) => srcs.map(defs).foldLeft(Map[DocVar, DocVar]())(_++_)
              case _ => Map.empty
            }
          rewriteSelector(sel, defs(jsFn.expr)).map { sel =>
            chain(src0,
              $match(sel),
              $simpleMap(fn, scope))
          }
        }

        // NB: re-ordering can put ops next to each other that can be coalesced (typically, $projects).
        case _ =>
          val p1 = coalesce(op)
          if (p1 != op) Some(p1) else None
      }

      op.rewrite(go)
    }

    def get0(leaves: List[BsonField.Leaf], rs: List[Reshape]): Option[Reshape.Shape] = {
      (leaves, rs) match {
        case (_, Nil) => Some(-\/($var(BsonField(leaves).map(DocVar.ROOT(_)).getOrElse(DocVar.ROOT()))))

        case (Nil, r :: rs) => Some(\/-(inlineProject0(r, rs)))

        case (l :: ls, r :: rs) => r.get(l).flatMap {
          case -\/ ($include()) => get0(leaves, rs)
          case -\/ ($var(d))    => get0(d.path ++ ls, rs)
          case -\/ (e) => if (ls.isEmpty) fixExpr(rs, e).map(-\/(_)) else None
          case  \/-(r)          => get0(ls, r :: rs)
        }
      }
    }

    private def fixExpr(rs: List[Reshape], e: Expression):
        Option[Expression] =
      e.cataM[Option, Expression] {
        case $varF(ref) => get0(ref.path, rs).flatMap(_.fold(Some(_), κ(None)))
        case x          => Some(Fix(x))
      }

    private def inlineProject0(r: Reshape, rs: List[Reshape]): Reshape =
      inlineProject($Project((), r, IdHandling.IgnoreId), rs)

    def inlineProject[A](p: $Project[A], rs: List[Reshape]): Reshape = {
      val map = p.getAll.map { case (k, v) =>
        k -> (v match {
          case $include() => get0(k.flatten.toList, rs)
          case $var(d)       => get0(d.path, rs)
          case _           => fixExpr(rs, v).map(-\/ apply)
        })
      }.foldLeft[ListMap[BsonField, Reshape.Shape]](ListMap()) {
        case (acc, (k, v)) => v match {
          case Some(x) => acc + (k -> x)
          case None    => acc
        }
      }

      p.empty.setAll(map).shape
    }

    /** Map from old grouped names to new names and mapping of expressions. */
    def renameProjectGroup(r: Reshape, g: Grouped): Option[ListMap[BsonField.Name, List[BsonField.Name]]] = {
      val s = r.value.toList.map {
        case (newName, -\/($var(v))) =>
          v.path match {
            case List(oldHead @ BsonField.Name(_)) =>
              g.value.get(oldHead).map { κ(oldHead -> newName) }
            case _ => None
          }
        case _ => None
      }

      def multiListMap[A, B](ts: List[(A, B)]): ListMap[A, List[B]] =
        ts.foldLeft(ListMap[A,List[B]]()) { case (map, (a, b)) => map + (a -> (map.get(a).getOrElse(List[B]()) :+ b)) }

      s.sequenceU.map(multiListMap)
    }

    def inlineProjectGroup(r: Reshape, g: Grouped): Option[Grouped] = {
      for {
        names   <- renameProjectGroup(r, g)
        values1 = names.flatMap {
          case (oldName, ts) => ts.map((_: BsonField.Leaf) -> g.value(oldName))
        }
      } yield Grouped(values1)
    }

    def inlineProjectUnwindGroup(r: Reshape, unwound: DocVar, g: Grouped): Option[(DocVar, Grouped)] = {
      for {
        names    <- renameProjectGroup(r, g)
        unwound1 <- unwound.path match {
          case (name @ BsonField.Name(_)) :: Nil => names.get(name) match {
            case Some(n :: Nil) => Some(DocField(n))
            case _ => None
          }
          case _ => None
        }
        values1 = names.flatMap {
          case (oldName, ts) => ts.map((_: BsonField.Leaf) -> g.value(oldName))
        }
      } yield unwound1 -> Grouped(values1)
    }

    def inlineGroupProjects(g: $Group[Workflow]):
        Option[(Workflow, Grouped, Reshape.Shape)] = {
      val (rs, src) = g.src.para(collectShapes)

      val grouped = ListMap(g.getAll: _*).map { t =>
        val (k, v) = t

        k -> (v match {
          case $addToSet(e) =>
            fixExpr(rs, e) flatMap {
              case d @ $var(_) => Some($addToSet(d))
              case _        => None
            }
          case $push(e)     =>
            fixExpr(rs, e) flatMap {
              case d @ $var(_) => Some($push(d))
              case _        => None
            }
          case $first(e)    => fixExpr(rs, e).map($first(_))
          case $last(e)     => fixExpr(rs, e).map($last(_))
          case $max(e)      => fixExpr(rs, e).map($max(_))
          case $min(e)      => fixExpr(rs, e).map($min(_))
          case $avg(e)      => fixExpr(rs, e).map($avg(_))
          case $sum(e)      => fixExpr(rs, e).map($sum(_))
        })
      }.sequence

      val by = g.by.fold(e => fixExpr(rs, e).map(-\/(_)), r => Some(\/-(inlineProject0(r, rs))))

      (grouped |@| by)((grouped, by) => (src, Grouped(grouped), by))
    }
  }
}<|MERGE_RESOLUTION|>--- conflicted
+++ resolved
@@ -17,12 +17,8 @@
 package slamdata.engine.physical.mongodb
 
 import slamdata.Predef._
-<<<<<<< HEAD
 import slamdata.engine.jscore._
-import slamdata.fixplate._
-=======
 import slamdata.recursionschemes._, Recursive.ops._
->>>>>>> c1368ef4
 import slamdata.fp._
 
 import scalaz._, Scalaz._
@@ -124,22 +120,12 @@
 
         case m @ $Match(Fix(p @ $SimpleMap(src0, fn @ NonEmptyList(MapExpr(jsFn)), scope)), sel) => {
           import slamdata.engine.javascript._
-<<<<<<< HEAD
           def defs(expr: JsCore): Map[DocVar, DocVar] =
             expr.simplify match {
               case Obj(values) =>
                 values.toList.collect {
                   case (n, Ident(jsFn.base)) => DocField(BsonField.Name(n.value)) -> DocVar.ROOT()
                   case (n, Access(Ident(jsFn.base), Literal(Js.Str(x)))) => DocField(BsonField.Name(n.value)) -> DocField(BsonField.Name(x))
-=======
-          import JsCore._
-          def defs(expr: Fix[JsCore]): Map[DocVar, DocVar] =
-            expr.simplify.unFix match {
-              case Obj(values) =>
-                values.toList.collect {
-                  case (n, Fix(jsFn.base)) => DocField(BsonField.Name(n)) -> DocVar.ROOT()
-                  case (n, Fix(Access(Fix(jsFn.base), Fix(Literal(Js.Str(x)))))) => DocField(BsonField.Name(n)) -> DocField(BsonField.Name(x))
->>>>>>> c1368ef4
                 }.toMap
               case SpliceObjects(srcs) => srcs.map(defs).foldLeft(Map[DocVar, DocVar]())(_++_)
               case _ => Map.empty
