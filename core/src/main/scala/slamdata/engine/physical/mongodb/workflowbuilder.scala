--- conflicted
+++ resolved
@@ -1209,15 +1209,9 @@
         val keyProjs = sk.zipWithIndex.map { case ((name, _), index) =>
           BsonField.Name(keyPrefix + index.toString) -> First(DocField(name))
         }
-<<<<<<< HEAD
         def findKeys(wb: WorkflowBuilder): Option[ExprOp \/ Reshape] = {
           def reshape(keys: Iterable[BsonField.Name]): ExprOp \/ Reshape =
             \/-(Reshape(keys.map(_ -> -\/(Include)).toList.toListMap))
-=======
-        def findKeys(wb: WorkflowBuilder): Error \/ (ExprOp \/ Reshape) = {
-          def emit(keys: List[BsonField.Name]): Error \/ (ExprOp \/ Reshape) =
-            \/-(\/-(Reshape(keys.toList.map(n => n -> -\/(DocField(n))).toListMap)))
->>>>>>> e4565ef0
           wb.unFix match {
             case CollectionBuilderF(_, _, s2)       =>
               s2.map(x => reshape(x.map(BsonField.Name)))
