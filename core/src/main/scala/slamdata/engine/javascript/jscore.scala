--- conflicted
+++ resolved
@@ -17,20 +17,11 @@
 package slamdata.engine.javascript
 
 import slamdata.Predef._
-import slamdata.{RenderTree, Terminal}
+import slamdata.{RenderTree, Terminal, NonTerminal, RenderedTree}
 import slamdata.fixplate._
 import slamdata.fp._
 
-<<<<<<< HEAD
 import scalaz._; import Scalaz._
-=======
-import scalaz._
-import Scalaz._
-
-import slamdata.engine.{RenderTree, Terminal, NonTerminal, RenderedTree}
-import slamdata.engine.fp._
-import slamdata.engine.analysis.fixplate._
->>>>>>> 1ea8ed0f
 
 /**
   ADT for a simplified, composable, core language for JavaScript. Provides only
@@ -371,12 +362,12 @@
     }
 
     def renderSimple(v: Term[JsCore]): Option[RenderedTree] =
-      if (v.cata(simpleƒ)) Some(Terminal(nodeType, Some(toUnsafeJs(v).render(0))))
+      if (v.cata(simpleƒ)) Some(Terminal(nodeType, Some(toUnsafeJs(v).pprint(0))))
       else None
 
     def render(v: Term[JsCore]) = v.unFix match {
       case Ident(name)           => Terminal("Ident" :: nodeType, Some(name))
-      case Literal(js)           => Terminal("Literal" :: nodeType, Some(js.render(0)))
+      case Literal(js)           => Terminal("Literal" :: nodeType, Some(js.pprint(0)))
 
       case Arr(values)           => renderSimple(v).getOrElse(
         NonTerminal("Arr" :: nodeType, None, values.map(render)))
@@ -396,7 +387,7 @@
       case Obj(values)                  =>
         NonTerminal("Obj" :: nodeType, None,
           values.toList.map { case (n, v) =>
-            if (v.cata(simpleƒ)) Terminal("Key" :: nodeType, Some(n + ": " + toUnsafeJs(v).render(0)))
+            if (v.cata(simpleƒ)) Terminal("Key" :: nodeType, Some(n + ": " + toUnsafeJs(v).pprint(0)))
             else NonTerminal("Key" :: nodeType, Some(n), List(render(v)))
           })
       case SpliceArrays(srcs)           => NonTerminal("SpliceArrays" :: nodeType, None, srcs.map(render))
