--- conflicted
+++ resolved
@@ -2,7 +2,6 @@
 
 import scala.collection.immutable.ListMap
 
-<<<<<<< HEAD
 import scalaz._
 import Scalaz._
 
@@ -10,15 +9,10 @@
 
 import argonaut._
 
-import slamdata.engine.fp._
-=======
-import org.threeten.bp.{Instant, LocalDate, LocalTime, Duration}
-
 import slamdata.engine.analysis.fixplate._
 import slamdata.engine.fp._
 import slamdata.engine.javascript.Js
 import slamdata.engine.javascript.JsCore
->>>>>>> 111da4d4
 
 sealed trait Data {
   def dataType: Type
@@ -28,22 +22,12 @@
 object Data {
   case object Null extends Data {
     def dataType = Type.Null
-<<<<<<< HEAD
-
-    override def toString = "Data.Null"
-=======
     def toJs = JsCore.Literal(Js.Null).fix
->>>>>>> 111da4d4
   }
 
   case class Str(value: String) extends Data {
     def dataType = Type.Str
-<<<<<<< HEAD
-
-    override def toString = s"""Data.Str("$value")"""
-=======
     def toJs = JsCore.Literal(Js.Str(value)).fix
->>>>>>> 111da4d4
   }
 
   sealed trait Bool extends Data {
@@ -74,21 +58,11 @@
   }
   case class Dec(value: BigDecimal) extends Number {
     def dataType = Type.Dec
-<<<<<<< HEAD
-
-    override def toString = s"Data.Dec($value)"
-  }
-  case class Int(value: BigInt) extends Number {
-    def dataType = Type.Int
-
-    override def toString = s"Data.Int($value)"
-=======
     def toJs = JsCore.Literal(Js.Num(value.doubleValue, true)).fix
   }
   case class Int(value: BigInt) extends Number {
     def dataType = Type.Int
     def toJs = JsCore.Literal(Js.Num(value.doubleValue, false)).fix
->>>>>>> 111da4d4
   }
 
   case class Obj(value: Map[String, Data]) extends Data {
@@ -135,7 +109,11 @@
 
   case class Binary(value: ImmutableArray[Byte]) extends Data {
     def dataType = Type.Binary
-<<<<<<< HEAD
+    def toJs = JsCore.New("BinData", List(
+      JsCore.Literal(Js.Num(0, false)).fix,
+      JsCore.Literal(Js.Str(base64)).fix)).fix
+
+    def base64: String = new sun.misc.BASE64Encoder().encode(value.toArray)
 
     override def toString = "Binary(Array[Byte](" + value.mkString(", ") + "))"
 
@@ -151,10 +129,6 @@
 
   case class Id(value: String) extends Data {
     def dataType = Type.Id
-=======
-    def toJs =
-      JsCore.Arr(value.toList.map(x =>
-        JsCore.Literal(Js.Num(x.doubleValue, false)).fix)).fix
->>>>>>> 111da4d4
+    def toJs = JsCore.New("ObjectId", List(JsCore.Literal(Js.Str(value)).fix)).fix
   }
 }