--- conflicted
+++ resolved
@@ -168,429 +168,6 @@
     }
   }
 
-<<<<<<< HEAD
-=======
-  "merge" should {
-    "coalesce pure ops" in {
-      val left = $pure(Bson.Int32(3))
-      val right = $pure(Bson.Int64(-3))
-
-      val ((lb, rb), op) = merge(left, right).evalZero
-
-      lb must_== ExprOp.DocField(BsonField.Name("__tmp0"))
-      rb must_== ExprOp.DocField(BsonField.Name("__tmp1"))
-      op must beTree(
-        $pure(Bson.Doc(ListMap(
-          "__tmp0"  -> Bson.Int32(3),
-          "__tmp1" -> Bson.Int64(-3)))))
-    }
-
-    "unify trivial reads" in {
-      val ((lb, rb), op) = merge(readFoo, readFoo).evalZero
-
-      lb must_== ExprOp.DocVar.ROOT()
-      rb must_== ExprOp.DocVar.ROOT()
-      op must_== readFoo
-    }
-
-    "fold different reads" in {
-      val left = readFoo
-      val right = $read(Collection("db", "zips"))
-
-      val ((lb, rb), op) = merge(left, right).evalZero
-
-      lb must_== ExprOp.DocField(BsonField.Name("__tmp0"))
-      rb must_== ExprOp.DocField(BsonField.Name("__tmp1"))
-      op must beTree(
-        $foldLeft(
-          chain(
-            readFoo,
-            $project(Reshape(ListMap(
-              BsonField.Name("__tmp0") -> -\/(ExprOp.DocVar.ROOT()))),
-              IncludeId)),
-          chain(
-            $read(Collection("db", "zips")),
-            $project(Reshape(ListMap(
-              BsonField.Name("__tmp1") -> -\/(ExprOp.DocVar.ROOT()))),
-              IncludeId))))
-    }
-
-    "put shape-preserving before non-" in {
-      val left = chain(
-        readFoo,
-        $project(Reshape(ListMap(
-          BsonField.Name("city") ->
-            -\/(ExprOp.DocField(BsonField.Name("city"))))),
-          IncludeId))
-      val right = chain(
-        readFoo,
-        $match(Selector.Doc(
-          BsonField.Name("bar") -> Selector.Gt(Bson.Int64(10)))))
-
-      val ((lb, rb), op) = merge(left, right).evalZero
-
-      lb must_== ExprOp.DocField(BsonField.Name("__tmp0"))
-      rb must_== ExprOp.DocField(BsonField.Name("__tmp1"))
-      op must beTree(
-        chain(
-          readFoo,
-          $match(Selector.Doc(
-            BsonField.Name("bar") -> Selector.Gt(Bson.Int64(10)))),
-          $project(
-            Reshape(ListMap(
-              BsonField.Name("__tmp0") -> \/-(Reshape(ListMap(
-                BsonField.Name("city") ->
-                  -\/(ExprOp.DocField(BsonField.Name("city")))))),
-              BsonField.Name("__tmp1") -> -\/(ExprOp.DocVar.ROOT()))),
-            IncludeId)))
-    }
-
-    "put shape-preserving before non- with JS" in {
-      val left = chain(
-        readFoo,
-        $simpleMap(
-          JsMacro(x =>
-            JsCore.Obj(ListMap("0" -> JsCore.Call(JsCore.Select(x, "length").fix, List[Term[JsCore]]()).fix)).fix),
-          Nil, ListMap()))
-      val right = chain(
-        readFoo,
-        $match(Selector.Doc(
-          BsonField.Name("bar") -> Selector.Gt(Bson.Int64(10)))))
-
-      val ((lb, rb), op) = merge(left, right).evalZero
-
-      lb must_== ExprOp.DocField(BsonField.Name("__tmp0"))
-      rb must_== ExprOp.DocField(BsonField.Name("__tmp1"))
-      op must beTree(
-        chain(
-          readFoo,
-          $match(Selector.Doc(
-            BsonField.Name("bar") -> Selector.Gt(Bson.Int64(10)))),
-          $simpleMap(
-            JsMacro(x =>
-              JsCore.Obj(ListMap(
-                "__tmp0" -> JsCore.Obj(ListMap(
-                  "0" -> JsCore.Call(JsCore.Select(x, "length").fix, List[Term[JsCore]]()).fix)).fix,
-                "__tmp1" -> x)).fix),
-            Nil, ListMap())))
-    }
-
-    "coalesce unwinds on same field" in {
-      val left = chain(
-        readFoo,
-        $unwind(ExprOp.DocField(BsonField.Name("city"))))
-      val right = chain(
-        readFoo,
-        $unwind(ExprOp.DocField(BsonField.Name("city"))))
-
-      val ((lb, rb), op) = merge(left, right).evalZero
-
-      lb must_== ExprOp.DocVar.ROOT()
-      rb must_== ExprOp.DocVar.ROOT()
-      op must beTree(
-        chain(readFoo, $unwind(ExprOp.DocField(BsonField.Name("city")))))
-    }
-
-    "maintain unwinds on separate fields" in {
-      val left = chain(
-        readFoo,
-        $unwind(ExprOp.DocField(BsonField.Name("city"))))
-      val right = chain(
-        readFoo,
-        $unwind(ExprOp.DocField(BsonField.Name("loc"))))
-
-      val ((lb, rb), op) = merge(left, right).evalZero
-
-      lb must_== ExprOp.DocVar.ROOT()
-      rb must_== ExprOp.DocVar.ROOT()
-      op must beTree(
-        chain(
-          readFoo,
-          $unwind(ExprOp.DocField(BsonField.Name("city"))),
-          $unwind(ExprOp.DocField(BsonField.Name("loc")))))
-    }
-
-    "don’t coalesce unwinds on same _named_ field with different values" in {
-      val left = chain(
-        readFoo,
-        $unwind(ExprOp.DocField(BsonField.Name("city"))))
-      val right = chain(
-        readFoo,
-        $project(Reshape(ListMap(
-          BsonField.Name("city") ->
-            -\/(ExprOp.DocField(BsonField.Name("_id"))),
-          BsonField.Name("loc") ->
-            -\/(ExprOp.DocField(BsonField.Name("loc"))))),
-          IncludeId),
-        $unwind(ExprOp.DocField(BsonField.Name("city"))))
-
-      val ((lb, rb), op) = merge(left, right).evalZero
-
-      lb must_== ExprOp.DocField(BsonField.Name("__tmp1"))
-      rb must_== ExprOp.DocField(BsonField.Name("__tmp0"))
-      op must beTree(
-        chain(
-          readFoo,
-          $project(Reshape(ListMap(
-            BsonField.Name("__tmp0") -> \/-(Reshape(ListMap(
-              BsonField.Name("city") ->
-                -\/(ExprOp.DocField(BsonField.Name("_id"))),
-              BsonField.Name("loc") ->
-                -\/(ExprOp.DocField(BsonField.Name("loc")))))),
-            BsonField.Name("__tmp1") -> -\/(ExprOp.DocVar.ROOT()))),
-            IncludeId),
-          $unwind(ExprOp.DocField(BsonField.Name("__tmp1") \ BsonField.Name("city"))),
-          $unwind(ExprOp.DocField(BsonField.Name("__tmp0") \ BsonField.Name("city")))))
-    }
-
-    "coalesce non-conflicting projections" in {
-      val left = chain(
-        readFoo,
-        $project(Reshape(ListMap(
-          BsonField.Name("city") ->
-            -\/(ExprOp.DocField(BsonField.Name("city"))))),
-          IncludeId),
-        $unwind(ExprOp.DocField(BsonField.Name("city"))))
-      val right = chain(
-        readFoo,
-        $project(Reshape(ListMap(
-          BsonField.Name("city") ->
-            -\/(ExprOp.DocField(BsonField.Name("city"))),
-          BsonField.Name("loc") ->
-            -\/(ExprOp.DocField(BsonField.Name("loc"))))),
-          IncludeId),
-        $unwind(ExprOp.DocField(BsonField.Name("city"))))
-      val ((lb, rb), op) = merge(left, right).evalZero
-
-      lb must_== ExprOp.DocVar.ROOT()
-      rb must_== ExprOp.DocVar.ROOT()
-      op must beTree(
-        chain(
-          readFoo,
-          $project(Reshape(ListMap(
-            BsonField.Name("city") ->
-              -\/(ExprOp.DocField(BsonField.Name("city"))),
-            BsonField.Name("loc") ->
-              -\/(ExprOp.DocField(BsonField.Name("loc"))))),
-            IncludeId),
-          $unwind(ExprOp.DocField(BsonField.Name("city")))))
-    }
-
-    "merge groups" in {
-      val left = chain(readFoo,
-                  $group(
-                    Grouped(ListMap(
-                      BsonField.Name("value") -> ExprOp.Sum(ExprOp.Literal(Bson.Int32(1))))),
-                    -\/ (ExprOp.Literal(Bson.Int32(1)))))
-      val right = chain(readFoo,
-                  $group(
-                    Grouped(ListMap(
-                      BsonField.Name("value") -> ExprOp.Sum(ExprOp.DocField(BsonField.Name("bar"))))),
-                    -\/ (ExprOp.Literal(Bson.Int32(1)))))
-
-      val ((lb, rb), op) = merge(left, right).evalZero
-
-      lb must_== ExprOp.DocField(BsonField.Name("__tmp0"))
-      rb must_== ExprOp.DocField(BsonField.Name("__tmp1"))
-      op must beTree(
-          chain(readFoo,
-            $group(
-              Grouped(ListMap(
-                 BsonField.Name("__sd_tmp_1") -> ExprOp.Sum(ExprOp.Literal(Bson.Int32(1))),
-                 BsonField.Name("__sd_tmp_2") -> ExprOp.Sum(ExprOp.DocField(BsonField.Name("bar"))))),
-              -\/ (ExprOp.Literal(Bson.Int32(1)))),
-            $project(Reshape(ListMap(
-              BsonField.Name("__tmp0") -> \/- (Reshape(ListMap(
-                BsonField.Name("value") -> -\/ (ExprOp.DocField(BsonField.Name("__sd_tmp_1")))))),
-              BsonField.Name("__tmp1") -> \/- (Reshape(ListMap(
-                BsonField.Name("value") -> -\/ (ExprOp.DocField(BsonField.Name("__sd_tmp_2")))))))),
-              IgnoreId)))
-    }
-
-    "merge groups under unwind" in {
-      val left = chain(readFoo,
-        $group(
-          Grouped(ListMap(
-            BsonField.Name("city") -> ExprOp.Push(ExprOp.DocField(BsonField.Name("city"))))),
-          -\/(ExprOp.Literal(Bson.Int32(1)))),
-        $unwind(ExprOp.DocField(BsonField.Name("city"))))
-      val right = chain(readFoo,
-        $group(
-          Grouped(ListMap(
-            BsonField.Name("total") -> ExprOp.Sum(ExprOp.Literal(Bson.Int32(1))))),
-          -\/(ExprOp.Literal(Bson.Int32(1)))))
-
-      val ((lb, rb), op) = merge(left, right).evalZero
-
-      lb must_== ExprOp.DocField(BsonField.Name("__tmp3"))
-      rb must_== ExprOp.DocField(BsonField.Name("__tmp2"))
-      op must beTree(
-          chain(readFoo,
-            $group(
-              Grouped(ListMap(
-                 BsonField.Name("total") -> ExprOp.Sum(ExprOp.Literal(Bson.Int32(1))),
-                 BsonField.Name("city") -> ExprOp.Push(ExprOp.DocField(BsonField.Name("city"))))),
-              -\/ (ExprOp.Literal(Bson.Int32(1)))),
-            $project(Reshape(ListMap(
-              BsonField.Name("__tmp2") -> -\/(ExprOp.DocVar.ROOT()),
-              BsonField.Name("__tmp3") -> -\/(ExprOp.DocVar.ROOT()))),
-              IgnoreId),
-            $unwind(ExprOp.DocField(BsonField.Name("__tmp3") \ BsonField.Name("city")))))
-    }
-
-    "merge unwind and project on same group" in {
-      val left = chain(readFoo,
-        $group(
-          Grouped(ListMap(
-            BsonField.Name("sumA") -> ExprOp.Sum(ExprOp.DocField(BsonField.Name("a"))))),
-          -\/(ExprOp.DocField(BsonField.Name("key")))),
-        $project(Reshape(ListMap(
-          BsonField.Name("0") ->
-            -\/(ExprOp.Subtract(
-              ExprOp.DocField(BsonField.Name("sumA")),
-              ExprOp.Literal(Bson.Int64(1)))))),
-          IncludeId))
-
-      val right = chain(readFoo,
-        $group(
-          Grouped(ListMap(
-            BsonField.Name("b") -> ExprOp.Push(ExprOp.DocField(BsonField.Name("b"))))),
-          -\/ (ExprOp.DocField(BsonField.Name("key")))),
-        $unwind(ExprOp.DocField(BsonField.Name("b"))))
-
-
-      val ((lb, rb), op) = merge(left, right).evalZero
-
-      op must beTree(chain(
-        readFoo,
-        $group(
-          Grouped(ListMap(
-            BsonField.Name("sumA") -> ExprOp.Sum(ExprOp.DocField(BsonField.Name("a"))),
-            BsonField.Name("b") -> ExprOp.Push(ExprOp.DocField(BsonField.Name("b"))))),
-          -\/ (ExprOp.DocField(BsonField.Name("key")))),
-        $project(Reshape(ListMap(
-          BsonField.Name("__tmp4") -> -\/(ExprOp.DocVar.ROOT()),
-          BsonField.Name("__tmp5") -> -\/(ExprOp.DocVar.ROOT()))),
-          IgnoreId),
-        $unwind(ExprOp.DocField(BsonField.Name("__tmp5") \ BsonField.Name("b"))),
-        $project(Reshape(ListMap(
-          BsonField.Name("__tmp0") -> \/-(Reshape(ListMap(
-            BsonField.Name("0") -> -\/(ExprOp.Subtract(
-              ExprOp.DocField(BsonField.Name("__tmp4") \ BsonField.Name("sumA")),
-              ExprOp.Literal(Bson.Int64(1))))))),
-          BsonField.Name("__tmp1") -> -\/(ExprOp.DocVar.ROOT()))),
-          IncludeId)))
-    }
-
-    "merge simpleMaps on same src" in {
-      import JsCore._
-
-      val left = chain(readFoo,
-        $simpleMap(JsMacro(value => Select(value, "a").fix), Nil, ListMap()))
-      val right = chain(readFoo,
-        $simpleMap(JsMacro(value => Select(value, "b").fix), Nil, ListMap()))
-
-      val ((lb, rb), op) = merge(left, right).evalZero
-
-      lb must_== ExprOp.DocField(BsonField.Name("__tmp0"))
-      rb must_== ExprOp.DocField(BsonField.Name("__tmp1"))
-
-      op must beTree(chain(
-        readFoo,
-        $simpleMap(
-          JsMacro(value => Obj(ListMap(
-            "__tmp0" -> Select(value, "a").fix,
-            "__tmp1" -> Select(value, "b").fix)).fix),
-          Nil,
-          ListMap())))
-    }
-
-    "merge simpleMap sequence and project" in {
-      import JsCore._
-
-      val left = chain(readFoo,
-        $project(
-          Reshape(ListMap(
-            BsonField.Name("value") -> -\/(ExprOp.DocField(BsonField.Name("a"))))),
-            IgnoreId),
-        $simpleMap(JsMacro(Select(_, "length").fix), Nil, ListMap()),
-        $project(
-          Reshape(ListMap(
-            BsonField.Name("1") -> -\/(ExprOp.DocField(BsonField.Name("value"))))),
-          IgnoreId))
-      val right = chain(readFoo,
-        $project(
-          Reshape(ListMap(
-            BsonField.Name("b") -> -\/(ExprOp.DocField(BsonField.Name("b"))))),
-          IgnoreId))
-
-      val ((lb, rb), op) = merge(left, right).evalZero
-
-      op must beTree(chain(
-        readFoo,
-        $project(
-          Reshape(ListMap(
-            BsonField.Name("__tmp2") -> \/-(Reshape(ListMap(
-              BsonField.Name("value") -> -\/(ExprOp.DocField(BsonField.Name("a")))))),
-            BsonField.Name("__tmp3") -> -\/(ExprOp.DocVar.ROOT()))),
-          IncludeId),
-        $simpleMap(
-          JsMacro(value => Obj(ListMap(
-            "__tmp0" -> Select(Select(value, "__tmp2").fix, "length").fix,
-            "__tmp1" -> Select(value, "__tmp3").fix)).fix),
-          Nil,
-          ListMap()),
-        $project(
-          Reshape(ListMap(
-            BsonField.Name("1") -> -\/(ExprOp.DocField(BsonField.Name("__tmp0") \ BsonField.Name("value"))),
-            BsonField.Name("b") -> -\/(ExprOp.DocField(BsonField.Name("__tmp1") \ BsonField.Name("b"))))),
-          IgnoreId)))
-    }
-
-    "merge simpleMap sequence and read" in {
-      import JsCore._
-
-      val left = chain(readFoo,
-        $project(
-          Reshape(ListMap(
-            BsonField.Name("value") -> -\/(ExprOp.DocField(BsonField.Name("a"))))),
-            IgnoreId),
-        $simpleMap(JsMacro(Select(_, "length").fix), Nil, ListMap()),
-        $project(
-          Reshape(ListMap(
-            BsonField.Name("1") -> -\/(ExprOp.DocField(BsonField.Name("value"))))),
-          IgnoreId))
-      val right = readFoo
-
-      val ((lb, rb), op) = merge(left, right).evalZero
-
-      op must beTree(chain(
-        readFoo,
-        $project(
-          Reshape(ListMap(
-            BsonField.Name("__tmp2") -> \/-(Reshape(ListMap(
-              BsonField.Name("value") -> -\/(ExprOp.DocField(BsonField.Name("a")))))),
-            BsonField.Name("__tmp3") -> -\/(ExprOp.DocVar.ROOT()))),
-          IncludeId),
-        $simpleMap(
-          JsMacro(value => Obj(ListMap(
-            "__tmp0" -> Select(Select(value, "__tmp2").fix, "length").fix,
-            "__tmp1" -> Select(value, "__tmp3").fix)).fix),
-          Nil,
-          ListMap()),
-        $project(
-          Reshape(ListMap(
-            BsonField.Name("__tmp4") -> \/-(Reshape(ListMap(
-              BsonField.Name("1") -> -\/(ExprOp.DocField(BsonField.Name("__tmp0") \ BsonField.Name("value")))))),
-            BsonField.Name("__tmp5") -> -\/(ExprOp.DocField(BsonField.Name("__tmp1"))))),
-          IncludeId)))
-
-      lb must_== ExprOp.DocField(BsonField.Name("__tmp4"))
-      rb must_== ExprOp.DocField(BsonField.Name("__tmp5"))
-    }
-  }
-
->>>>>>> aef00d41
   "finalize" should {
     import JsCore._
 
