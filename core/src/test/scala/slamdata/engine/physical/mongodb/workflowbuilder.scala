package slamdata.engine.physical.mongodb

import org.specs2.mutable._
import org.specs2.execute.{Result}

import scala.collection.immutable.ListMap

import scalaz._, Scalaz._

import slamdata.engine.{RenderTree, Terminal, NonTerminal, TreeMatchers}
import slamdata.engine.fp._
import slamdata.engine.javascript._

import slamdata.engine.{DisjunctionMatchers, TreeMatchers}
import slamdata.specs2._

class WorkflowBuilderSpec
    extends Specification
    with DisjunctionMatchers
    with TreeMatchers
    with PendingWithAccurateCoverage {
  import Reshape._
  import Workflow._
  import WorkflowBuilder._
  import IdHandling._
  import ExprOp._

  val readZips = WorkflowBuilder.read(Collection("zips"))
  def pureInt(n: Int) = WorkflowBuilder.pure(Bson.Int32(n))

  "WorkflowBuilder" should {

    "make simple read" in {
      val op = build(read(Collection("zips"))).evalZero

      op must beRightDisj($read(Collection("zips")))
    }

    "make simple projection" in {
      val read = WorkflowBuilder.read(Collection("zips"))
      val op = (for {
        city  <- lift(projectField(read, "city"))
        city2 =  makeObject(city, "city")
        rez   <- build(city2)
      } yield rez).evalZero

      op must beRightDisjOrDiff(chain(
        $read(Collection("zips")),
        $project(Reshape(ListMap(
          BsonField.Name("city") -> -\/ (DocVar.ROOT(BsonField.Name("city"))))),
          IgnoreId)))
    }

    "make nested expression in single step" in {
      val read = WorkflowBuilder.read(Collection("zips"))
      val op = (for {
        city  <- lift(projectField(read, "city"))
        state <- lift(projectField(read, "state"))
        x1    <- expr2(city, pure(Bson.Text(", ")))(Concat(_, _, Nil))
        x2    <- expr2(x1, state)(Concat(_, _, Nil))
        zero =  makeObject(x2, "0")
      } yield zero).evalZero

      op must beRightDisjOrDiff(
        DocBuilder(
          WorkflowBuilder.read(Collection("zips")),
          ListMap(BsonField.Name("0") -> -\/(Concat(Concat(DocField(BsonField.Name("city")), Literal(Bson.Text(", ")), Nil), DocField(BsonField.Name("state")), Nil)))))
    }

    "make nested expression under shape preserving in single step" in {
      val read = WorkflowBuilder.read(Collection("zips"))
      val op = (for {
        pop   <- lift(projectField(read, "pop"))
        filtered = filter(read, List(pop), { case p :: Nil => Selector.Doc(p -> Selector.Lt(Bson.Int32(1000))) })
        city  <- lift(projectField(filtered, "city"))
        state <- lift(projectField(filtered, "state"))
        x1    <- expr2(city, pure(Bson.Text(", ")))(Concat(_, _, Nil))
        x2    <- expr2(x1, state)(Concat(_, _, Nil))
        zero =  makeObject(x2, "0")
      } yield zero).evalZero

      op must beRightDisjOrDiff(
        ShapePreservingBuilder(
          DocBuilder(
            WorkflowBuilder.read(Collection("zips")),
            ListMap(BsonField.Name("0") -> -\/(Concat(Concat(DocField(BsonField.Name("city")), Literal(Bson.Text(", ")), Nil), DocField(BsonField.Name("state")), Nil)))),
          List(ExprBuilder(
            WorkflowBuilder.read(Collection("zips")),
            -\/(DocField(BsonField.Name("pop"))))),
          { case f :: Nil => $match(Selector.Doc(f -> Selector.Lt(Bson.Int32(1000)))) }))
    }

    "combine array with constant value" in {
      val read = WorkflowBuilder.read(Collection("zips"))
      val pureArr = pure(Bson.Arr(List(Bson.Int32(0), Bson.Int32(1))))
      val op = (for {
        city   <- lift(projectField(read, "city"))
        array  <- arrayConcat(makeArray(city), pureArr)
        state2 <- projectIndex(array, 2)
      } yield state2).evalZero

      op must_== expr1(read)(κ(Literal(Bson.Int32(1))))
    }.pendingUntilFixed("#610")

    "elide array with known projection" in {
      val read = WorkflowBuilder.read(Collection("zips"))
      val op = (for {
        city   <- lift(projectField(read, "city"))
        state  <- lift(projectField(read, "state"))
        array  <- arrayConcat(makeArray(city), makeArray(state))
        state2 <- projectIndex(array, 1)
      } yield state2).evalZero

      op must_== (projectField(read, "state"))
    }

    "error with out-of-bounds projection" in {
      val read = WorkflowBuilder.read(Collection("zips"))
      val op = (for {
        city   <- lift(projectField(read, "city"))
        state  <- lift(projectField(read, "state"))
        array  <- arrayConcat(makeArray(city), makeArray(state))
        state2 <- projectIndex(array, 2)
      } yield state2).evalZero

      op must beLeftDisj(WorkflowBuilderError.InvalidOperation(
        "projectIndex", "array does not contain index ‘2’."))
    }

    "project field from value" in {
      val value = pure(Bson.Doc(ListMap(
        "foo" -> Bson.Int32(1),
        "bar" -> Bson.Int32(2))))
      projectField(value, "bar") must
        beRightDisjOrDiff(pure(Bson.Int32(2)))
    }

    "project index from value" in {
      val value = pure(Bson.Arr(List(Bson.Int32(1), Bson.Int32(2))))
      projectIndex(value, 1).evalZero must
        beRightDisjOrDiff(pure(Bson.Int32(2)))
    }

    "merge reads" in {
      val read = WorkflowBuilder.read(Collection("zips"))
      val op = (for {
        city   <- lift(projectField(read, "city"))
        pop    <- lift(projectField(read, "pop"))
        left   =  makeObject(city, "city")
        right  =  makeObject(pop, "pop")
        merged <- objectConcat(left, right)
        rez    <- build(merged)
      } yield rez).evalZero

      op must beRightDisjOrDiff(chain(
          $read(Collection("zips")),
          $project(Reshape(ListMap(
            BsonField.Name("city") -> -\/ (DocVar.ROOT(BsonField.Name("city"))),
            BsonField.Name("pop") -> -\/ (DocVar.ROOT(BsonField.Name("pop"))))),
            IgnoreId)))
    }

    "sorted" in {
      val read = WorkflowBuilder.read(Collection("zips"))
      val op = (for {
        key  <- lift(projectField(read, "city"))
        sort =  sortBy(read, List(key), Ascending :: Nil)
        rez  <- build(sort)
      } yield rez).evalZero

      op must beRightDisjOrDiff(chain(
        $read(Collection("zips")),
        $sort(NonEmptyList(BsonField.Name("city") -> Ascending))))
    }

    "merge index projections" in {
      import JsCore._

      val read = WorkflowBuilder.read(Collection("zips"))
      val op = (for {
        l    <- lift(projectField(read, "loc")).flatMap(projectIndex(_, 1))
        r    <- lift(projectField(read, "enemies")).flatMap(projectIndex(_, 0))
        lobj =  makeObject(l, "long")
        robj =  makeObject(r, "public enemy #1")
        merged <- objectConcat(lobj, robj)
        rez    <- build(merged)
      } yield rez).evalZero

      op must beRightDisjOrDiff(chain(
        $read(Collection("zips")),
        $simpleMap(JsMacro(value => Obj(ListMap(
          "long" ->
            Access(Select(value, "loc").fix,
              Literal(Js.Num(1, false)).fix).fix,
          "public enemy #1" ->
            Access(Select(value, "enemies").fix,
<<<<<<< HEAD
              Literal(Js.Num(0, false)).fix).fix)).fix),
          ListMap())))
=======
              Literal(Js.Num(0, false)).fix).fix)).fix), Nil)))
>>>>>>> d0bef44c
    }

    "group on multiple fields" in {
      val read = WorkflowBuilder.read(Collection("zips"))
      val op = (for {
        city    <- lift(projectField(read, "city"))
        state   <- lift(projectField(read, "state"))
        grouped =  groupBy(read, List(city, state))
        sum     <- lift(projectField(grouped, "pop")).map(reduce(_)(Sum(_)))
        rez     <- build(sum)
      } yield rez).evalZero

      op must beRightDisjOrDiff(chain(
        $read(Collection("zips")),
        $group(
          Grouped(ListMap(
            BsonField.Name("__tmp0") -> Sum(DocField(BsonField.Name("pop"))))),
          \/-(Reshape(ListMap(
            BsonField.Name("0") -> -\/(DocField(BsonField.Name("city"))),
            BsonField.Name("1") -> -\/(DocField(BsonField.Name("state"))))))),
        $project(
          Reshape(ListMap(
            BsonField.Name("value") -> -\/(DocField(BsonField.Name("__tmp0"))))),
            ExcludeId)))
    }

    "distinct" in {
      val read = WorkflowBuilder.read(Collection("zips"))
      val op = (for {
        proj <- lift(projectField(read, "city"))
        city =  makeObject(proj, "city")
        dist <- distinctBy(city, List(city))
        rez  <- build(dist)
      } yield rez).evalZero

      op must beRightDisjOrDiff(chain(
          $read(Collection("zips")),
          $project(Reshape(ListMap(
            BsonField.Name("city") -> -\/(DocField(BsonField.Name("city"))))),
            IgnoreId),
          $group(
            Grouped(ListMap(
              BsonField.Name("__tmp0") -> First(DocVar.ROOT()))),
            \/-(Reshape(ListMap(
              BsonField.Name("city") -> -\/(DocVar.ROOT(BsonField.Name("city"))))))),
          $project(Reshape(ListMap(
            BsonField.Name("city") -> -\/(DocField(BsonField.Name("__tmp0") \ BsonField.Name("city"))))),
            ExcludeId)))
    }
    
    "distinct after group" in {
      val read = WorkflowBuilder.read(Collection("zips"))
      val op = (for {
        city1   <- lift(projectField(read, "city"))
        grouped =  groupBy(read, List(city1))
        total   =  reduce(grouped)(Sum(_))
        proj0   =  makeObject(total, "total")
        city2   <- lift(projectField(grouped, "city"))
        proj1   =  makeObject(city2, "city")
        projs   <- objectConcat(proj0,  proj1)
        dist    <- distinctBy(projs, List(projs))
        rez     <- build(dist)
      } yield rez).evalZero

      op must beRightDisjOrDiff(chain(
        $read(Collection("zips")),
        $group(
          Grouped(ListMap(
            BsonField.Name("total") -> Sum(DocVar.ROOT()),
            BsonField.Name("city") -> Push(DocField(BsonField.Name("city"))))),
          -\/(DocField(BsonField.Name("city")))),
        $unwind(DocField(BsonField.Name("city"))),
        $group(
          Grouped(ListMap(BsonField.Name("__tmp0") -> First(DocVar.ROOT()))),
          \/-(Reshape(ListMap(
            BsonField.Name("total") -> -\/(DocField(BsonField.Name("total"))),
            BsonField.Name("city") -> -\/(DocField(BsonField.Name("city"))))))),
        $project(Reshape(ListMap(
          BsonField.Name("total") ->
            -\/(DocField(BsonField.Name("__tmp0") \ BsonField.Name("total"))),
          BsonField.Name("city") ->
            -\/(DocField(BsonField.Name("__tmp0") \ BsonField.Name("city"))))),
          ExcludeId)))
    }

    "distinct and sort with intervening op" in {
      val read = WorkflowBuilder.read(Collection("zips"))
      val op = (for {
        city   <- lift(projectField(read, "city"))
        state  <- lift(projectField(read, "state"))
        left   =  makeObject(city, "city")
        right  =  makeObject(state, "state")
        projs  <- objectConcat(left, right)
        sorted =  sortBy(projs, List(city, state), List(Ascending, Ascending))

        // NB: the compiler would not generate this op between sort and distinct
        lim    =  limit(sorted, 10)

        dist   <- distinctBy(lim, List(lim))
        rez    <- build(dist)
      } yield rez).evalZero

      op must beRightDisjOrDiff(chain(
        $read(Collection("zips")),
        $sort(NonEmptyList(
          BsonField.Name("city") -> Ascending,
          BsonField.Name("state") -> Ascending)),
        $project(Reshape(ListMap(
          BsonField.Name("city") -> -\/(DocField(BsonField.Name("city"))),
          BsonField.Name("state") -> -\/(DocField(BsonField.Name("state"))))),
          IgnoreId),
        $limit(10),
        $group(
          Grouped(ListMap(
            BsonField.Name("__tmp0") -> First(DocVar.ROOT()),
            BsonField.Name("__sd_key_0") ->
              First(DocField(BsonField.Name("city"))),
            BsonField.Name("__sd_key_1") ->
              First(DocField(BsonField.Name("state"))))),
          \/-(Reshape(ListMap(
            BsonField.Name("city") -> -\/(DocField(BsonField.Name("city"))),
            BsonField.Name("state") ->
              -\/(DocField(BsonField.Name("state"))))))),
        $sort(NonEmptyList(
          BsonField.Name("__sd_key_0") -> Ascending,
          BsonField.Name("__sd_key_1") -> Ascending)),
        $project(Reshape(ListMap(
          BsonField.Name("city") ->
            -\/(DocField(BsonField.Name("__tmp0") \ BsonField.Name("city"))),
          BsonField.Name("state") ->
            -\/(DocField(BsonField.Name("__tmp0") \ BsonField.Name("state"))))),
          ExcludeId)))
    }

    "group in proj" in {
      val read = WorkflowBuilder.read(Collection("zips"))
      val op = (for {
        pop     <- lift(projectField(read, "pop"))
        grouped =  groupBy(pop, List(pure(Bson.Int32(1))))
        total   =  reduce(grouped)(Sum(_))
        obj     =  makeObject(total, "total")
        rez     <- build(obj)
      } yield rez).evalZero
  
      op must beRightDisjOrDiff(
        chain($read(Collection("zips")),
          $group(
            Grouped(ListMap(
              BsonField.Name("total") -> Sum(DocField(BsonField.Name("pop"))))),
            -\/ (Literal(Bson.Null)))))
    }

    "group constant in proj" in {
      val read = WorkflowBuilder.read(Collection("zips"))
      val one  = expr1(read)(κ(Literal(Bson.Int32(1))))
      val obj  = makeObject(reduce(groupBy(one, List(one)))(Sum(_)), "total")
      val op   = build(obj).evalZero
  
      op must beRightDisjOrDiff(
        chain($read(Collection("zips")),
          $group(
            Grouped(ListMap(
              BsonField.Name("total") -> Sum(Literal(Bson.Int32(1))))),
            -\/(Literal(Bson.Null))
          )))
    }
  
    "group in two projs" in {
      val read = WorkflowBuilder.read(Collection("zips"))
      val cp   = makeObject(
        reduce(expr1(read)(κ(Literal(Bson.Int32(1)))))(Sum(_)),
        "count")
      val op = (for {
        pop      <- lift(projectField(read, "pop"))
        total    =  reduce(pop)(Sum(_))
        tp       =  makeObject(total, "total")
      
        proj     <- objectConcat(cp, tp)
        rez      <- build(proj)
      } yield rez).evalZero
    
      op must beRightDisjOrDiff(
        chain($read(Collection("zips")),
          $group(
            Grouped(ListMap(
              BsonField.Name("count") -> Sum(Literal(Bson.Int32(1))),
              BsonField.Name("total") -> Sum(DocField(BsonField.Name("pop"))))),
            -\/(Literal(Bson.Null)))))
    }

    "group on a field" in {
      val read = WorkflowBuilder.read(Collection("zips"))
      val op = (for {
        city    <- lift(projectField(read, "city"))
        pop     <- lift(projectField(read, "pop"))
        grouped =  groupBy(pop, List(city))
        total   =  reduce(grouped)(Sum(_))
        obj     =  makeObject(total, "total")
        rez     <- build(obj)
      } yield rez).evalZero

      op must beRightDisjOrDiff(
        chain($read(Collection("zips")),
          $group(
            Grouped(ListMap(
              BsonField.Name("total") -> Sum(DocField(BsonField.Name("pop"))))),
            -\/ (DocField(BsonField.Name("city"))))))
    }

    "group on a field, with un-grouped projection" in {
      val read = WorkflowBuilder.read(Collection("zips"))
      val op = (for {
        city    <- lift(projectField(read, "city"))
        grouped =  groupBy(read, List(city))
        city2   <- lift(projectField(grouped, "city"))
        pop     <- lift(projectField(grouped, "pop"))
        total   =  reduce(pop)(Sum(_))
        proj0   =  makeObject(total, "total")
        proj1   =  makeObject(city2, "city")
        projs   <- objectConcat(proj0, proj1)
        rez     <- build(projs)
      } yield rez).evalZero

      op must beRightDisjOrDiff(
        chain($read(Collection("zips")),
          $group(
            Grouped(ListMap(
              BsonField.Name("total") -> Sum(DocField(BsonField.Name("pop"))),
              BsonField.Name("city") -> Push(DocField(BsonField.Name("city"))))),
            -\/ (DocField(BsonField.Name("city")))),
          $unwind(DocField(BsonField.Name("city")))))
    }

    "group in expression" in {
      val read    = WorkflowBuilder.read(Collection("zips"))
      val grouped = groupBy(read, List(pure(Bson.Int32(1))))
      val op = (for {
        pop     <- lift(projectField(grouped, "pop"))
        total   =  reduce(pop)(Sum(_))
        expr    <- expr2(total, pure(Bson.Int32(1000)))(Divide(_, _))
        inK     =  makeObject(expr, "totalInK")
        rez     <- build(inK)
      } yield rez).evalZero
  
      op must beRightDisjOrDiff(
        chain($read(Collection("zips")),
          $group(
            Grouped(ListMap(
              BsonField.Name("__tmp2") ->
                Sum(DocField(BsonField.Name("pop"))))),
            -\/(Literal(Bson.Null))),
            $project(Reshape(ListMap(
              BsonField.Name("totalInK") ->
                -\/(Divide(
                  DocField(BsonField.Name("__tmp2")),
                  Literal(Bson.Int32(1000)))))),
          IgnoreId)))
    }
  }

  "RenderTree[WorkflowBuilder]" should {
    def render(op: WorkflowBuilder)(implicit RO: RenderTree[WorkflowBuilder]):
        String =
      RO.render(op).draw.mkString("\n")

    val read = WorkflowBuilder.read(Collection("zips"))

    "render in-process group" in {
      val grouped = groupBy(read, List(pure(Bson.Int32(1))))
      val op = for {
        pop <- projectField(grouped, "pop")
      } yield reduce(pop)(Sum(_))
      op.map(render) must beRightDisj(
        """GroupBuilder
          |├─ ExprBuilder
          |│  ├─ CollectionBuilder
          |│  │  ├─ $Read(zips)
          |│  │  ├─ ExprOp(DocVar.ROOT())
          |│  │  ╰─ Schema(None)
          |│  ╰─ ExprOp(DocField(BsonField.Name("pop")))
          |├─ By
          |│  ╰─ ValueBuilder(Int32(1))
          |├─ Content
          |│  ╰─ \/-
          |│     ╰─ GroupOp(Sum(DocVar.ROOT()))
          |╰─ Id(e50d6965)""".stripMargin)
    }

  }
}<|MERGE_RESOLUTION|>--- conflicted
+++ resolved
@@ -194,12 +194,9 @@
               Literal(Js.Num(1, false)).fix).fix,
           "public enemy #1" ->
             Access(Select(value, "enemies").fix,
-<<<<<<< HEAD
               Literal(Js.Num(0, false)).fix).fix)).fix),
+          Nil,
           ListMap())))
-=======
-              Literal(Js.Num(0, false)).fix).fix)).fix), Nil)))
->>>>>>> d0bef44c
     }
 
     "group on multiple fields" in {
