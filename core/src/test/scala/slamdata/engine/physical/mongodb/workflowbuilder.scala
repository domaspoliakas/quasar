package slamdata.engine.physical.mongodb

import slamdata.Predef._

import org.specs2.mutable._
import org.specs2.execute.{Result}

import scala.collection.immutable.ListMap

import scalaz._, Scalaz._

import slamdata.engine.{RenderTree, Terminal, NonTerminal}
import slamdata.engine.fp._
import slamdata.engine.javascript._

import slamdata.engine.TreeMatchers
import slamdata.specs2._

class WorkflowBuilderSpec
    extends Specification
    with DisjunctionMatchers
    with TreeMatchers
    with PendingWithAccurateCoverage {
  import Workflow._
  import WorkflowBuilder._
  import IdHandling._
  import slamdata.engine.physical.mongodb.accumulator._
  import slamdata.engine.physical.mongodb.expression._

  val readZips = WorkflowBuilder.read(Collection("db", "zips"))
  def pureInt(n: Int) = WorkflowBuilder.pure(Bson.Int32(n))

  "WorkflowBuilder" should {

    "make simple read" in {
      val op = build(read(Collection("db", "zips"))).evalZero

      op must beRightDisjunction($read(Collection("db", "zips")))
    }

    "make simple projection" in {
      val read = WorkflowBuilder.read(Collection("db", "zips"))
      val op = (for {
        city  <- lift(projectField(read, "city"))
        city2 =  makeObject(city, "city")
        rez   <- build(city2)
      } yield rez).evalZero

      op must beRightDisjOrDiff(chain(
        $read(Collection("db", "zips")),
        $project(Reshape(ListMap(
          BsonField.Name("city") -> -\/($field("city")))),
          IgnoreId)))
    }

    "make nested expression in single step" in {
      val read = WorkflowBuilder.read(Collection("db", "zips"))
      val op = (for {
        city  <- lift(projectField(read, "city"))
        state <- lift(projectField(read, "state"))
        x1    <- expr2(city, pure(Bson.Text(", ")))($concat(_, _))
        x2    <- expr2(x1, state)($concat(_, _))
        zero =  makeObject(x2, "0")
      } yield zero).evalZero

      op must beRightDisjOrDiff(
        DocBuilder(
          WorkflowBuilder.read(Collection("db", "zips")),
          ListMap(BsonField.Name("0") ->
            -\/($concat($concat($field("city"), $literal(Bson.Text(", "))), $field("state"))))))
    }

    "make nested expression under shape preserving in single step" in {
      val read = WorkflowBuilder.read(Collection("db", "zips"))
      val op = (for {
        pop   <- lift(projectField(read, "pop"))
        filtered = filter(read, List(pop), { case p :: Nil => Selector.Doc(p -> Selector.Lt(Bson.Int32(1000))) })
        city  <- lift(projectField(filtered, "city"))
        state <- lift(projectField(filtered, "state"))
        x1    <- expr2(city, pure(Bson.Text(", ")))($concat(_, _))
        x2    <- expr2(x1, state)($concat(_, _))
        zero =  makeObject(x2, "0")
      } yield zero).evalZero

      op must beRightDisjOrDiff(
        ShapePreservingBuilder(
          DocBuilder(
            WorkflowBuilder.read(Collection("db", "zips")),
            ListMap(BsonField.Name("0") ->
              -\/($concat($concat($field("city"), $literal(Bson.Text(", "))), $field("state"))))),
          List(ExprBuilder(
            WorkflowBuilder.read(Collection("db", "zips")),
            -\/($field("pop")))),
          { case f :: Nil => $match(Selector.Doc(f -> Selector.Lt(Bson.Int32(1000)))) }))
    }

    "combine array with constant value" in {
      val read = WorkflowBuilder.read(Collection("db", "zips"))
      val pureArr = pure(Bson.Arr(List(Bson.Int32(0), Bson.Int32(1))))
      val op = (for {
        city   <- lift(projectField(read, "city"))
        array  <- arrayConcat(makeArray(city), pureArr)
        state2 <- lift(projectIndex(array, 2))
      } yield state2).evalZero

      op must_== expr1(read)(κ($literal(Bson.Int32(1))))
    }.pendingUntilFixed("#610")

    "elide array with known projection" in {
      val read = WorkflowBuilder.read(Collection("db", "zips"))
      val op = (for {
        city   <- lift(projectField(read, "city"))
        state  <- lift(projectField(read, "state"))
        array  <- arrayConcat(makeArray(city), makeArray(state))
        state2 <- lift(projectIndex(array, 1))
      } yield state2).evalZero

      op must_== projectField(read, "state")
    }

    "error with out-of-bounds projection" in {
      val read = WorkflowBuilder.read(Collection("db", "zips"))
      val op = (for {
        city   <- lift(projectField(read, "city"))
        state  <- lift(projectField(read, "state"))
        array  <- arrayConcat(makeArray(city), makeArray(state))
        state2 <- lift(projectIndex(array, 2))
      } yield state2).evalZero

      op must beLeftDisjunction(WorkflowBuilderError.InvalidOperation(
        "projectIndex", "array does not contain index ‘2’."))
    }

    "project field from value" in {
      val value = pure(Bson.Doc(ListMap(
        "foo" -> Bson.Int32(1),
        "bar" -> Bson.Int32(2))))
      projectField(value, "bar") must
        beRightDisjOrDiff(pure(Bson.Int32(2)))
    }

    "project index from value" in {
      val value = pure(Bson.Arr(List(Bson.Int32(1), Bson.Int32(2))))
      projectIndex(value, 1) must
        beRightDisjOrDiff(pure(Bson.Int32(2)))
    }

    "merge reads" in {
      val read = WorkflowBuilder.read(Collection("db", "zips"))
      val op = (for {
        city   <- lift(projectField(read, "city"))
        pop    <- lift(projectField(read, "pop"))
        left   =  makeObject(city, "city")
        right  =  makeObject(pop, "pop")
        merged <- objectConcat(left, right)
        rez    <- build(merged)
      } yield rez).evalZero

      op must beRightDisjOrDiff(chain(
          $read(Collection("db", "zips")),
          $project(Reshape(ListMap(
            BsonField.Name("city") -> -\/($field("city")),
            BsonField.Name("pop")  -> -\/($field("pop")))),
            IgnoreId)))
    }

    "sorted" in {
      val read = WorkflowBuilder.read(Collection("db", "zips"))
      val op = (for {
        key  <- lift(projectField(read, "city"))
        sort =  sortBy(read, List(key), Ascending :: Nil)
        rez  <- build(sort)
      } yield rez).evalZero

      op must beRightDisjOrDiff(chain(
        $read(Collection("db", "zips")),
        $sort(NonEmptyList(BsonField.Name("city") -> Ascending))))
    }

    "merge index projections" in {
      import JsCore._

      val read = WorkflowBuilder.read(Collection("db", "zips"))
      val op = (for {
        l    <- lift(projectField(read, "loc").flatMap(projectIndex(_, 1)))
        r    <- lift(projectField(read, "enemies").flatMap(projectIndex(_, 0)))
        lobj =  makeObject(l, "long")
        robj =  makeObject(r, "public enemy #1")
        merged <- objectConcat(lobj, robj)
        rez    <- build(merged)
      } yield rez).evalZero

      op must beRightDisjOrDiff(chain(
        $read(Collection("db", "zips")),
        $simpleMap(NonEmptyList(MapExpr(JsFn(Ident("x"), Obj(ListMap(
          "long" ->
            Access(Select(Ident("x").fix, "loc").fix,
              Literal(Js.Num(1, false)).fix).fix,
          "public enemy #1" ->
            Access(Select(Ident("x").fix, "enemies").fix,
              Literal(Js.Num(0, false)).fix).fix)).fix))),
          ListMap())))
    }

    "group on multiple fields" in {
      val read = WorkflowBuilder.read(Collection("db", "zips"))
      val op = (for {
        city    <- lift(projectField(read, "city"))
        state   <- lift(projectField(read, "state"))
        grouped =  groupBy(read, List(city, state))
        sum     <- lift(projectField(grouped, "pop")).map(reduce(_)($sum(_)))
        rez     <- build(sum)
      } yield rez).evalZero

      op must beRightDisjOrDiff(chain(
        $read(Collection("db", "zips")),
        $group(
          Grouped(ListMap(
            BsonField.Name("__tmp0") -> $sum($field("pop")))),
          \/-(Reshape(ListMap(
            BsonField.Name("0") -> -\/($field("city")),
            BsonField.Name("1") -> -\/($field("state")))))),
        $project(
          Reshape(ListMap(
            BsonField.Name("value") -> -\/($field("__tmp0")))),
            ExcludeId)))
    }

    "distinct" in {
      val read = WorkflowBuilder.read(Collection("db", "zips"))
      val op = (for {
        proj <- lift(projectField(read, "city"))
        city =  makeObject(proj, "city")
        dist <- distinctBy(city, List(city))
        rez  <- build(dist)
      } yield rez).evalZero

      op must beRightDisjOrDiff(chain(
          $read(Collection("db", "zips")),
          $project(Reshape(ListMap(
            BsonField.Name("city") -> -\/($field("city")))),
            IgnoreId),
          $group(
            Grouped(ListMap(
              BsonField.Name("__tmp0") -> $first($$ROOT))),
            \/-(Reshape(ListMap(
              BsonField.Name("city") -> -\/($field("city")))))),
          $project(Reshape(ListMap(
            BsonField.Name("city") -> -\/($field("__tmp0", "city")))),
            ExcludeId)))
    }

    "distinct after group" in {
      val read = WorkflowBuilder.read(Collection("db", "zips"))
      val op = (for {
        city1   <- lift(projectField(read, "city"))
        grouped =  groupBy(read, List(city1))
        total   =  reduce(grouped)($sum(_))
        proj0   =  makeObject(total, "total")
        city2   <- lift(projectField(grouped, "city"))
        proj1   =  makeObject(city2, "city")
        projs   <- objectConcat(proj0,  proj1)
        dist    <- distinctBy(projs, List(projs))
        rez     <- build(dist)
      } yield rez).evalZero

      op must beRightDisjOrDiff(chain(
        $read(Collection("db", "zips")),
        $group(
          Grouped(ListMap(
            BsonField.Name("total") -> $sum($$ROOT),
            BsonField.Name("city")  -> $push($field("city")))),
          -\/($field("city"))),
        $unwind(DocField(BsonField.Name("city"))),
        $group(
          Grouped(ListMap(BsonField.Name("__tmp0") -> $first($$ROOT))),
          \/-(Reshape(ListMap(
            BsonField.Name("total") -> -\/($field("total")),
            BsonField.Name("city")  -> -\/($field("city")))))),
        $project(Reshape(ListMap(
          BsonField.Name("total") -> -\/($field("__tmp0", "total")),
          BsonField.Name("city")  -> -\/($field("__tmp0", "city")))),
          ExcludeId)))
    }

    "distinct and sort with intervening op" in {
      val read = WorkflowBuilder.read(Collection("db", "zips"))
      val op = (for {
        city   <- lift(projectField(read, "city"))
        state  <- lift(projectField(read, "state"))
        left   =  makeObject(city, "city")
        right  =  makeObject(state, "state")
        projs  <- objectConcat(left, right)
        sorted =  sortBy(projs, List(city, state), List(Ascending, Ascending))

        // NB: the compiler would not generate this op between sort and distinct
        lim    =  limit(sorted, 10)

        dist   <- distinctBy(lim, List(lim))
        rez    <- build(dist)
      } yield rez).evalZero

      op must beRightDisjOrDiff(chain(
        $read(Collection("db", "zips")),
        $project(Reshape(ListMap(
          BsonField.Name("city") -> -\/($field("city")),
          BsonField.Name("state") -> -\/($field("state")))),
          IgnoreId),
        $sort(NonEmptyList(
          BsonField.Name("city") -> Ascending,
          BsonField.Name("state") -> Ascending)),
        $limit(10),
        $group(
          Grouped(ListMap(
            BsonField.Name("__tmp0")     -> $first($$ROOT),
            BsonField.Name("__sd_key_0") -> $first($field("city")),
            BsonField.Name("__sd_key_1") -> $first($field("state")))),
          \/-(Reshape(ListMap(
            BsonField.Name("city") -> -\/($field("city")),
            BsonField.Name("state") -> -\/($field("state")))))),
        $sort(NonEmptyList(
          BsonField.Name("__sd_key_0") -> Ascending,
          BsonField.Name("__sd_key_1") -> Ascending)),
        $project(Reshape(ListMap(
          BsonField.Name("city")  -> -\/($field("__tmp0", "city")),
          BsonField.Name("state") -> -\/($field("__tmp0", "state")))),
          ExcludeId)))
    }

    "group in proj" in {
      val read = WorkflowBuilder.read(Collection("db", "zips"))
      val op = (for {
        pop     <- lift(projectField(read, "pop"))
        grouped =  groupBy(pop, List(pure(Bson.Int32(1))))
        total   =  reduce(grouped)($sum(_))
        obj     =  makeObject(total, "total")
        rez     <- build(obj)
      } yield rez).evalZero

      op must beRightDisjOrDiff(
        chain($read(Collection("db", "zips")),
          $group(
            Grouped(ListMap(
              BsonField.Name("total") -> $sum($field("pop")))),
            -\/($literal(Bson.Null)))))
    }

    "group constant in proj" in {
      val read = WorkflowBuilder.read(Collection("db", "zips"))
      val op = (for {
        one <- expr1(read)(κ($literal(Bson.Int32(1))))
        obj =  makeObject(reduce(groupBy(one, List(one)))($sum(_)), "total")
        rez <- build(obj)
      } yield rez).evalZero

      op must beRightDisjOrDiff(
        chain($read(Collection("db", "zips")),
          $group(
            Grouped(ListMap(
              BsonField.Name("total") -> $sum($literal(Bson.Int32(1))))),
            -\/($literal(Bson.Null)))))
    }

    "group in two projs" in {
      val read = WorkflowBuilder.read(Collection("db", "zips"))
      val op = (for {
        one   <- expr1(read)(κ($literal(Bson.Int32(1))))
        cp    =  makeObject(reduce(one)($sum(_)), "count")
        pop   <- lift(projectField(read, "pop"))
        total =  reduce(pop)($sum(_))
        tp    =  makeObject(total, "total")

        proj  <- objectConcat(cp, tp)
        rez   <- build(proj)
      } yield rez).evalZero

      op must beRightDisjOrDiff(
        chain($read(Collection("db", "zips")),
          $group(
            Grouped(ListMap(
              BsonField.Name("count") -> $sum($literal(Bson.Int32(1))),
              BsonField.Name("total") -> $sum($field("pop")))),
            -\/($literal(Bson.Null)))))
    }

    "group on a field" in {
      val read = WorkflowBuilder.read(Collection("db", "zips"))
      val op = (for {
        city    <- lift(projectField(read, "city"))
        pop     <- lift(projectField(read, "pop"))
        grouped =  groupBy(pop, List(city))
        total   =  reduce(grouped)($sum(_))
        obj     =  makeObject(total, "total")
        rez     <- build(obj)
      } yield rez).evalZero

      op must beRightDisjOrDiff(
        chain($read(Collection("db", "zips")),
          $group(
            Grouped(ListMap(
              BsonField.Name("total") -> $sum($field("pop")))),
            -\/($field("city")))))
    }

    "group on a field, with un-grouped projection" in {
      val read = WorkflowBuilder.read(Collection("db", "zips"))
      val op = (for {
        city    <- lift(projectField(read, "city"))
        grouped =  groupBy(read, List(city))
        city2   <- lift(projectField(grouped, "city"))
        pop     <- lift(projectField(grouped, "pop"))
        total   =  reduce(pop)($sum(_))
        proj0   =  makeObject(total, "total")
        proj1   =  makeObject(city2, "city")
        projs   <- objectConcat(proj0, proj1)
        rez     <- build(projs)
      } yield rez).evalZero

      op must beRightDisjOrDiff(
        chain($read(Collection("db", "zips")),
          $group(
            Grouped(ListMap(
              BsonField.Name("total") -> $sum($field("pop")),
              BsonField.Name("city")  -> $push($field("city")))),
            -\/($field("city"))),
          $unwind(DocField(BsonField.Name("city")))))
    }

    "group in expression" in {
      val read    = WorkflowBuilder.read(Collection("db", "zips"))
      val grouped = groupBy(read, List(pure(Bson.Int32(1))))
      val op = (for {
        pop     <- lift(projectField(grouped, "pop"))
        total   =  reduce(pop)($sum(_))
        expr    <- expr2(total, pure(Bson.Int32(1000)))($divide(_, _))
        inK     =  makeObject(expr, "totalInK")
        rez     <- build(inK)
      } yield rez).evalZero

      op must beRightDisjOrDiff(
        chain($read(Collection("db", "zips")),
          $group(
            Grouped(ListMap(
              BsonField.Name("__tmp2") -> $sum($field("pop")))),
            -\/($literal(Bson.Null))),
            $project(Reshape(ListMap(
              BsonField.Name("totalInK") ->
                -\/($divide($field("__tmp2"), $literal(Bson.Int32(1000)))))),
          IgnoreId)))
    }
  }

  "RenderTree[WorkflowBuilder]" should {
    def render(op: WorkflowBuilder)(implicit RO: RenderTree[WorkflowBuilder]):
        String =
      RO.render(op).draw.mkString("\n")

    val read = WorkflowBuilder.read(Collection("db", "zips"))

    "render in-process group" in {
      val grouped = groupBy(read, List(pure(Bson.Int32(1))))
      val op = for {
        pop <- projectField(grouped, "pop")
<<<<<<< HEAD
      } yield reduce(pop)(Sum(_))
      op.map(render) must beRightDisjunction(
=======
      } yield reduce(pop)($sum(_))
      op.map(render) must beRightDisj(
>>>>>>> 126b092a
        """GroupBuilder
          |├─ ExprBuilder
          |│  ├─ CollectionBuilder
          |│  │  ├─ $Read(db; zips)
          |│  │  ├─ ExprOp($varF(DocVar.ROOT()))
          |│  │  ╰─ Schema(None)
          |│  ╰─ ExprOp($varF(DocField(BsonField.Name("pop"))))
          |├─ By
          |│  ╰─ ValueBuilder(Int32(1))
          |├─ Content
          |│  ╰─ \/-
          |│     ╰─ AccumOp($sum($varF(DocVar.ROOT())))
          |╰─ Id(9a1be37c)""".stripMargin)
    }

  }
}<|MERGE_RESOLUTION|>--- conflicted
+++ resolved
@@ -461,13 +461,8 @@
       val grouped = groupBy(read, List(pure(Bson.Int32(1))))
       val op = for {
         pop <- projectField(grouped, "pop")
-<<<<<<< HEAD
-      } yield reduce(pop)(Sum(_))
+      } yield reduce(pop)($sum(_))
       op.map(render) must beRightDisjunction(
-=======
-      } yield reduce(pop)($sum(_))
-      op.map(render) must beRightDisj(
->>>>>>> 126b092a
         """GroupBuilder
           |├─ ExprBuilder
           |│  ├─ CollectionBuilder
