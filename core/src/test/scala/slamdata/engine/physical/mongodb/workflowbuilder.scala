package slamdata.engine.physical.mongodb

import org.specs2.mutable._
import org.specs2.execute.{Result}

import scala.collection.immutable.ListMap

import scalaz._, Scalaz._

import slamdata.engine.{RenderTree, Terminal, NonTerminal, TreeMatchers}
import slamdata.engine.fp._
import slamdata.engine.javascript._

import slamdata.engine.{DisjunctionMatchers, TreeMatchers}
import slamdata.specs2._

class WorkflowBuilderSpec
    extends Specification
    with DisjunctionMatchers
    with TreeMatchers
    with PendingWithAccurateCoverage {
  import Reshape._
  import Workflow._
  import WorkflowBuilder._
  import IdHandling._
  import ExprOp._

  val readZips = WorkflowBuilder.read(Collection("db", "zips"))
  def pureInt(n: Int) = WorkflowBuilder.pure(Bson.Int32(n))

  "WorkflowBuilder" should {

    "make simple read" in {
      val op = build(read(Collection("db", "zips"))).evalZero

      op must beRightDisj($read(Collection("db", "zips")))
    }

    "make simple projection" in {
      val read = WorkflowBuilder.read(Collection("db", "zips"))
      val op = (for {
        city  <- lift(projectField(read, "city"))
        city2 =  makeObject(city, "city")
        rez   <- build(city2)
      } yield rez).evalZero

      op must beRightDisjOrDiff(chain(
        $read(Collection("db", "zips")),
        $project(Reshape(ListMap(
          BsonField.Name("city") -> -\/ (DocVar.ROOT(BsonField.Name("city"))))),
          IgnoreId)))
    }

    "make nested expression in single step" in {
      val read = WorkflowBuilder.read(Collection("db", "zips"))
      val op = (for {
        city  <- lift(projectField(read, "city"))
        state <- lift(projectField(read, "state"))
        x1    <- expr2(city, pure(Bson.Text(", ")))(Concat(_, _, Nil))
        x2    <- expr2(x1, state)(Concat(_, _, Nil))
        zero =  makeObject(x2, "0")
      } yield zero).evalZero

      op must beRightDisjOrDiff(
        DocBuilder(
          WorkflowBuilder.read(Collection("db", "zips")),
          ListMap(BsonField.Name("0") -> -\/(Concat(Concat(DocField(BsonField.Name("city")), Literal(Bson.Text(", ")), Nil), DocField(BsonField.Name("state")), Nil)))))
    }

    "make nested expression under shape preserving in single step" in {
      val read = WorkflowBuilder.read(Collection("db", "zips"))
      val op = (for {
        pop   <- lift(projectField(read, "pop"))
        filtered = filter(read, List(pop), { case p :: Nil => Selector.Doc(p -> Selector.Lt(Bson.Int32(1000))) })
        city  <- lift(projectField(filtered, "city"))
        state <- lift(projectField(filtered, "state"))
        x1    <- expr2(city, pure(Bson.Text(", ")))(Concat(_, _, Nil))
        x2    <- expr2(x1, state)(Concat(_, _, Nil))
        zero =  makeObject(x2, "0")
      } yield zero).evalZero

      op must beRightDisjOrDiff(
        ShapePreservingBuilder(
          DocBuilder(
            WorkflowBuilder.read(Collection("db", "zips")),
            ListMap(BsonField.Name("0") -> -\/(Concat(Concat(DocField(BsonField.Name("city")), Literal(Bson.Text(", ")), Nil), DocField(BsonField.Name("state")), Nil)))),
          List(ExprBuilder(
            WorkflowBuilder.read(Collection("db", "zips")),
            -\/(DocField(BsonField.Name("pop"))))),
          { case f :: Nil => $match(Selector.Doc(f -> Selector.Lt(Bson.Int32(1000)))) }))
    }

    "combine array with constant value" in {
      val read = WorkflowBuilder.read(Collection("db", "zips"))
      val pureArr = pure(Bson.Arr(List(Bson.Int32(0), Bson.Int32(1))))
      val op = (for {
        city   <- lift(projectField(read, "city"))
        array  <- arrayConcat(makeArray(city), pureArr)
        state2 <- lift(projectIndex(array, 2))
      } yield state2).evalZero

      op must_== expr1(read)(κ(Literal(Bson.Int32(1))))
    }.pendingUntilFixed("#610")

    "elide array with known projection" in {
      val read = WorkflowBuilder.read(Collection("db", "zips"))
      val op = (for {
        city   <- lift(projectField(read, "city"))
        state  <- lift(projectField(read, "state"))
        array  <- arrayConcat(makeArray(city), makeArray(state))
        state2 <- lift(projectIndex(array, 1))
      } yield state2).evalZero

      op must_== (projectField(read, "state"))
    }

    "error with out-of-bounds projection" in {
      val read = WorkflowBuilder.read(Collection("db", "zips"))
      val op = (for {
        city   <- lift(projectField(read, "city"))
        state  <- lift(projectField(read, "state"))
        array  <- arrayConcat(makeArray(city), makeArray(state))
        state2 <- lift(projectIndex(array, 2))
      } yield state2).evalZero

      op must beLeftDisj(WorkflowBuilderError.InvalidOperation(
        "projectIndex", "array does not contain index ‘2’."))
    }

    "project field from value" in {
      val value = pure(Bson.Doc(ListMap(
        "foo" -> Bson.Int32(1),
        "bar" -> Bson.Int32(2))))
      projectField(value, "bar") must
        beRightDisjOrDiff(pure(Bson.Int32(2)))
    }

    "project index from value" in {
      val value = pure(Bson.Arr(List(Bson.Int32(1), Bson.Int32(2))))
      projectIndex(value, 1) must
        beRightDisjOrDiff(pure(Bson.Int32(2)))
    }

    "merge reads" in {
      val read = WorkflowBuilder.read(Collection("db", "zips"))
      val op = (for {
        city   <- lift(projectField(read, "city"))
        pop    <- lift(projectField(read, "pop"))
        left   =  makeObject(city, "city")
        right  =  makeObject(pop, "pop")
        merged <- objectConcat(left, right)
        rez    <- build(merged)
      } yield rez).evalZero

      op must beRightDisjOrDiff(chain(
          $read(Collection("db", "zips")),
          $project(Reshape(ListMap(
            BsonField.Name("city") -> -\/ (DocVar.ROOT(BsonField.Name("city"))),
            BsonField.Name("pop") -> -\/ (DocVar.ROOT(BsonField.Name("pop"))))),
            IgnoreId)))
    }

    "sorted" in {
      val read = WorkflowBuilder.read(Collection("db", "zips"))
      val op = (for {
        key  <- lift(projectField(read, "city"))
        sort =  sortBy(read, List(key), Ascending :: Nil)
        rez  <- build(sort)
      } yield rez).evalZero

      op must beRightDisjOrDiff(chain(
        $read(Collection("db", "zips")),
        $sort(NonEmptyList(BsonField.Name("city") -> Ascending))))
    }

    "merge index projections" in {
      import JsCore._

      val read = WorkflowBuilder.read(Collection("db", "zips"))
      val op = (for {
        l    <- lift(projectField(read, "loc").flatMap(projectIndex(_, 1)))
        r    <- lift(projectField(read, "enemies").flatMap(projectIndex(_, 0)))
        lobj =  makeObject(l, "long")
        robj =  makeObject(r, "public enemy #1")
        merged <- objectConcat(lobj, robj)
        rez    <- build(merged)
      } yield rez).evalZero

      op must beRightDisjOrDiff(chain(
<<<<<<< HEAD
        $read(Collection("zips")),
        $simpleMap(JsFn(Ident("x"), Obj(ListMap(
=======
        $read(Collection("db", "zips")),
        $simpleMap(JsMacro(value => Obj(ListMap(
>>>>>>> aef00d41
          "long" ->
            Access(Select(Ident("x").fix, "loc").fix,
              Literal(Js.Num(1, false)).fix).fix,
          "public enemy #1" ->
            Access(Select(Ident("x").fix, "enemies").fix,
              Literal(Js.Num(0, false)).fix).fix)).fix),
          Nil,
          ListMap())))
    }

    "group on multiple fields" in {
      val read = WorkflowBuilder.read(Collection("db", "zips"))
      val op = (for {
        city    <- lift(projectField(read, "city"))
        state   <- lift(projectField(read, "state"))
        grouped =  groupBy(read, List(city, state))
        sum     <- lift(projectField(grouped, "pop")).map(reduce(_)(Sum(_)))
        rez     <- build(sum)
      } yield rez).evalZero

      op must beRightDisjOrDiff(chain(
        $read(Collection("db", "zips")),
        $group(
          Grouped(ListMap(
            BsonField.Name("__tmp0") -> Sum(DocField(BsonField.Name("pop"))))),
          \/-(Reshape(ListMap(
            BsonField.Name("0") -> -\/(DocField(BsonField.Name("city"))),
            BsonField.Name("1") -> -\/(DocField(BsonField.Name("state"))))))),
        $project(
          Reshape(ListMap(
            BsonField.Name("value") -> -\/(DocField(BsonField.Name("__tmp0"))))),
            ExcludeId)))
    }

    "distinct" in {
      val read = WorkflowBuilder.read(Collection("db", "zips"))
      val op = (for {
        proj <- lift(projectField(read, "city"))
        city =  makeObject(proj, "city")
        dist <- distinctBy(city, List(city))
        rez  <- build(dist)
      } yield rez).evalZero

      op must beRightDisjOrDiff(chain(
          $read(Collection("db", "zips")),
          $project(Reshape(ListMap(
            BsonField.Name("city") -> -\/(DocField(BsonField.Name("city"))))),
            IgnoreId),
          $group(
            Grouped(ListMap(
              BsonField.Name("__tmp0") -> First(DocVar.ROOT()))),
            \/-(Reshape(ListMap(
              BsonField.Name("city") -> -\/(DocVar.ROOT(BsonField.Name("city"))))))),
          $project(Reshape(ListMap(
            BsonField.Name("city") -> -\/(DocField(BsonField.Name("__tmp0") \ BsonField.Name("city"))))),
            ExcludeId)))
    }

    "distinct after group" in {
      val read = WorkflowBuilder.read(Collection("db", "zips"))
      val op = (for {
        city1   <- lift(projectField(read, "city"))
        grouped =  groupBy(read, List(city1))
        total   =  reduce(grouped)(Sum(_))
        proj0   =  makeObject(total, "total")
        city2   <- lift(projectField(grouped, "city"))
        proj1   =  makeObject(city2, "city")
        projs   <- objectConcat(proj0,  proj1)
        dist    <- distinctBy(projs, List(projs))
        rez     <- build(dist)
      } yield rez).evalZero

      op must beRightDisjOrDiff(chain(
        $read(Collection("db", "zips")),
        $group(
          Grouped(ListMap(
            BsonField.Name("total") -> Sum(DocVar.ROOT()),
            BsonField.Name("city") -> Push(DocField(BsonField.Name("city"))))),
          -\/(DocField(BsonField.Name("city")))),
        $unwind(DocField(BsonField.Name("city"))),
        $group(
          Grouped(ListMap(BsonField.Name("__tmp0") -> First(DocVar.ROOT()))),
          \/-(Reshape(ListMap(
            BsonField.Name("total") -> -\/(DocField(BsonField.Name("total"))),
            BsonField.Name("city") -> -\/(DocField(BsonField.Name("city"))))))),
        $project(Reshape(ListMap(
          BsonField.Name("total") ->
            -\/(DocField(BsonField.Name("__tmp0") \ BsonField.Name("total"))),
          BsonField.Name("city") ->
            -\/(DocField(BsonField.Name("__tmp0") \ BsonField.Name("city"))))),
          ExcludeId)))
    }

    "distinct and sort with intervening op" in {
      val read = WorkflowBuilder.read(Collection("db", "zips"))
      val op = (for {
        city   <- lift(projectField(read, "city"))
        state  <- lift(projectField(read, "state"))
        left   =  makeObject(city, "city")
        right  =  makeObject(state, "state")
        projs  <- objectConcat(left, right)
        sorted =  sortBy(projs, List(city, state), List(Ascending, Ascending))

        // NB: the compiler would not generate this op between sort and distinct
        lim    =  limit(sorted, 10)

        dist   <- distinctBy(lim, List(lim))
        rez    <- build(dist)
      } yield rez).evalZero

      op must beRightDisjOrDiff(chain(
<<<<<<< HEAD
        $read(Collection("zips")),
        $project(Reshape(ListMap(
          BsonField.Name("city") -> -\/(DocField(BsonField.Name("city"))),
          BsonField.Name("state") -> -\/(DocField(BsonField.Name("state"))))),
          IgnoreId),
=======
        $read(Collection("db", "zips")),
>>>>>>> aef00d41
        $sort(NonEmptyList(
          BsonField.Name("city") -> Ascending,
          BsonField.Name("state") -> Ascending)),
        $limit(10),
        $group(
          Grouped(ListMap(
            BsonField.Name("__tmp0") -> First(DocVar.ROOT()),
            BsonField.Name("__sd_key_0") ->
              First(DocField(BsonField.Name("city"))),
            BsonField.Name("__sd_key_1") ->
              First(DocField(BsonField.Name("state"))))),
          \/-(Reshape(ListMap(
            BsonField.Name("city") -> -\/(DocField(BsonField.Name("city"))),
            BsonField.Name("state") -> -\/(DocField(BsonField.Name("state"))))))),
        $sort(NonEmptyList(
          BsonField.Name("__sd_key_0") -> Ascending,
          BsonField.Name("__sd_key_1") -> Ascending)),
        $project(Reshape(ListMap(
          BsonField.Name("city") ->
            -\/(DocField(BsonField.Name("__tmp0") \ BsonField.Name("city"))),
          BsonField.Name("state") ->
            -\/(DocField(BsonField.Name("__tmp0") \ BsonField.Name("state"))))),
          ExcludeId)))
    }

    "group in proj" in {
      val read = WorkflowBuilder.read(Collection("db", "zips"))
      val op = (for {
        pop     <- lift(projectField(read, "pop"))
        grouped =  groupBy(pop, List(pure(Bson.Int32(1))))
        total   =  reduce(grouped)(Sum(_))
        obj     =  makeObject(total, "total")
        rez     <- build(obj)
      } yield rez).evalZero

      op must beRightDisjOrDiff(
        chain($read(Collection("db", "zips")),
          $group(
            Grouped(ListMap(
              BsonField.Name("total") -> Sum(DocField(BsonField.Name("pop"))))),
            -\/ (Literal(Bson.Null)))))
    }

    "group constant in proj" in {
      val read = WorkflowBuilder.read(Collection("db", "zips"))
      val one  = expr1(read)(κ(Literal(Bson.Int32(1))))
      val obj  = makeObject(reduce(groupBy(one, List(one)))(Sum(_)), "total")
      val op   = build(obj).evalZero

      op must beRightDisjOrDiff(
        chain($read(Collection("db", "zips")),
          $group(
            Grouped(ListMap(
              BsonField.Name("total") -> Sum(Literal(Bson.Int32(1))))),
            -\/(Literal(Bson.Null))
          )))
    }

    "group in two projs" in {
      val read = WorkflowBuilder.read(Collection("db", "zips"))
      val cp   = makeObject(
        reduce(expr1(read)(κ(Literal(Bson.Int32(1)))))(Sum(_)),
        "count")
      val op = (for {
        pop      <- lift(projectField(read, "pop"))
        total    =  reduce(pop)(Sum(_))
        tp       =  makeObject(total, "total")

        proj     <- objectConcat(cp, tp)
        rez      <- build(proj)
      } yield rez).evalZero

      op must beRightDisjOrDiff(
        chain($read(Collection("db", "zips")),
          $group(
            Grouped(ListMap(
              BsonField.Name("count") -> Sum(Literal(Bson.Int32(1))),
              BsonField.Name("total") -> Sum(DocField(BsonField.Name("pop"))))),
            -\/(Literal(Bson.Null)))))
    }

    "group on a field" in {
      val read = WorkflowBuilder.read(Collection("db", "zips"))
      val op = (for {
        city    <- lift(projectField(read, "city"))
        pop     <- lift(projectField(read, "pop"))
        grouped =  groupBy(pop, List(city))
        total   =  reduce(grouped)(Sum(_))
        obj     =  makeObject(total, "total")
        rez     <- build(obj)
      } yield rez).evalZero

      op must beRightDisjOrDiff(
        chain($read(Collection("db", "zips")),
          $group(
            Grouped(ListMap(
              BsonField.Name("total") -> Sum(DocField(BsonField.Name("pop"))))),
            -\/ (DocField(BsonField.Name("city"))))))
    }

    "group on a field, with un-grouped projection" in {
      val read = WorkflowBuilder.read(Collection("db", "zips"))
      val op = (for {
        city    <- lift(projectField(read, "city"))
        grouped =  groupBy(read, List(city))
        city2   <- lift(projectField(grouped, "city"))
        pop     <- lift(projectField(grouped, "pop"))
        total   =  reduce(pop)(Sum(_))
        proj0   =  makeObject(total, "total")
        proj1   =  makeObject(city2, "city")
        projs   <- objectConcat(proj0, proj1)
        rez     <- build(projs)
      } yield rez).evalZero

      op must beRightDisjOrDiff(
        chain($read(Collection("db", "zips")),
          $group(
            Grouped(ListMap(
              BsonField.Name("total") -> Sum(DocField(BsonField.Name("pop"))),
              BsonField.Name("city") -> Push(DocField(BsonField.Name("city"))))),
            -\/ (DocField(BsonField.Name("city")))),
          $unwind(DocField(BsonField.Name("city")))))
    }

    "group in expression" in {
      val read    = WorkflowBuilder.read(Collection("db", "zips"))
      val grouped = groupBy(read, List(pure(Bson.Int32(1))))
      val op = (for {
        pop     <- lift(projectField(grouped, "pop"))
        total   =  reduce(pop)(Sum(_))
        expr    <- expr2(total, pure(Bson.Int32(1000)))(Divide(_, _))
        inK     =  makeObject(expr, "totalInK")
        rez     <- build(inK)
      } yield rez).evalZero

      op must beRightDisjOrDiff(
        chain($read(Collection("db", "zips")),
          $group(
            Grouped(ListMap(
              BsonField.Name("__tmp2") ->
                Sum(DocField(BsonField.Name("pop"))))),
            -\/(Literal(Bson.Null))),
            $project(Reshape(ListMap(
              BsonField.Name("totalInK") ->
                -\/(Divide(
                  DocField(BsonField.Name("__tmp2")),
                  Literal(Bson.Int32(1000)))))),
          IgnoreId)))
    }
  }

  "RenderTree[WorkflowBuilder]" should {
    def render(op: WorkflowBuilder)(implicit RO: RenderTree[WorkflowBuilder]):
        String =
      RO.render(op).draw.mkString("\n")

    val read = WorkflowBuilder.read(Collection("db", "zips"))

    "render in-process group" in {
      val grouped = groupBy(read, List(pure(Bson.Int32(1))))
      val op = for {
        pop <- projectField(grouped, "pop")
      } yield reduce(pop)(Sum(_))
      op.map(render) must beRightDisj(
        """GroupBuilder
          |├─ ExprBuilder
          |│  ├─ CollectionBuilder
          |│  │  ├─ $Read(db; zips)
          |│  │  ├─ ExprOp(DocVar.ROOT())
          |│  │  ╰─ Schema(None)
          |│  ╰─ ExprOp(DocField(BsonField.Name("pop")))
          |├─ By
          |│  ╰─ ValueBuilder(Int32(1))
          |├─ Content
          |│  ╰─ \/-
          |│     ╰─ GroupOp(Sum(DocVar.ROOT()))
          |╰─ Id(9a1be37c)""".stripMargin)
    }

  }
}<|MERGE_RESOLUTION|>--- conflicted
+++ resolved
@@ -187,13 +187,8 @@
       } yield rez).evalZero
 
       op must beRightDisjOrDiff(chain(
-<<<<<<< HEAD
-        $read(Collection("zips")),
+        $read(Collection("db", "zips")),
         $simpleMap(JsFn(Ident("x"), Obj(ListMap(
-=======
-        $read(Collection("db", "zips")),
-        $simpleMap(JsMacro(value => Obj(ListMap(
->>>>>>> aef00d41
           "long" ->
             Access(Select(Ident("x").fix, "loc").fix,
               Literal(Js.Num(1, false)).fix).fix,
@@ -305,15 +300,11 @@
       } yield rez).evalZero
 
       op must beRightDisjOrDiff(chain(
-<<<<<<< HEAD
-        $read(Collection("zips")),
+        $read(Collection("db", "zips")),
         $project(Reshape(ListMap(
           BsonField.Name("city") -> -\/(DocField(BsonField.Name("city"))),
           BsonField.Name("state") -> -\/(DocField(BsonField.Name("state"))))),
           IgnoreId),
-=======
-        $read(Collection("db", "zips")),
->>>>>>> aef00d41
         $sort(NonEmptyList(
           BsonField.Name("city") -> Ascending,
           BsonField.Name("state") -> Ascending)),
