--- conflicted
+++ resolved
@@ -596,11 +596,7 @@
         pop <- projectField(grouped, "pop")
       } yield reduce(pop)($sum(_))
       op.map(render) must beRightDisjunction(
-<<<<<<< HEAD
-        """GroupBuilder(81f33d6e)
-=======
         """GroupBuilder(48712dc)
->>>>>>> e677f159
           |├─ ExprBuilder
           |│  ├─ CollectionBuilder(Root())
           |│  │  ├─ $Read(db; zips)
