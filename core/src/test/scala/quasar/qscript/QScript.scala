--- conflicted
+++ resolved
@@ -254,13 +254,8 @@
 
     "convert a filter" in pending {
       // "select * from foo where bar between 1 and 10"
-<<<<<<< HEAD
-      convert(
-        set.Filter[FLP](
-=======
-      QueryFile.convertToQScript(
+      convert(
         StdLib.set.Filter[FLP](
->>>>>>> 5a25841e
           lpRead("/foo"),
           relations.Between[FLP](
             structural.ObjectProject(lpRead("/foo"), LP.Constant(Data.Str("bar"))),
