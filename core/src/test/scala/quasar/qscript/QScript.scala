/*
 * Copyright 2014–2016 SlamData Inc.
 *
 * Licensed under the Apache License, Version 2.0 (the "License");
 * you may not use this file except in compliance with the License.
 * You may obtain a copy of the License at
 *
 *     http://www.apache.org/licenses/LICENSE-2.0
 *
 * Unless required by applicable law or agreed to in writing, software
 * distributed under the License is distributed on an "AS IS" BASIS,
 * WITHOUT WARRANTIES OR CONDITIONS OF ANY KIND, either express or implied.
 * See the License for the specific language governing permissions and
 * limitations under the License.
 */

package quasar.qscript

import quasar.Predef._
import quasar.{LogicalPlan => LP, Data, CompilerHelpers}
import quasar.ejson
import quasar.fp._
import quasar.qscript.MapFuncs._
import quasar.std.StdLib
import quasar.std.StdLib._

import matryoshka._
import pathy.Path._
import scalaz._, Scalaz._

class QScriptSpec extends quasar.Qspec with CompilerHelpers with QScriptHelpers {
  // TODO instead of calling `.toOption` on the `\/`
  // write an `Equal[PlannerError]` and test for specific errors too
  "replan" should {
    "convert a constant boolean" in {
       // "select true"
       convert(listContents.some, LP.Constant(Data.Bool(true))) must
       equal(
         QC.inj(Map(RootR, BoolLit(true))).embed.some)
    }

    "fail to convert a constant set" in {
      // "select {\"a\": 1, \"b\": 2, \"c\": 3, \"d\": 4, \"e\": 5}{*} limit 3 offset 1"
      convert(
        listContents.some,
        LP.Constant(Data.Set(List(
          Data.Obj(ListMap("0" -> Data.Int(2))),
          Data.Obj(ListMap("0" -> Data.Int(3))))))) must
      equal(None)
    }

    "convert a simple read" in {
      convert(listContents.some, lpRead("/foo/bar")) must
      equal(
        SP.inj(LeftShift(
          R.inj(Const[Read, Fix[QS]](Read(rootDir </> dir("foo") </> file("bar")))).embed,
          HoleF,
          Free.point(RightSide))).embed.some)
    }

    // FIXME: This can be simplified to a Union of the Reads - the LeftShift
    //        cancels out the MakeMaps.
    "convert a directory read" in {
      convert(listContents.some, lpRead("/foo")) must
      equal(
        SP.inj(LeftShift(
          SP.inj(Union(RootR,
            Free.roll(QC.inj(Map(Free.roll(R.inj(Const[Read, FreeQS[Fix]](Read(rootDir </> dir("foo") </> file("city"))))), Free.roll(MakeMap(StrLit("city"), HoleF))))),
            Free.roll(SP.inj(Union(Free.roll(DE.inj(Const[DeadEnd, FreeQS[Fix]](Root))),
              Free.roll(QC.inj(Map(Free.roll(R.inj(Const[Read, FreeQS[Fix]](Read(rootDir </> dir("foo") </> file("zips"))))), Free.roll(MakeMap(StrLit("zips"), HoleF))))),
              Free.roll(SP.inj(Union(Free.roll(DE.inj(Const[DeadEnd, FreeQS[Fix]](Root))),
                Free.roll(QC.inj(Map(Free.roll(R.inj(Const[Read, FreeQS[Fix]](Read(rootDir </> dir("foo") </> file("car"))))), Free.roll(MakeMap(StrLit("car"), HoleF))))),
                Free.roll(SP.inj(Union(Free.roll(DE.inj(Const[DeadEnd, FreeQS[Fix]](Root))),
                  Free.roll(QC.inj(Map(Free.roll(R.inj(Const[Read, FreeQS[Fix]](Read(rootDir </> dir("foo") </> file("person"))))), Free.roll(MakeMap(StrLit("person"), HoleF))))),
                  Free.roll(QC.inj(Map(Free.roll(R.inj(Const[Read, FreeQS[Fix]](Read(rootDir </> dir("foo") </> file("bar"))))), Free.roll(MakeMap(StrLit("bar"), HoleF)))))))))))))))).embed,
          HoleF,
          Free.point(RightSide))).embed.some)
    }

    "convert a squashed read" in {
      // "select * from foo"
      convert(listContents.some, identity.Squash(lpRead("/foo/bar"))) must
      equal(
        SP.inj(LeftShift(
          R.inj(Const[Read, Fix[QS]](Read(rootDir </> dir("foo") </> file("bar")))).embed,
          HoleF,
          Free.point(RightSide))).embed.some)
    }

    "convert a simple read with path projects" in {
      convert(listContents.some, lpRead("/some/bar/car")) must
      equal(
        SP.inj(LeftShift(
          R.inj(Const[Read, Fix[QS]](Read(rootDir </> dir("some") </> file("bar")))).embed,
          ProjectFieldR(HoleF, StrLit("car")),
          Free.point(RightSide))).embed.some)
    }

    "convert a basic invoke" in {
      convert(None, math.Add(lpRead("/foo"), lpRead("/bar")).embed) must
      equal(
        TJ.inj(ThetaJoin(
          RootR,
          Free.roll(SP.inj(LeftShift(
            Free.roll(QC.inj(Map(
              Free.point(SrcHole),
              ProjectFieldR(HoleF, StrLit("foo"))))),
            Free.roll(ZipMapKeys(HoleF)),
            Free.roll(ConcatArrays(
              Free.roll(MakeArray(Free.point(LeftSide))),
              Free.roll(MakeArray(Free.point(RightSide)))))))),
          Free.roll(SP.inj(LeftShift(
            Free.roll(QC.inj(Map(
              Free.point(SrcHole),
              ProjectFieldR(HoleF, StrLit("bar"))))),
            Free.roll(ZipMapKeys(HoleF)),
            Free.roll(ConcatArrays(
              Free.roll(MakeArray(Free.point(LeftSide))),
              Free.roll(MakeArray(Free.point(RightSide)))))))),
          BoolLit(true),
          Inner,
          Free.roll(Add(
            Free.roll(ProjectIndex(
              Free.roll(ProjectIndex(Free.point(LeftSide), IntLit(1))),
              IntLit(1))),
            Free.roll(ProjectIndex(
              Free.roll(ProjectIndex(Free.point(RightSide), IntLit(1))),
              IntLit(1))))))).embed.some)
    }

    "convert project object and make object" in {
      convert(
        None,
        identity.Squash(
          makeObj(
            "name" -> structural.ObjectProject(
              lpRead("/city"),
              LP.Constant(Data.Str("name")))))) must
      equal(
        SP.inj(LeftShift(
          RootR,
          ProjectFieldR(HoleF, StrLit("city")),
          Free.roll(MakeMap[Fix, JoinFunc[Fix]](
            StrLit[Fix, JoinSide]("name"),
            ProjectFieldR(
              Free.point[MapFunc[Fix, ?], JoinSide](RightSide),
              StrLit[Fix, JoinSide]("name")))))).embed.some)
    }

    "convert a basic reduction" in {
      convert(
        listContents.some,
        agg.Sum[FLP](lpRead("/person"))) must
      equal(
        QC.inj(Reduce(
          SP.inj(LeftShift(
            R.inj(Const[Read, Fix[QS]](Read(rootDir </> file("person")))).embed,
            Free.roll(ZipMapKeys(HoleF)),
            Free.roll(ConcatArrays(
              Free.roll(MakeArray(Free.point(LeftSide))),
              Free.roll(MakeArray(Free.point(RightSide))))))).embed,
          Free.roll(MakeArray(Free.roll(MakeMap(StrLit("f"), StrLit("person"))))),
          List(ReduceFuncs.Sum[FreeMap[Fix]](
            Free.roll(ProjectIndex(
              Free.roll(ProjectIndex(HoleF, IntLit(1))),
              IntLit(1))))),
          Free.point(ReduceIndex(0)))).embed.some)
    }

    "convert a basic reduction wrapped in an object" in {
      // "select sum(height) from person"
      convert(
        None,
        makeObj(
          "0" ->
            agg.Sum[FLP](structural.ObjectProject(lpRead("/person"), LP.Constant(Data.Str("height")))))) must
      equal(
        QC.inj(Reduce(
          SP.inj(LeftShift(
            RootR,
            ProjectFieldR(HoleF, StrLit("person")),
            ProjectFieldR(
              Free.point(RightSide),
              StrLit("height")))).embed,
          Free.roll(MakeArray(
            Free.roll(MakeMap(
              StrLit("j"),
              Free.roll(ConcatArrays(
                Free.roll(MakeArray(Free.roll(MakeMap(StrLit("f"), StrLit("person"))))),
                Free.roll(MakeArray(NullLit())))))))),
          List(ReduceFuncs.Sum[FreeMap[Fix]](HoleF)),
          Free.roll(MakeMap(StrLit("0"), Free.point(ReduceIndex(0)))))).embed.some)
    }

    "convert a flatten array" in {
      // "select loc[:*] from zips",
      convert(
        None,
        makeObj(
          "loc" ->
            structural.FlattenArray[FLP](
              structural.ObjectProject(lpRead("/zips"), LP.Constant(Data.Str("loc")))))) must
      equal(
        SP.inj(LeftShift(
          SP.inj(LeftShift(
            RootR,
            ProjectFieldR(HoleF, StrLit("zips")),
            ProjectFieldR(
              Free.point(RightSide),
              StrLit("loc")))).embed,
          HoleF,
          Free.roll(MakeMap(StrLit("loc"), Free.point(RightSide))))).embed.some)
    }

    "convert a constant shift array of size one" in {
      // this query never makes it to LP->QS transform because it's a constant value
      // "foo := (7); select * from foo"
      convert(
        None,
        identity.Squash[FLP](
          structural.ShiftArray[FLP](
            structural.MakeArrayN[Fix](LP.Constant(Data.Int(7)))))) must
      equal(
        SP.inj(LeftShift(
          RootR,
          Free.roll(MakeArray(Free.roll(Nullary(ExtEJson.inj(ejson.Int[Fix[ejson.EJson]](7)).embed)))),
          Free.point(RightSide))).embed.some)
        // TODO optimize to eliminate `MakeArray`
        //SP.inj(LeftShift(
        //  RootR,
        //  Free.roll(Nullary(
        //    CommonEJson.inj(ejson.Arr(List(
        //      ExtEJson.inj(ejson.Int[Fix[ejson.EJson]](7)).embed))).embed)),
        //  Free.point(RightSide))).embed
    }

    "convert a constant shift array of size two" in {
      // this query never makes it to LP->QS transform because it's a constant value
      // "foo := (7,8); select * from foo"
      convert(
        None,
        identity.Squash[FLP](
          structural.ShiftArray[FLP](
            structural.ArrayConcat[FLP](
              structural.MakeArrayN[Fix](LP.Constant(Data.Int(7))),
              structural.MakeArrayN[Fix](LP.Constant(Data.Int(8))))))) must
      equal(
        SP.inj(LeftShift(
          RootR,
          Free.roll(ConcatArrays(
            Free.roll(MakeArray(Free.roll(Nullary(ExtEJson.inj(ejson.Int[Fix[ejson.EJson]](7)).embed)))),
            Free.roll(MakeArray(Free.roll(Nullary(ExtEJson.inj(ejson.Int[Fix[ejson.EJson]](8)).embed)))))),
          Free.point(RightSide))).embed.some)
        // TODO optimize to eliminate `MakeArray`
        //SP.inj(LeftShift(
        //  RootR,
        //  Free.roll(Nullary(
        //    CommonEJson.inj(ejson.Arr(List(
        //      ExtEJson.inj(ejson.Int[Fix[ejson.EJson]](7)).embed,
        //      ExtEJson.inj(ejson.Int[Fix[ejson.EJson]](8)).embed))).embed)),
        //  Free.point(RightSide))).embed
    }

    "convert a constant shift array of size three" in {
      // this query never makes it to LP->QS transform because it's a constant value
      // "foo := (7,8,9); select * from foo"
      convert(
        None,
        identity.Squash[FLP](
          structural.ShiftArray[FLP](
            structural.ArrayConcat[FLP](
              structural.ArrayConcat[FLP](
                structural.MakeArrayN[Fix](LP.Constant(Data.Int(7))),
                structural.MakeArrayN[Fix](LP.Constant(Data.Int(8)))),
              structural.MakeArrayN[Fix](LP.Constant(Data.Int(9))))))) must
      equal(
        SP.inj(LeftShift(
          RootR,
<<<<<<< HEAD
          Free.roll(ConcatArrays(
            Free.roll(ConcatArrays(
              Free.roll(MakeArray(Free.roll(Nullary(ExtEJson.inj(ejson.Int[Fix[ejson.EJson]](7)).embed)))),
              Free.roll(MakeArray(Free.roll(Nullary(ExtEJson.inj(ejson.Int[Fix[ejson.EJson]](8)).embed)))))),
            Free.roll(MakeArray(Free.roll(Nullary(ExtEJson.inj(ejson.Int[Fix[ejson.EJson]](9)).embed)))))),
=======
          Free.roll(Constant(
            CommonEJson.inj(ejson.Arr(List(
              ExtEJson.inj(ejson.Int[Fix[ejson.EJson]](1)).embed,
              ExtEJson.inj(ejson.Int[Fix[ejson.EJson]](2)).embed,
              ExtEJson.inj(ejson.Int[Fix[ejson.EJson]](3)).embed))).embed)),
>>>>>>> 8568a5fe
          Free.point(RightSide))).embed.some)
        // TODO optimize to eliminate `MakeArray`
        //SP.inj(LeftShift(
        //  RootR,
        //  Free.roll(Nullary(
        //    CommonEJson.inj(ejson.Arr(List(
        //      ExtEJson.inj(ejson.Int[Fix[ejson.EJson]](7)).embed,
        //      ExtEJson.inj(ejson.Int[Fix[ejson.EJson]](8)).embed,
        //      ExtEJson.inj(ejson.Int[Fix[ejson.EJson]](9)).embed))).embed)),
        //  Free.point(RightSide))).embed
    }

    "convert a read shift array" in pending {
      convert(
        None,
        LP.Let('x, lpRead("/foo/bar"),
          structural.ShiftArray[FLP](
            structural.ArrayConcat[FLP](
              structural.ArrayConcat[FLP](
                structural.ObjectProject[FLP](LP.Free('x), LP.Constant(Data.Str("baz"))),
                structural.ObjectProject[FLP](LP.Free('x), LP.Constant(Data.Str("quux")))),
              structural.ObjectProject[FLP](LP.Free('x), LP.Constant(Data.Str("ducks"))))))) must
      equal(RootR.some) // TODO incorrect expectation
    }

    "convert a shift/unshift array" in pending {
      // "select [loc[_:] * 10 ...] from zips",
      convert(
        None,
        makeObj(
          "0" ->
            structural.UnshiftArray[FLP](
              math.Multiply[FLP](
                structural.ShiftArrayIndices[FLP](
                  structural.ObjectProject(lpRead("/zips"), LP.Constant(Data.Str("loc")))),
                LP.Constant(Data.Int(10)))))) must
      equal(
        QC.inj(Reduce(
          SP.inj(LeftShift(
            RootR,
            Free.roll(DupArrayIndices(
              ProjectFieldR(
                ProjectFieldR(HoleF, StrLit("zips")),
                StrLit("loc")))),
            Free.roll(Multiply(Free.point(RightSide), IntLit(10))))).embed,
          HoleF,
          List(ReduceFuncs.UnshiftArray(HoleF[Fix])),
          Free.roll(MakeMap[Fix, Free[MapFunc[Fix, ?], ReduceIndex]](
            StrLit[Fix, ReduceIndex]("0"),
            Free.point(ReduceIndex(0)))))).embed.some)
    }

    "convert a filter" in pending {
      // "select * from foo where bar between 1 and 10"
      convert(
        listContents.some,
        StdLib.set.Filter[FLP](
          lpRead("/bar"),
          relations.Between[FLP](
            structural.ObjectProject(lpRead("/bar"), LP.Constant(Data.Str("baz"))),
            LP.Constant(Data.Int(1)),
            LP.Constant(Data.Int(10))))) must
      equal(
        QC.inj(Filter(
          SP.inj(LeftShift(
            R.inj(Const[Read, Fix[QS]](Read(rootDir </> file("bar")))).embed,
            HoleF,
            Free.point(RightSide))).embed,
          Free.roll(Between(
            ProjectFieldR(HoleF, StrLit("baz")),
            IntLit(1),
            IntLit(10))))).embed.some)
    }

    // an example of how logical plan expects magical "left" and "right" fields to exist
    "convert magical query" in pending {
      // "select * from person, car",
      convert(
        None,
        LP.Let('__tmp0,
          StdLib.set.InnerJoin(lpRead("/person"), lpRead("/car"), LP.Constant(Data.Bool(true))),
          identity.Squash[FLP](
            structural.ObjectConcat[FLP](
              structural.ObjectProject(LP.Free('__tmp0), LP.Constant(Data.Str("left"))),
              structural.ObjectProject(LP.Free('__tmp0), LP.Constant(Data.Str("right"))))))) must
      equal(RootR.some) // TODO incorrect expectation
    }

    "convert basic join with explicit join condition" in pending {
      //"select foo.name, bar.address from foo join bar on foo.id = bar.foo_id",

      val lp = LP.Let('__tmp0, lpRead("/foo"),
        LP.Let('__tmp1, lpRead("/bar"),
          LP.Let('__tmp2,
            StdLib.set.InnerJoin[FLP](LP.Free('__tmp0), LP.Free('__tmp1),
              relations.Eq[FLP](
                structural.ObjectProject(LP.Free('__tmp0), LP.Constant(Data.Str("id"))),
                structural.ObjectProject(LP.Free('__tmp1), LP.Constant(Data.Str("foo_id"))))),
            makeObj(
              "name" ->
                structural.ObjectProject[FLP](
                  structural.ObjectProject(LP.Free('__tmp2), LP.Constant(Data.Str("left"))),
                  LP.Constant(Data.Str("name"))),
              "address" ->
                structural.ObjectProject[FLP](
                  structural.ObjectProject(LP.Free('__tmp2), LP.Constant(Data.Str("right"))),
                  LP.Constant(Data.Str("address")))))))
      convert(None, lp) must equal(
        QC.inj(Map(RootR, ProjectFieldR(HoleF, StrLit("foo")))).embed.some)
    }
  }
}<|MERGE_RESOLUTION|>--- conflicted
+++ resolved
@@ -223,12 +223,12 @@
       equal(
         SP.inj(LeftShift(
           RootR,
-          Free.roll(MakeArray(Free.roll(Nullary(ExtEJson.inj(ejson.Int[Fix[ejson.EJson]](7)).embed)))),
+          Free.roll(MakeArray(Free.roll(Constant(ExtEJson.inj(ejson.Int[Fix[ejson.EJson]](7)).embed)))),
           Free.point(RightSide))).embed.some)
         // TODO optimize to eliminate `MakeArray`
         //SP.inj(LeftShift(
         //  RootR,
-        //  Free.roll(Nullary(
+        //  Free.roll(Constant(
         //    CommonEJson.inj(ejson.Arr(List(
         //      ExtEJson.inj(ejson.Int[Fix[ejson.EJson]](7)).embed))).embed)),
         //  Free.point(RightSide))).embed
@@ -248,13 +248,13 @@
         SP.inj(LeftShift(
           RootR,
           Free.roll(ConcatArrays(
-            Free.roll(MakeArray(Free.roll(Nullary(ExtEJson.inj(ejson.Int[Fix[ejson.EJson]](7)).embed)))),
-            Free.roll(MakeArray(Free.roll(Nullary(ExtEJson.inj(ejson.Int[Fix[ejson.EJson]](8)).embed)))))),
+            Free.roll(MakeArray(Free.roll(Constant(ExtEJson.inj(ejson.Int[Fix[ejson.EJson]](7)).embed)))),
+            Free.roll(MakeArray(Free.roll(Constant(ExtEJson.inj(ejson.Int[Fix[ejson.EJson]](8)).embed)))))),
           Free.point(RightSide))).embed.some)
         // TODO optimize to eliminate `MakeArray`
         //SP.inj(LeftShift(
         //  RootR,
-        //  Free.roll(Nullary(
+        //  Free.roll(Constant(
         //    CommonEJson.inj(ejson.Arr(List(
         //      ExtEJson.inj(ejson.Int[Fix[ejson.EJson]](7)).embed,
         //      ExtEJson.inj(ejson.Int[Fix[ejson.EJson]](8)).embed))).embed)),
@@ -276,24 +276,16 @@
       equal(
         SP.inj(LeftShift(
           RootR,
-<<<<<<< HEAD
           Free.roll(ConcatArrays(
             Free.roll(ConcatArrays(
-              Free.roll(MakeArray(Free.roll(Nullary(ExtEJson.inj(ejson.Int[Fix[ejson.EJson]](7)).embed)))),
-              Free.roll(MakeArray(Free.roll(Nullary(ExtEJson.inj(ejson.Int[Fix[ejson.EJson]](8)).embed)))))),
-            Free.roll(MakeArray(Free.roll(Nullary(ExtEJson.inj(ejson.Int[Fix[ejson.EJson]](9)).embed)))))),
-=======
-          Free.roll(Constant(
-            CommonEJson.inj(ejson.Arr(List(
-              ExtEJson.inj(ejson.Int[Fix[ejson.EJson]](1)).embed,
-              ExtEJson.inj(ejson.Int[Fix[ejson.EJson]](2)).embed,
-              ExtEJson.inj(ejson.Int[Fix[ejson.EJson]](3)).embed))).embed)),
->>>>>>> 8568a5fe
+              Free.roll(MakeArray(Free.roll(Constant(ExtEJson.inj(ejson.Int[Fix[ejson.EJson]](7)).embed)))),
+              Free.roll(MakeArray(Free.roll(Constant(ExtEJson.inj(ejson.Int[Fix[ejson.EJson]](8)).embed)))))),
+            Free.roll(MakeArray(Free.roll(Constant(ExtEJson.inj(ejson.Int[Fix[ejson.EJson]](9)).embed)))))),
           Free.point(RightSide))).embed.some)
         // TODO optimize to eliminate `MakeArray`
         //SP.inj(LeftShift(
         //  RootR,
-        //  Free.roll(Nullary(
+        //  Free.roll(Constant(
         //    CommonEJson.inj(ejson.Arr(List(
         //      ExtEJson.inj(ejson.Int[Fix[ejson.EJson]](7)).embed,
         //      ExtEJson.inj(ejson.Int[Fix[ejson.EJson]](8)).embed,
