/*
 * Copyright 2014–2017 SlamData Inc.
 *
 * Licensed under the Apache License, Version 2.0 (the "License");
 * you may not use this file except in compliance with the License.
 * You may obtain a copy of the License at
 *
 *     http://www.apache.org/licenses/LICENSE-2.0
 *
 * Unless required by applicable law or agreed to in writing, software
 * distributed under the License is distributed on an "AS IS" BASIS,
 * WITHOUT WARRANTIES OR CONDITIONS OF ANY KIND, either express or implied.
 * See the License for the specific language governing permissions and
 * limitations under the License.
 */

package quasar.qscript

import slamdata.Predef.{Eq => _, _}
import quasar.Type
import quasar.fp._
import matryoshka.Delay
import matryoshka.data.Fix
import org.specs2.execute.Result
import quasar.ejson.{EJson, Extension}
import quasar.std.TemporalPart
import quasar.qscript.RenderQScriptDSL.RenderQScriptDSL
import quasar.common.{JoinType, SortDir}
import pathy.Path._
import quasar.contrib.pathy._

import scalaz.{Equal, NonEmptyList, Show}
import scalaz.syntax.show._
import scalaz.std.list._
import scalaz.syntax.either._

class RenderQScriptDSLSpec extends quasar.Qspec with QScriptHelpers {

  import scala.tools.reflect.ToolBox

  val cm = scala.reflect.runtime.currentMirror
  val tb = cm.mkToolBox()
  // there's a lot of injectable instances in here that are *not* necessary in user code.
  // as far as I can tell, they need to be here because partial unification isn't enabled in the runtime compiler.
  // nor is kind-projector. go figure.
  val prefix =
    """
      |import quasar.{Data, Type}
      |import quasar.common.{JoinType, SortDir}
      |import quasar.std.TemporalPart
      |import quasar.qscript._
      |import quasar.ejson.{EJson, Fixed}
      |import quasar.fp._
      |import pathy.Path._
      |import quasar.contrib.pathy._
      |import matryoshka.data.Fix
      |import scalaz.{Const, Inject, NonEmptyList}
      |import scalaz.syntax.either._
      |type QT[A] = QScriptTotal[Fix, A]
      |type DET[A] = Const[DeadEnd, A]
      |type RTD[A] = Const[Read[ADir], A]
      |type RTF[A] = Const[Read[AFile], A]
      |type SRTD[A] = Const[ShiftedRead[ADir], A]
      |type SRTF[A] = Const[ShiftedRead[AFile], A]
      |implicit def idInj = Injectable.id[QT]
      |implicit def QCT = Injectable.inject(QScriptHelpers.QCT)
      |implicit def TJT = Injectable.inject(QScriptHelpers.TJT)
      |implicit def EJT = Injectable.inject(QScriptHelpers.EJT)
      |implicit def PBT = Injectable.inject(QScriptHelpers.PBT)
      |implicit def RTD = Injectable.inject[RTD, QT](QScriptHelpers.RTD)
      |implicit def RTF = Injectable.inject[RTF, QT](QScriptHelpers.RTF)
      |implicit def SRTD = Injectable.inject[SRTD, QT](QScriptHelpers.SRTD)
      |implicit def SRTF = Injectable.inject[SRTF, QT](QScriptHelpers.SRTF)
      |implicit def DET = Injectable.inject[DET, QT](QScriptHelpers.DET)
      |val dsl = construction.mkDefaults[Fix, QT]
      |val json = Fixed[Fix[EJson]]
      |import dsl._
    """.stripMargin

  def testDSL[A: Equal: Show](in: List[A], rend: RenderQScriptDSL[A]): Result = {
    val combined = in.map(rend("fix", _).shows).mkString("List(\n", ",\n", "\n)")
    (tb.eval(tb.parse(prefix + combined)).asInstanceOf[List[A]] must equal(in)).toResult
  }

  import qstdsl._

  def freeMaps: List[FreeMap] = {
    val h = func.Hole
    List(
      func.Constant(EJson.nul[Fix[EJson]]),
      func.Now,
      func.Undefined,
      func.Length(h),
      func.ExtractCentury(h),
      func.ExtractDayOfMonth(h),
      func.ExtractDecade(h),
      func.ExtractDayOfWeek(h),
      func.ExtractDayOfYear(h),
      func.ExtractEpoch(h),
      func.ExtractHour(h),
      func.ExtractIsoDayOfWeek(h),
      func.ExtractIsoYear(h),
      func.ExtractMicroseconds(h),
      func.ExtractMillennium(h),
      func.ExtractMilliseconds(h),
      func.ExtractMinute(h),
      func.ExtractMonth(h),
      func.ExtractQuarter(h),
      func.ExtractSecond(h),
      func.ExtractTimezone(h),
      func.ExtractTimezoneHour(h),
      func.ExtractTimezoneMinute(h),
      func.ExtractWeek(h),
      func.ExtractYear(h),
      func.Date(h),
      func.Time(h),
      func.Timestamp(h),
      func.Interval(h),
      func.StartOfDay(h),
      func.TemporalTrunc(TemporalPart.Day, h),
      func.TimeOfDay(h),
      func.ToTimestamp(h),
      func.TypeOf(h),
      func.ToId(h),
      func.Negate(h),
      func.MakeArray(h),
      func.Lower(h),
      func.Upper(h),
      func.Bool(h),
      func.Integer(h),
      func.Decimal(h),
      func.Null(h),
      func.ToString(h),
      func.Not(h),
      func.Meta(h),
      func.Add(h, h),
      func.Multiply(h, h),
      func.Subtract(h, h),
      func.Divide(h, h),
      func.Modulo(h, h),
      func.Power(h, h),
      func.Eq(h, h),
      func.Neq(h, h),
      func.Lt(h, h),
      func.Lte(h, h),
      func.Gt(h, h),
      func.Gte(h, h),
      func.IfUndefined(h, h),
      func.And(h, h),
      func.Or(h, h),
      func.Within(h, h),
      func.Split(h, h),
      func.MakeMap(h, h),
      func.ConcatArrays(h, h),
      func.ConcatMaps(h, h),
      func.ProjectIndex(h, h),
      func.ProjectKey(h, h),
      func.DeleteKey(h, h),
      func.Range(h, h),
      func.Between(h, h, h),
      func.Guard(h, Type.Top, h, h),
      func.Cond(h, h, h),
      func.Search(h, h, h),
      func.Substring(h, h, h),
      func.Abs(h),
      func.Ceil(h),
      func.Floor(h),
      func.Trunc(h),
      func.Round(h),
      func.FloorScale(h, h),
      func.CeilScale(h, h),
      func.RoundScale(h, h)
    )
  }

  def freeQScripts = {
    val h = free.Hole
    List[FreeQS](
      free.Hole,
      free.Map(h, func.Undefined),
<<<<<<< HEAD
      free.LeftShift(h, func.Undefined, ExcludeId, ShiftType.Array, func.LeftSide),
=======
      free.LeftShift(h, func.Undefined, ExcludeId, ShiftType.Array, OnUndefined.Omit, func.LeftSide),
>>>>>>> d47f2592
      free.Reduce(h, Nil, Nil, func.ReduceIndex(1.right)),
      free.Sort(h, Nil, NonEmptyList((func.Hole, SortDir.Ascending))),
      free.Union(h, h, h),
      free.Filter(h, func.Hole),
      free.Subset(h, h, Take, h),
      free.Subset(h, h, Drop, h),
      free.Subset(h, h, Sample, h),
      free.Unreferenced,
      free.BucketKey(h, func.Hole, func.Hole),
        free.BucketIndex(h, func.Hole, func.Hole),
      free.ThetaJoin(h, h, h, func.LeftSide, JoinType.Inner, func.LeftSide),
      free.EquiJoin(h, h, h, List((func.Hole, func.Hole)), JoinType.Inner, func.LeftSide),
      free.ShiftedRead[AFile](rootDir </> dir("db") </> file("zips"), ExcludeId),
      free.ShiftedRead[ADir](rootDir </> dir("db"), ExcludeId),
      free.Read[AFile](rootDir </> dir("db") </> file("zips")),
      free.Read[ADir](rootDir </> dir("db")),
      free.Root
    )
  }

  def fixQScripts = {
    val u = fix.Unreferenced
    val h = free.Hole
    List[Fix[QST]](
      fix.Map(u, func.Undefined),
<<<<<<< HEAD
      fix.LeftShift(u, func.Undefined, ExcludeId, ShiftType.Array, func.LeftSide),
=======
      fix.LeftShift(u, func.Undefined, ExcludeId, ShiftType.Array, OnUndefined.Omit, func.LeftSide),
>>>>>>> d47f2592
      fix.Reduce(u, Nil, Nil, func.ReduceIndex(1.right)),
      fix.Sort(u, Nil, NonEmptyList((func.Hole, SortDir.Ascending), (func.Hole, SortDir.Descending))),
      fix.Union(u, free.Hole, free.Hole),
      fix.Filter(u, func.Hole),
      fix.Subset(u, free.Hole, Take, free.Hole),
      fix.Unreferenced,
      fix.BucketKey(u, func.Hole, func.Hole),
      fix.BucketIndex(u, func.Hole, func.Hole),
      fix.ThetaJoin(u, h, h, func.LeftSide, JoinType.Inner, func.LeftSide),
      fix.EquiJoin(u, h, h, List((func.Hole, func.Hole)), JoinType.Inner, func.LeftSide),
      fix.ShiftedRead[AFile](rootDir </> dir("db") </> file("zips"), ExcludeId),
      fix.ShiftedRead[ADir](rootDir </> dir("db"), ExcludeId),
      fix.Read[AFile](rootDir </> dir("db") </> file("zips")),
      fix.Read[ADir](rootDir </> dir("db")),
      fix.Root
    )
  }

  def reduceFuncs = {
    val h = func.Hole
    import ReduceFuncs._
    List[ReduceFunc[FreeMap]](
      Count(h), Sum(h),
      Min(h), Max(h),
      Avg(h), Arbitrary(h),
      First(h), Last(h),
      UnshiftArray(h), UnshiftMap(h, h)
    )
  }

  def joinSides = {
    List[JoinFunc](func.LeftSide, func.RightSide)
  }

  def ejsons = {
    List[Fix[EJson]](
      json.arr(List(json.nul(), json.nul())),
      json.map(List((json.nul(), json.nul()))),
      json.bool(true),
      json.byte(1.toByte),
      json.char('c'),
      json.dec(1.1),
      json.int(1),
      json.meta(json.nul(), json.nul()),
      json.nul(),
      json.str("test")
    )
  }

  "rendered dsl should represent the tree rendered" >> {
    import RenderQScriptDSL._
    "QScript" >> {
      "Fix" >> testDSL(fixQScripts, fixQSRender[Fix])
      "Free" >> testDSL(freeQScripts, freeQSRender[Fix])
      "FreeMap" >> testDSL(freeMaps, freeMapRender[Fix])
      "ReduceFunc" >> testDSL(reduceFuncs, reduceFuncRender[Fix])
      "JoinFunc" >> testDSL(joinSides, joinFuncRender[Fix])
    }
    implicit val extEqual: Delay[Equal, Extension] = Extension.structuralEqual
    "EJson" >> testDSL(ejsons, eJsonRenderQScriptDSL[Fix])
  }

}
<|MERGE_RESOLUTION|>--- conflicted
+++ resolved
@@ -178,11 +178,7 @@
     List[FreeQS](
       free.Hole,
       free.Map(h, func.Undefined),
-<<<<<<< HEAD
-      free.LeftShift(h, func.Undefined, ExcludeId, ShiftType.Array, func.LeftSide),
-=======
       free.LeftShift(h, func.Undefined, ExcludeId, ShiftType.Array, OnUndefined.Omit, func.LeftSide),
->>>>>>> d47f2592
       free.Reduce(h, Nil, Nil, func.ReduceIndex(1.right)),
       free.Sort(h, Nil, NonEmptyList((func.Hole, SortDir.Ascending))),
       free.Union(h, h, h),
@@ -208,11 +204,7 @@
     val h = free.Hole
     List[Fix[QST]](
       fix.Map(u, func.Undefined),
-<<<<<<< HEAD
-      fix.LeftShift(u, func.Undefined, ExcludeId, ShiftType.Array, func.LeftSide),
-=======
       fix.LeftShift(u, func.Undefined, ExcludeId, ShiftType.Array, OnUndefined.Omit, func.LeftSide),
->>>>>>> d47f2592
       fix.Reduce(u, Nil, Nil, func.ReduceIndex(1.right)),
       fix.Sort(u, Nil, NonEmptyList((func.Hole, SortDir.Ascending), (func.Hole, SortDir.Descending))),
       fix.Union(u, free.Hole, free.Hole),
