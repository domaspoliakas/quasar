/*
 * Copyright 2014–2017 SlamData Inc.
 *
 * Licensed under the Apache License, Version 2.0 (the "License");
 * you may not use this file except in compliance with the License.
 * You may obtain a copy of the License at
 *
 *     http://www.apache.org/licenses/LICENSE-2.0
 *
 * Unless required by applicable law or agreed to in writing, software
 * distributed under the License is distributed on an "AS IS" BASIS,
 * WITHOUT WARRANTIES OR CONDITIONS OF ANY KIND, either express or implied.
 * See the License for the specific language governing permissions and
 * limitations under the License.
 */

package quasar.qscript.qsu

import slamdata.Predef._
import quasar.{Planner, Qspec, TreeMatchers, Type}, Planner.PlannerError
import quasar.ejson.{EJson, Fixed}
import quasar.ejson.implicits._
import quasar.fp._
import quasar.qscript.{
  construction,
  ExcludeId,
  Hole,
  HoleF,
  LeftSide,
  LeftSideF,
  MapFuncsCore,
  ReduceFuncs,
  ReduceIndex,
  ReduceIndexF,
  RightSide,
  RightSideF,
  SrcHole
}

import matryoshka._
import matryoshka.data.Fix
import matryoshka.data.free._
import pathy.Path, Path.Sandboxed
import scalaz.{\/-, EitherT, Equal, Free, IList, Need, StateT}
import scalaz.syntax.std.option._

object MinimizeAutoJoinsSpec extends Qspec with TreeMatchers with QSUTTypes[Fix] {
  import QSUGraph.Extractors._
  import ApplyProvenance.AuthenticatedQSU
  import QScriptUniform.{DTrans, Rotation}

  type F[A] = EitherT[StateT[Need, Long, ?], PlannerError, A]

  val qsu = QScriptUniform.DslT[Fix]
  val func = construction.Func[Fix]
  val qprov = QProv[Fix]

  type J = Fix[EJson]
  val J = Fixed[Fix[EJson]]

  val afile = Path.rootDir[Sandboxed] </> Path.file("afile")
  val afile2 = Path.rootDir[Sandboxed] </> Path.file("afile2")

  implicit val eqP: Equal[qprov.P] =
    qprov.prov.provenanceEqual(Equal[qprov.D], Equal[QIdAccess])

  "unary node elimination" should {
    "linearize .foo + .bar" in {
      val qgraph = QSUGraph.fromTree[Fix](
        qsu.autojoin2((
          qsu.map(
            qsu.read(afile),
            func.ProjectKey(HoleF, func.Constant(J.str("foo")))),
          qsu.map(
            qsu.read(afile),
            func.ProjectKey(HoleF, func.Constant(J.str("bar")))),
          _(MapFuncsCore.Add(_, _)))))

      runOn(qgraph) must beLike {
        case Map(Read(_), fm) =>
          // must_=== doesn't work
          fm must beTreeEqual(
            func.Add(
              func.ProjectKey(HoleF, func.Constant(J.str("foo"))),
              func.ProjectKey(HoleF, func.Constant(J.str("bar")))))
      }
    }

    "convert Typecheck to a Map(_, Guard)" in {
      val qgraph = QSUGraph.fromTree[Fix](
        qsu.autojoin3((
          qsu.read(afile),
          qsu.read(afile),
          qsu.undefined(),
          _(MapFuncsCore.Guard(_, Type.AnyObject, _, _)))))

      runOn(qgraph) must beLike {
        case Map(Read(_), fm) =>
          // must_=== doesn't work
          fm must beTreeEqual(func.Guard(HoleF, Type.AnyObject, HoleF, func.Undefined))
      }
    }

    "coalesce two summed reductions" in {
      val qgraph = QSUGraph.fromTree[Fix](
        qsu.autojoin2((
          qsu.qsReduce(
            qsu.read(afile),
            Nil,
            List(ReduceFuncs.Count(HoleF[Fix])),
            Free.pure[MapFunc, ReduceIndex](ReduceIndex(\/-(0)))),
          qsu.qsReduce(
            qsu.read(afile),
            Nil,
            List(ReduceFuncs.Sum(HoleF[Fix])),
            Free.pure[MapFunc, ReduceIndex](ReduceIndex(\/-(0)))),
          _(MapFuncsCore.Add(_, _)))))

      runOn(qgraph) must beLike {
        case Map(
          QSReduce(
            Read(_),
            Nil,
            List(ReduceFuncs.Count(h1), ReduceFuncs.Sum(h2)),
            repair),
          fm) =>

          // must_=== doesn't work
          h1 must beTreeEqual(HoleF[Fix])
          h2 must beTreeEqual(HoleF[Fix])

          repair must beTreeEqual(
            func.ConcatMaps(
              func.MakeMap(
                func.Constant(J.str("0")),
                Free.pure[MapFunc, ReduceIndex](ReduceIndex(\/-(0)))),
              func.MakeMap(
                func.Constant(J.str("1")),
                Free.pure[MapFunc, ReduceIndex](ReduceIndex(\/-(1))))))

          fm must beTreeEqual(
            func.Add(
              func.ProjectKey(HoleF, func.Constant(J.str("0"))),
              func.ProjectKey(HoleF, func.Constant(J.str("1")))))
      }
    }

    "coalesce three summed reductions" in {
      val qgraph = QSUGraph.fromTree[Fix](
        qsu.autojoin2((
          qsu.autojoin2((
            qsu.qsReduce(
              qsu.read(afile),
              Nil,
              List(ReduceFuncs.Count(HoleF[Fix])),
              Free.pure[MapFunc, ReduceIndex](ReduceIndex(\/-(0)))),
            qsu.qsReduce(
              qsu.read(afile),
              Nil,
              List(ReduceFuncs.Sum(HoleF[Fix])),
              Free.pure[MapFunc, ReduceIndex](ReduceIndex(\/-(0)))),
            _(MapFuncsCore.Add(_, _)))),
          qsu.qsReduce(
            qsu.read(afile),
            Nil,
            List(ReduceFuncs.Max(HoleF[Fix])),
            Free.pure[MapFunc, ReduceIndex](ReduceIndex(\/-(0)))),
          _(MapFuncsCore.Add(_, _)))))

      runOn(qgraph) must beLike {
        case Map(
          QSReduce(
            Read(_),
            Nil,
            List(ReduceFuncs.Count(h1), ReduceFuncs.Sum(h2), ReduceFuncs.Max(h3)),
            repair),
          fm) =>

          // must_=== doesn't work
          h1 must beTreeEqual(HoleF[Fix])
          h2 must beTreeEqual(HoleF[Fix])
          h3 must beTreeEqual(HoleF[Fix])

          repair must beTreeEqual(
            func.ConcatMaps(
              func.MakeMap(
                func.Constant(J.str("0")),
                func.ConcatMaps(
                  func.MakeMap(
                    func.Constant(J.str("0")),
                    Free.pure[MapFunc, ReduceIndex](ReduceIndex(\/-(0)))),
                  func.MakeMap(
                    func.Constant(J.str("1")),
                    Free.pure[MapFunc, ReduceIndex](ReduceIndex(\/-(1)))))),
              func.MakeMap(
                func.Constant(J.str("1")),
                Free.pure[MapFunc, ReduceIndex](ReduceIndex(\/-(2))))))

          fm must beTreeEqual(
            func.Add(
              func.Add(
                func.ProjectKey(
                  func.ProjectKey(HoleF, func.Constant(J.str("0"))),
                  func.Constant(J.str("0"))),
                func.ProjectKey(
                  func.ProjectKey(HoleF, func.Constant(J.str("0"))),
                  func.Constant(J.str("1")))),
              func.ProjectKey(HoleF, func.Constant(J.str("1")))))
      }
    }

    "coalesce two summed reductions, one downstream of an autojoin" in {
      val qgraph = QSUGraph.fromTree[Fix](
        qsu.autojoin2((
          qsu.qsReduce(
            qsu.autojoin2((
              qsu.read(afile),
              qsu.map1((
                qsu.unreferenced(),
                MapFuncsCore.Constant[Fix, Hole](J.str("hey")))),
              _(MapFuncsCore.ConcatArrays(_, _)))),
            Nil,
            List(ReduceFuncs.Count(HoleF[Fix])),
            Free.pure[MapFunc, ReduceIndex](ReduceIndex(\/-(0)))),
          qsu.qsReduce(
            qsu.read(afile),
            Nil,
            List(ReduceFuncs.Sum(HoleF[Fix])),
            Free.pure[MapFunc, ReduceIndex](ReduceIndex(\/-(0)))),
          _(MapFuncsCore.Add(_, _)))))

      runOn(qgraph) must beLike {
        case Map(
          QSReduce(
            Read(_),
            Nil,
            List(ReduceFuncs.Count(h1), ReduceFuncs.Sum(h2)),
            repair),
          fm) =>

          // must_=== doesn't work
          h1 must beTreeEqual(
            func.ConcatArrays(
              HoleF,
              func.Constant(J.str("hey"))))

          h2 must beTreeEqual(func.Hole)

          repair must beTreeEqual(
            func.ConcatMaps(
              func.MakeMap(
                func.Constant(J.str("0")),
                Free.pure[MapFunc, ReduceIndex](ReduceIndex(\/-(0)))),
              func.MakeMap(
                func.Constant(J.str("1")),
                Free.pure[MapFunc, ReduceIndex](ReduceIndex(\/-(1))))))

          fm must beTreeEqual(
            func.Add(
              func.ProjectKey(HoleF, func.Constant(J.str("0"))),
              func.ProjectKey(HoleF, func.Constant(J.str("1")))))
      }
    }

    "rewrite filter into cond only to avoid join" in {
      val qgraph = QSUGraph.fromTree[Fix](
        qsu.autojoin2((
          qsu.read(afile),
          qsu.qsFilter(
            qsu.read(afile),
            func.Eq(HoleF[Fix], func.Constant(J.str("foo")))),
          _(MapFuncsCore.Add(_, _)))))

      runOn(qgraph) must beLike {
        case Map(Read(_), fm) =>
          fm must beTreeEqual(
            func.Add(
              HoleF[Fix],
              func.Cond(
                func.Eq(HoleF[Fix], func.Constant(J.str("foo"))),
                HoleF[Fix],
                func.Undefined)))
      }
    }

    "not rewrite filter acting as upstream source" in {
      val qgraph = QSUGraph.fromTree[Fix](
        qsu.autojoin2((
          qsu.qsFilter(
            qsu.read(afile),
            func.Eq(HoleF[Fix], func.Constant(J.str("foo")))),
          qsu.cint(42),
          _(MapFuncsCore.Add(_, _)))))

      runOn(qgraph) must beLike {
        case Map(QSFilter(_, _), fm) =>
          fm must beTreeEqual(
            func.Add(HoleF[Fix], func.Constant(J.int(42))))
      }
    }

    "coalesce two summed bucketing reductions, inlining functions into the buckets" in {
      val readAndThings =
        qsu.map1((
          qsu.read(afile),
          MapFuncsCore.Negate(SrcHole)))

      val qgraph = QSUGraph.fromTree[Fix](
        qsu.autojoin2((
          qsu.qsReduce(
            readAndThings,
            List(HoleF[Fix].map(Access.value[J, Hole](_))),
            List(ReduceFuncs.Count(HoleF[Fix])),
            Free.pure[MapFunc, ReduceIndex](ReduceIndex(\/-(0)))),
          qsu.qsReduce(
            readAndThings,
            List(HoleF[Fix].map(Access.value[J, Hole](_))),
            List(ReduceFuncs.Sum(HoleF[Fix])),
            Free.pure[MapFunc, ReduceIndex](ReduceIndex(\/-(0)))),
          _(MapFuncsCore.Add(_, _)))))

      runOn(qgraph) must beLike {
        case Map(
          QSReduce(
            Read(_),
            List(bucket),
            List(ReduceFuncs.Count(h1), ReduceFuncs.Sum(h2)),
            repair),
          fm) =>

          // must_=== doesn't work
          bucket must beTreeEqual(func.Negate(HoleF.map(Access.value[J, Hole](_))))

          h1 must beTreeEqual(func.Negate(HoleF[Fix]))
          h2 must beTreeEqual(func.Negate(HoleF[Fix]))

          repair must beTreeEqual(
            func.ConcatMaps(
              func.MakeMap(
                func.Constant(J.str("0")),
                Free.pure[MapFunc, ReduceIndex](ReduceIndex(\/-(0)))),
              func.MakeMap(
                func.Constant(J.str("1")),
                Free.pure[MapFunc, ReduceIndex](ReduceIndex(\/-(1))))))

          fm must beTreeEqual(
            func.Add(
              func.ProjectKey(HoleF, func.Constant(J.str("0"))),
              func.ProjectKey(HoleF, func.Constant(J.str("1")))))
      }
    }

    "remap coalesced bucket references in dimensions" in {
      val aqsu = QScriptUniform.AnnotatedDsl[Fix, Symbol]

      val readAndThings =
        aqsu.map('n1, (
          aqsu.dimEdit('n5, (
            aqsu.read('n0, afile),
            DTrans.Group(func.ProjectKeyS(func.Hole, "label")))),
          func.Negate(func.ProjectKeyS(func.Hole, "metric"))))

      val atree =
        aqsu.autojoin2(('n4, (
          aqsu.lpReduce('n2, (
            readAndThings,
            ReduceFuncs.Count(()))),
          aqsu.lpReduce('n3, (
            readAndThings,
            ReduceFuncs.Sum(()))),
          _(MapFuncsCore.Add(_, _)))))

      val (remap, qgraph) =
        QSUGraph.fromAnnotatedTree(atree map (_.some))

      val expDims =
<<<<<<< HEAD
        IList(qprov.prov.value(IdAccess.bucket('qsu0, 0)))
=======
        IList(qprov.prov.value(Access.bucket('qsu3, 0, 'qsu3).point[FreeMapA]))
>>>>>>> db497069

      val ds = runOn_(qgraph).auth.dims

      (ds(remap('n4)) must_= expDims) and (ds('qsu0) must_= expDims)
    }

    "leave uncoalesced reductions of different bucketing" in {
      val qgraph = QSUGraph.fromTree[Fix](
        qsu.autojoin2((
          qsu.qsReduce(
            qsu.read(afile),
            Nil,
            List(ReduceFuncs.Sum(HoleF[Fix])),
            ReduceIndexF[Fix](\/-(0))),
          qsu.qsReduce(
            qsu.read(afile),
            List(func.ProjectKey(AccessValueHoleF[Fix], func.Constant(J.str("state")))),
            List(ReduceFuncs.Sum(HoleF[Fix])),
            ReduceIndexF[Fix](\/-(0))),
          _(MapFuncsCore.Add(_, _)))))

      runOn(qgraph) must beLike {
        case AutoJoin2C(
          QSReduce(Read(_), Nil, _, _),
          QSReduce(Read(_), List(_), _, _),
          MapFuncsCore.Add(LeftSide, RightSide)) => ok
      }
    }

    "minimize an autojoin after prior source failure" in {
      val qgraph = QSUGraph.fromTree[Fix](
        qsu.autojoin2((
          qsu.autojoin2((
            qsu.read(afile),
            qsu.read(afile2),
            _(MapFuncsCore.Subtract(_, _)))),
          qsu.cint(42),
          _(MapFuncsCore.Add(_, _)))))

      runOn(qgraph) must beLike {
        case Map(
          AutoJoin2C(
            Read(`afile`),
            Read(`afile2`),
            MapFuncsCore.Subtract(LeftSide, RightSide)),
          fm) =>

          fm must beTreeEqual(func.Add(HoleF, func.Constant(J.int(42))))
      }
    }

    "halt minimization at a grouped vertex" in {
      val groupKey =
        func.Lower(func.ProjectKeyS(func.Hole, "city"))

      val groupedGuardedRead =
        qsu.dimEdit(
          qsu.autojoin3((
            qsu.read(afile),
            qsu.read(afile),
            qsu.undefined(),
            _(MapFuncsCore.Guard(_, Type.AnyObject, _, _)))),
          DTrans.Group(groupKey))

      val qgraph = QSUGraph.fromTree[Fix](
        qsu.autojoin2((
          qsu.autojoin2((
            qsu.cstr("city"),
            qsu.autojoin2((
              groupedGuardedRead,
              qsu.cstr("city"),
              _(MapFuncsCore.ProjectKey(_, _)))),
            _(MapFuncsCore.MakeMap(_, _)))),
          qsu.autojoin2((
            qsu.cstr("1"),
            qsu.lpReduce(
              qsu.autojoin2((
                groupedGuardedRead,
                qsu.cstr("pop"),
                _(MapFuncsCore.ProjectKey(_, _)))),
              ReduceFuncs.Sum(())),
            _(MapFuncsCore.MakeMap(_, _)))),
          _(MapFuncsCore.ConcatMaps(_, _)))))

      runOn(qgraph) must beLike {
        case AutoJoin2C(
          Map(
            Map(Read(_), guardL),
            minL),
          Map(
            QSReduce(
              Map(Read(_), guardR),
              bucket :: Nil,
              ReduceFuncs.Sum(prjPop) :: Nil,
              _),
            minR),
          MapFuncsCore.ConcatMaps(_, _)) =>

          guardL must beTreeEqual(guardR)

          minL must beTreeEqual(
            func.MakeMapS(
              "city",
              func.ProjectKeyS(func.Hole, "city")))

          minR must beTreeEqual(func.MakeMapS("1", func.Hole))

          prjPop must beTreeEqual(func.ProjectKeyS(func.Hole, "pop"))
      }
    }

    "coalesce an autojoin on a single leftshift on a shared source" in {
      val qgraph = QSUGraph.fromTree[Fix](
        qsu.autojoin2((
          qsu.leftShift(
            qsu.read(afile),
            HoleF[Fix],
            ExcludeId,
            RightSideF[Fix],
            Rotation.ShiftArray),
          qsu.read(afile),
          _(MapFuncsCore.Add(_, _)))))

      runOn(qgraph) must beLike {
        case LeftShift(
          Read(`afile`),
          struct,
          ExcludeId,
          repair,
          _) =>

          struct must beTreeEqual(HoleF[Fix])

          repair must beTreeEqual(func.Add(RightSideF, LeftSideF))
      }
    }

    "coalesce an autojoin on a single leftshift on a shared source (RTL)" in {
      val qgraph = QSUGraph.fromTree[Fix](
        qsu.autojoin2((
          qsu.read(afile),
          qsu.leftShift(
            qsu.read(afile),
            HoleF[Fix],
            ExcludeId,
            RightSideF[Fix],
            Rotation.ShiftArray),
          _(MapFuncsCore.Add(_, _)))))

      runOn(qgraph) must beLike {
        case LeftShift(
          Read(`afile`),
          struct,
          ExcludeId,
          repair,
          _) =>

          struct must beTreeEqual(HoleF[Fix])
          repair must beTreeEqual(func.Add(LeftSideF, RightSideF))
      }
    }

    "inductively coalesce reduces on coalesced shifts" in {
      // count(a[*]) + sum(a)
      val qgraph = QSUGraph.fromTree[Fix](
        qsu.autojoin2((
          qsu.qsReduce(
            qsu.leftShift(
              qsu.read(afile),
              HoleF[Fix],
              ExcludeId,
              RightSideF[Fix],
              Rotation.ShiftArray),
            Nil,
            List(ReduceFuncs.Count(HoleF[Fix])),
            Free.pure[MapFunc, ReduceIndex](ReduceIndex(\/-(0)))),
          qsu.qsReduce(
            qsu.read(afile),
            Nil,
            List(ReduceFuncs.Sum(HoleF[Fix])),
            Free.pure[MapFunc, ReduceIndex](ReduceIndex(\/-(0)))),
          _(MapFuncsCore.Add(_, _)))))

      runOn(qgraph) must beLike {
        case Map(
          QSReduce(
            LeftShift(
              Read(`afile`),
              struct,
              ExcludeId,
              repairInner,
              _),
            Nil,
            List(ReduceFuncs.Count(h1), ReduceFuncs.Sum(h2)),
            repairOuter),
          fm) =>

        struct must beTreeEqual(HoleF[Fix])

        repairInner must beTreeEqual(
          func.ConcatMaps(
            func.MakeMapS("0", func.RightSide),
            func.MakeMapS("1", func.LeftSide)))

        h1 must beTreeEqual(func.ProjectKeyS(func.Hole, "0"))
        h2 must beTreeEqual(func.ProjectKeyS(func.Hole, "1"))

        repairOuter must beTreeEqual(
          func.ConcatMaps(
            func.MakeMapS("0", Free.pure[MapFunc, ReduceIndex](ReduceIndex(\/-(0)))),
            func.MakeMapS("1", Free.pure[MapFunc, ReduceIndex](ReduceIndex(\/-(1))))))

        fm must beTreeEqual(
          func.Add(
            func.ProjectKeyS(HoleF, "0"),
            func.ProjectKeyS(HoleF, "1")))
      }
    }
  }

  def runOn(qgraph: QSUGraph): QSUGraph =
    runOn_(qgraph).graph

  def runOn_(qgraph: QSUGraph): AuthenticatedQSU[Fix] = {
    val resultsF = for {
      agraph0 <- ApplyProvenance[Fix, F](qgraph)
      agraph <- ReifyBuckets[Fix, F](agraph0)
      back <- MinimizeAutoJoins[Fix, F](agraph)
    } yield back

    val results = resultsF.run.eval(0L).value.toEither
    results must beRight

    results.right.get
  }
}<|MERGE_RESOLUTION|>--- conflicted
+++ resolved
@@ -42,7 +42,6 @@
 import matryoshka.data.free._
 import pathy.Path, Path.Sandboxed
 import scalaz.{\/-, EitherT, Equal, Free, IList, Need, StateT}
-import scalaz.syntax.std.option._
 
 object MinimizeAutoJoinsSpec extends Qspec with TreeMatchers with QSUTTypes[Fix] {
   import QSUGraph.Extractors._
@@ -351,38 +350,32 @@
     }
 
     "remap coalesced bucket references in dimensions" in {
-      val aqsu = QScriptUniform.AnnotatedDsl[Fix, Symbol]
-
       val readAndThings =
-        aqsu.map('n1, (
-          aqsu.dimEdit('n5, (
-            aqsu.read('n0, afile),
+        qsu.map((
+          qsu.dimEdit((
+            qsu.read(afile),
             DTrans.Group(func.ProjectKeyS(func.Hole, "label")))),
           func.Negate(func.ProjectKeyS(func.Hole, "metric"))))
 
-      val atree =
-        aqsu.autojoin2(('n4, (
-          aqsu.lpReduce('n2, (
+      val qgraph = QSUGraph.fromTree[Fix](
+        qsu.autojoin2(((
+          qsu.lpReduce((
             readAndThings,
             ReduceFuncs.Count(()))),
-          aqsu.lpReduce('n3, (
+          qsu.lpReduce((
             readAndThings,
             ReduceFuncs.Sum(()))),
-          _(MapFuncsCore.Add(_, _)))))
-
-      val (remap, qgraph) =
-        QSUGraph.fromAnnotatedTree(atree map (_.some))
-
-      val expDims =
-<<<<<<< HEAD
-        IList(qprov.prov.value(IdAccess.bucket('qsu0, 0)))
-=======
-        IList(qprov.prov.value(Access.bucket('qsu3, 0, 'qsu3).point[FreeMapA]))
->>>>>>> db497069
-
-      val ds = runOn_(qgraph).auth.dims
-
-      (ds(remap('n4)) must_= expDims) and (ds('qsu0) must_= expDims)
+          _(MapFuncsCore.Add(_, _))))))
+
+      val AuthenticatedQSU(agraph, auth) = runOn_(qgraph)
+
+      agraph must beLike {
+        case m @ Map(r @ QSReduce(_, _, _, _), _) =>
+          val expDims =
+            IList(qprov.prov.value(IdAccess.bucket(r.root, 0)))
+
+          auth.dims(m.root) must_= expDims
+      }
     }
 
     "leave uncoalesced reductions of different bucketing" in {
