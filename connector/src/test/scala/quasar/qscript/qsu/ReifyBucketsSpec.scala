--- conflicted
+++ resolved
@@ -95,13 +95,8 @@
       reifyBuckets(tree) must beLike {
         case \/-(
           QSReduce(
-<<<<<<< HEAD
-            Map(LeftShift(Read(_), _, ExcludeId, _, Rotation.ShiftMap), fm),
-            Nil,
-=======
             LeftShift(Read(_), _, ExcludeId, _, _),
             List(b),
->>>>>>> 126aeb21
             List(ReduceFuncs.Sum(r)),
             _)) =>
 
@@ -125,13 +120,8 @@
       reifyBuckets(tree) must beLike {
         case \/-(
           QSReduce(
-<<<<<<< HEAD
-            Map(LeftShift(Read(_), _, ExcludeId, _, Rotation.ShiftMap), fm),
-            List(b),
-=======
             Map(LeftShift(Read(_), _, ExcludeId, _, _), fm),
             Nil,
->>>>>>> 126aeb21
             List(ReduceFuncs.Sum(r)),
             _)) =>
 
