--- conflicted
+++ resolved
@@ -27,13 +27,9 @@
 
 import scala.Predef.implicitly
 
-<<<<<<< HEAD
-import matryoshka._, FunctorT.ops._, TraverseT.nonInheritedOps._
-=======
 import matryoshka._
 import matryoshka.data.Fix
 import matryoshka.implicits._
->>>>>>> 98cac6d2
 import pathy.Path._
 import scalaz._, Scalaz._
 
@@ -50,13 +46,8 @@
     expr.transCata[Fix[QST]](SimplifyJoin[Fix, QS, QST].simplifyJoin(idPrism.reverseGet))
 
   def includeToExcludeExpr(expr: Fix[QST]): Fix[QST] =
-<<<<<<< HEAD
-    expr.transCata(
+    expr.transCata[Fix[QST]](
       liftFG(repeatedly(quasar.qscript.Coalesce[Fix, QST, QST].coalesceSR[QST, APath](idPrism))))
-=======
-    expr.transCata[Fix[QST]](
-      liftFG(repeatedly(quasar.qscript.Coalesce[Fix, QST, QST].coalesceSR[QST](idPrism))))
->>>>>>> 98cac6d2
 
   type QSI[A] =
     (QScriptCore :\: ProjectBucket :\: ThetaJoin :/: Const[DeadEnd, ?])#M[A]
@@ -98,7 +89,8 @@
               Free.roll(QST[QS].inject(QC.inj(Union(Free.roll(QST[QS].inject(QC.inj(Unreferenced[Fix, FreeQS]()))),
                 Free.roll(QST[QS].inject(QC.inj(Map(Free.roll(RTF.inj(Const[Read[AFile], FreeQS](Read(rootDir </> dir("foo") </> file("person"))))), Free.roll(MakeMap(StrLit("person"), HoleF)))))),
                 Free.roll(QST[QS].inject(QC.inj(Map(Free.roll(RTF.inj(Const[Read[AFile], FreeQS](Read(rootDir </> dir("foo") </> file("zips"))))), Free.roll(MakeMap(StrLit("zips"), HoleF)))))))))))))))))))),
-        QCT.inj(LeftShift((), HoleF, Free.point(RightSide)))).some)
+        QCT.inj(LeftShift((), HoleF, ExcludeId, Free.point(RightSide))))(
+        implicitly, Corecursive[Fix[QST], QST]).some)
     }
 
     "coalesce a Map into a subsequent LeftShift" in {
