--- conflicted
+++ resolved
@@ -128,37 +128,6 @@
           Free.roll(MakeMap(StrLit("0"), ReduceIndexF(0)))))).some)
     }
 
-<<<<<<< HEAD
-    "convert a multi-field select" in {
-      val lp = fullCompileExp("select city, state from bar")
-      val qs = convert(listContents.some, lp)
-      qs must equal(chain(
-        ReadR(rootDir </> file("bar")),
-        QC.inj(LeftShift((),
-          HoleF,
-          Free.roll(ConcatMaps(
-            Free.roll(MakeMap(
-              StrLit("city"),
-              ProjectFieldR(
-                Free.roll(Guard(
-                  RightSideF,
-                  Type.Obj(ScalaMap(),Some(Type.Top)),
-                  RightSideF,
-                  Free.roll(Undefined()))),
-                StrLit("city")))),
-            Free.roll(MakeMap(
-              StrLit("state"),
-              ProjectFieldR(
-                Free.roll(Guard(
-                  RightSideF,
-                  Type.Obj(ScalaMap(),Some(Type.Top)),
-                  RightSideF,
-                  Free.roll(Undefined()))),
-                StrLit("state"))))))))).some)
-    }
-
-    "convert a simple take" in pending {
-=======
     "convert a simple wildcard take" in {
       val lp = fullCompileExp("select * from bar limit 10")
       val qs = convert(listContents.some, lp)
@@ -170,7 +139,6 @@
     }
 
     "convert a simple take through a path" in {
->>>>>>> 91cdeb52
       convert(listContents.some, StdLib.set.Take(lpRead("/foo/bar"), LP.Constant(Data.Int(10))).embed) must
         equal(
           QC.inj(Subset(
@@ -418,11 +386,7 @@
         QC.inj(Reduce((),
           HoleF, // FIXME provenance needs to be here
           List(ReduceFuncs.UnshiftArray(HoleF[Fix])),
-<<<<<<< HEAD
-          Free.roll(MakeMap[Fix, FreeMapA[Fix, ReduceIndex]](
-=======
           Free.roll(MakeMap[Fix, FreeMapA[ReduceIndex]](
->>>>>>> 91cdeb52
             StrLit[Fix, ReduceIndex]("0"),
             Free.point(ReduceIndex(0))))))).some)
     }.pendingUntilFixed
