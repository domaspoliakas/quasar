/*
 * Copyright 2014–2017 SlamData Inc.
 *
 * Licensed under the Apache License, Version 2.0 (the "License");
 * you may not use this file except in compliance with the License.
 * You may obtain a copy of the License at
 *
 *     http://www.apache.org/licenses/LICENSE-2.0
 *
 * Unless required by applicable law or agreed to in writing, software
 * distributed under the License is distributed on an "AS IS" BASIS,
 * WITHOUT WARRANTIES OR CONDITIONS OF ANY KIND, either express or implied.
 * See the License for the specific language governing permissions and
 * limitations under the License.
 */

package quasar
package connector

import slamdata.Predef._
import quasar.common._
import quasar.contrib.pathy._
import quasar.contrib.matryoshka._
import quasar.contrib.scalaz._
import quasar.fp._
import quasar.fp.free._
import quasar.fp.numeric.{Natural, Positive}
import quasar.frontend.logicalplan.LogicalPlan
import quasar.fs._
import quasar.fs.mount._
import quasar.qscript._

import matryoshka._
import matryoshka.implicits._
import scalaz._
import scalaz.syntax.all._
import scalaz.concurrent.Task

trait BackendModule {
  type QSM[T[_[_]], A] = QS[T]#M[A]

  type ErrorMessages = NonEmptyList[String]

  private final implicit def _FunctorQSM[T[_[_]]] = FunctorQSM[T]
  private final implicit def _DelayRenderTreeQSM[T[_[_]]: BirecursiveT: EqualT: ShowT: RenderTreeT]: Delay[RenderTree, QSM[T, ?]] = DelayRenderTreeQSM
  private final implicit def _ExtractPathQSM[T[_[_]]: RecursiveT]: ExtractPath[QSM[T, ?], APath] = ExtractPathQSM
  private final implicit def _QSCoreInject[T[_[_]]] = QSCoreInject[T]
  private final implicit def _MonadM = MonadM
  private final implicit def _MonadFsErrM = MonadFsErrM
  private final implicit def _PhaseResultTellM = PhaseResultTellM
  private final implicit def _PhaseResultListenM = PhaseResultListenM
  private final implicit def _UnirewriteT[T[_[_]]: BirecursiveT: EqualT: ShowT: RenderTreeT] = UnirewriteT[T]
  private final implicit def _UnicoalesceCap[T[_[_]]: BirecursiveT: EqualT: ShowT: RenderTreeT] = UnicoalesceCap[T]

<<<<<<< HEAD
  final def definition[S[_]](
    implicit
      S0: Task :<: S,
      S1: PhysErr :<: S): FileSystemDef[Free[S, ?]] = {

    FileSystemDef fromPF {
      case (Type, uri) =>
        parseConfig(uri).leftMap(_.left[EnvironmentError]) flatMap { cfg =>
          compile[S](cfg) map {
            case (int, close) =>
              val runK = λ[Kleisli[M, Config, ?] ~> M](_.run(cfg))

              FileSystemDef.DefinitionResult(int compose runK compose fsInterpreter, close)
          }
=======
  final def definition = FileSystemDef fromPF {
    case (Type, uri) =>
      parseConfig(uri).leftMap(_.left[EnvironmentError]) flatMap { cfg =>
        compile(cfg) map {
          case (int, close) =>
            val runK = λ[Kleisli[M, Config, ?] ~> M](_.run(cfg))
            val interpreter: AnalyticalFileSystem ~> Kleisli[M, Config, ?] = analyzeInterpreter :+: fsInterpreter
            FileSystemDef.DefinitionResult(int compose runK compose interpreter, close)
>>>>>>> 8f834b33
        }
    }
  }

  private final def analyzeInterpreter: Analyze ~> Kleisli[M, Config, ?] =
    Empty.analyze[Kleisli[M, Config, ?]]

  private final def fsInterpreter: FileSystem ~> Kleisli[M, Config, ?] = {
    type Back[A] = Kleisli[M, Config, A]

    def attemptListen[A](back: Back[A]) =
      MonadListen_[Back, PhaseResults].listen(back.attempt).map(_.swap)

    val qfInter: QueryFile ~> Back = λ[QueryFile ~> Back] {
      case QueryFile.ExecutePlan(lp, out) =>
        val back = lpToRepr(lp).map(_.repr).flatMap(r => QueryFileModule.executePlan(r, out))
        attemptListen(back)

      case QueryFile.EvaluatePlan(lp) =>
        val back = lpToRepr(lp).map(_.repr).flatMap(r => QueryFileModule.evaluatePlan(r))
        attemptListen(back)

      case QueryFile.More(h) => QueryFileModule.more(h).attempt
      case QueryFile.Close(h) => QueryFileModule.close(h)

      case QueryFile.Explain(lp) =>
        val back = for {
          pp <- lpToRepr(lp)
          explanation <- QueryFileModule.explain(pp.repr)
        } yield ExecutionPlan(Type, explanation, pp.paths)

        attemptListen(back)

      case QueryFile.ListContents(dir) => QueryFileModule.listContents(dir).attempt
      case QueryFile.FileExists(file) => QueryFileModule.fileExists(file)
    }

    val rfInter: ReadFile ~> Back = λ[ReadFile ~> Back] {
      case ReadFile.Open(file, offset, limit) =>
        ReadFileModule.open(file, offset, limit).attempt

      case ReadFile.Read(h) => ReadFileModule.read(h).attempt
      case ReadFile.Close(h) => ReadFileModule.close(h)
    }

    val wfInter: WriteFile ~> Back = λ[WriteFile ~> Back] {
      case WriteFile.Open(file) => WriteFileModule.open(file).attempt
      case WriteFile.Write(h, chunk) => WriteFileModule.write(h, chunk)
      case WriteFile.Close(h) => WriteFileModule.close(h)
    }

    val mfInter: ManageFile ~> Back = λ[ManageFile ~> Back] {
      case ManageFile.Move(scenario, semantics) =>
        ManageFileModule.move(scenario, semantics).attempt

      case ManageFile.Delete(path) => ManageFileModule.delete(path).attempt
      case ManageFile.TempFile(near) => ManageFileModule.tempFile(near).attempt
    }

    qfInter :+: rfInter :+: wfInter :+: mfInter
  }

  final def lpToRepr[T[_[_]]: BirecursiveT: EqualT: ShowT: RenderTreeT](
      lp: T[LogicalPlan]): Kleisli[M, Config, PhysicalPlan[Repr]] = {

    type QSR[A] = QScriptRead[T, A]

    def logPhase(pr: PhaseResult): M[Unit] =
      MonadTell_[M, PhaseResults].tell(Vector(pr))

    val lc: DiscoverPath.ListContents[Kleisli[M, Config, ?]] =
      QueryFileModule.listContents(_)

    val R = new Rewrite[T]
    val O = new Optimize[T]

    for {
      qs <- QueryFile.convertToQScriptRead[T, Kleisli[M, Config, ?], QSR](lc)(lp)
      shifted <- Unirewrite[T, QS[T], Kleisli[M, Config, ?]](R, lc).apply(qs)

      _ <- logPhase(PhaseResult.tree("QScript (ShiftRead)", shifted)).liftM[Kleisli[?[_], Config, ?]]

      optimized =
        shifted.transHylo(O.optimize(reflNT[QSM[T, ?]]), Unicoalesce.Capture[T, QS[T]].run)

      _ <- logPhase(PhaseResult.tree("QScript (Optimized)", optimized)).liftM[Kleisli[?[_], Config, ?]]

      main <- plan(optimized).liftM[Kleisli[?[_], Config, ?]]
      inputs = optimized.cata(ExtractPath[QSM[T, ?], APath].extractPath[DList])
    } yield PhysicalPlan(main, ISet.fromFoldable(inputs))
  }

  // everything abstract below this line

  type QS[T[_[_]]] <: CoM

  implicit def qScriptToQScriptTotal[T[_[_]]]: Injectable.Aux[QSM[T, ?], QScriptTotal[T, ?]]

  type Repr
  type M[A]

  def FunctorQSM[T[_[_]]]: Functor[QSM[T, ?]]
  def DelayRenderTreeQSM[T[_[_]]: BirecursiveT: EqualT: ShowT: RenderTreeT]: Delay[RenderTree, QSM[T, ?]]
  def ExtractPathQSM[T[_[_]]: RecursiveT]: ExtractPath[QSM[T, ?], APath]
  def QSCoreInject[T[_[_]]]: QScriptCore[T, ?] :<: QSM[T, ?]
  def MonadM: Monad[M]
  def MonadFsErrM: MonadFsErr[M]
  def PhaseResultTellM: PhaseResultTell[M]
  def PhaseResultListenM: PhaseResultListen[M]
  def UnirewriteT[T[_[_]]: BirecursiveT: EqualT: ShowT: RenderTreeT]: Unirewrite[T, QS[T]]
  def UnicoalesceCap[T[_[_]]: BirecursiveT: EqualT: ShowT: RenderTreeT]: Unicoalesce.Capture[T, QS[T]]

  type Config
  def parseConfig[S[_]](uri: ConnectionUri)(
    implicit
      S0: Task :<: S,
      S1: PhysErr :<: S): EitherT[Free[S, ?], ErrorMessages, Config]

  def compile[S[_]](cfg: Config)(
    implicit
      S0: Task :<: S,
      S1: PhysErr :<: S): FileSystemDef.DefErrT[Free[S, ?], (M ~> Free[S, ?], Free[S, Unit])]

  val Type: FileSystemType

  def plan[T[_[_]]: BirecursiveT: EqualT: ShowT: RenderTreeT](
      cp: T[QSM[T, ?]]): M[Repr]

  trait QueryFileModule {
    import QueryFile._

    def executePlan(repr: Repr, out: AFile): Kleisli[M, Config, AFile]
    def evaluatePlan(repr: Repr): Kleisli[M, Config, ResultHandle]
    def more(h: ResultHandle): Kleisli[M, Config, Vector[Data]]
    def close(h: ResultHandle): Kleisli[M, Config, Unit]
    def explain(repr: Repr): Kleisli[M, Config, String]
    def listContents(dir: ADir): Kleisli[M, Config, Set[PathSegment]]
    def fileExists(file: AFile): Kleisli[M, Config, Boolean]
  }

  def QueryFileModule: QueryFileModule

  trait ReadFileModule {
    import ReadFile._

    def open(file: AFile, offset: Natural, limit: Option[Positive]): Kleisli[M, Config, ReadHandle]
    def read(h: ReadHandle): Kleisli[M, Config, Vector[Data]]
    def close(h: ReadHandle): Kleisli[M, Config, Unit]
  }

  def ReadFileModule: ReadFileModule

  trait WriteFileModule {
    import WriteFile._

    def open(file: AFile): Kleisli[M, Config, WriteHandle]
    def write(h: WriteHandle, chunk: Vector[Data]): Kleisli[M, Config, Vector[FileSystemError]]
    def close(h: WriteHandle): Kleisli[M, Config, Unit]
  }

  def WriteFileModule: WriteFileModule

  trait ManageFileModule {
    import ManageFile._

    def move(scenario: MoveScenario, semantics: MoveSemantics): Kleisli[M, Config, Unit]
    def delete(path: APath): Kleisli[M, Config, Unit]
    def tempFile(near: APath): Kleisli[M, Config, AFile]
  }

  def ManageFileModule: ManageFileModule
}<|MERGE_RESOLUTION|>--- conflicted
+++ resolved
@@ -52,7 +52,6 @@
   private final implicit def _UnirewriteT[T[_[_]]: BirecursiveT: EqualT: ShowT: RenderTreeT] = UnirewriteT[T]
   private final implicit def _UnicoalesceCap[T[_[_]]: BirecursiveT: EqualT: ShowT: RenderTreeT] = UnicoalesceCap[T]
 
-<<<<<<< HEAD
   final def definition[S[_]](
     implicit
       S0: Task :<: S,
@@ -64,19 +63,9 @@
           compile[S](cfg) map {
             case (int, close) =>
               val runK = λ[Kleisli[M, Config, ?] ~> M](_.run(cfg))
-
-              FileSystemDef.DefinitionResult(int compose runK compose fsInterpreter, close)
+              val interpreter: AnalyticalFileSystem ~> Kleisli[M, Config, ?] = analyzeInterpreter :+: fsInterpreter
+              FileSystemDef.DefinitionResult(int compose runK compose interpreter, close)
           }
-=======
-  final def definition = FileSystemDef fromPF {
-    case (Type, uri) =>
-      parseConfig(uri).leftMap(_.left[EnvironmentError]) flatMap { cfg =>
-        compile(cfg) map {
-          case (int, close) =>
-            val runK = λ[Kleisli[M, Config, ?] ~> M](_.run(cfg))
-            val interpreter: AnalyticalFileSystem ~> Kleisli[M, Config, ?] = analyzeInterpreter :+: fsInterpreter
-            FileSystemDef.DefinitionResult(int compose runK compose interpreter, close)
->>>>>>> 8f834b33
         }
     }
   }
