/*
 * Copyright 2014–2017 SlamData Inc.
 *
 * Licensed under the Apache License, Version 2.0 (the "License");
 * you may not use this file except in compliance with the License.
 * You may obtain a copy of the License at
 *
 *     http://www.apache.org/licenses/LICENSE-2.0
 *
 * Unless required by applicable law or agreed to in writing, software
 * distributed under the License is distributed on an "AS IS" BASIS,
 * WITHOUT WARRANTIES OR CONDITIONS OF ANY KIND, either express or implied.
 * See the License for the specific language governing permissions and
 * limitations under the License.
 */

package quasar.qscript.rewrites

import slamdata.Predef.{Map => _, _}
import quasar.{RenderTree, RenderTreeT}
import quasar.contrib.matryoshka._
import quasar.contrib.pathy.{ADir, AFile}
import quasar.contrib.scalaz.bitraverse._
import quasar.fp._
import quasar.fp.ski._
import quasar.fs.MonadFsErr
import quasar.qscript._
import quasar.qscript.MapFuncCore._
import quasar.qscript.MapFuncsCore._

import scala.collection.immutable.{Map => ScalaMap}

import matryoshka.{Hole => _, _}
import matryoshka.data._
import matryoshka.implicits._
import matryoshka.patterns._
import scalaz.{:+: => _, Divide => _, _},
  Inject.{ reflexiveInjectInstance => _, _ },
  BijectionT._,
  Leibniz._,
  Scalaz._

class Rewrite[T[_[_]]: BirecursiveT: EqualT: ShowT: RenderTreeT] extends TTypes[T] {
  def rebuildArray[A: Show: RenderTree](funcs: List[FreeMapA[A]]): FreeMapA[A] = funcs match {
    case Nil    => Free.roll(MFC(EmptyArray[T, FreeMapA[A]]))
    case h :: t =>
      t.foldLeft(
        Free.roll(MFC(MakeArray[T, FreeMapA[A]](h))))(
        (acc, e) => Free.roll(MFC(ConcatArrays(acc, Free.roll(MFC(MakeArray(e)))))))
  }

  def rewriteShift(idStatus: IdStatus, repair: JoinFunc)
      : Option[(IdStatus, JoinFunc)] =
    (idStatus ≟ IncludeId).option[Option[(IdStatus, JoinFunc)]] {
      def makeRef(idx: Int): JoinFunc =
        Free.roll[MapFunc, JoinSide](MFC(ProjectIndex(RightSideF, IntLit(idx))))

      val zeroRef: JoinFunc = makeRef(0)
      val oneRef: JoinFunc = makeRef(1)
      val rightCount: Int = repair.elgotPara(count(RightSideF))

      if (repair.elgotPara(count(oneRef)) ≟ rightCount)
        // all `RightSide` access is through `oneRef`
        (ExcludeId, repair.transApoT(substitute[JoinFunc](oneRef, RightSideF))).some
      else if (repair.elgotPara(count(zeroRef)) ≟ rightCount)
        // all `RightSide` access is through `zeroRef`
        (IdOnly, repair.transApoT(substitute[JoinFunc](zeroRef, RightSideF))).some
      else
        None
    }.join

  // TODO: make this simply a transform itself, rather than a full traversal.
  def shiftRead[F[_]: Functor, G[_]: Traverse]
    (implicit QC: QScriptCore :<: G,
              TJ: ThetaJoin :<: G,
              SD: Const[ShiftedRead[ADir], ?] :<: G,
              SF: Const[ShiftedRead[AFile], ?] :<: G,
              GI: Injectable.Aux[G, QScriptTotal],
              S: ShiftRead.Aux[T, F, G],
              C: Coalesce.Aux[T, G, G],
              N: Normalizable[G])
      : T[F] => T[G] = {
    _.codyna(
      normalizeTJ[G] >>>
      liftFG(injectRepeatedly(C.coalesceSRNormalize[G, ADir](idPrism))) >>>
      liftFG(injectRepeatedly(C.coalesceSRNormalize[G, AFile](idPrism))) >>>
      (_.embed),
      ((_: T[F]).project) >>> (S.shiftRead(idPrism.reverseGet)(_)))
  }

  def shiftReadDir[F[_]: Functor, G[_]: Traverse](
    implicit
    QC: QScriptCore :<: G,
    TJ: ThetaJoin :<: G,
    SD: Const[ShiftedRead[ADir], ?] :<: G,
    GI: Injectable.Aux[G, QScriptTotal],
    S: ShiftReadDir.Aux[T, F, G],
    C: Coalesce.Aux[T, G, G],
    N: Normalizable[G]
  ): T[F] => T[G] =
    _.codyna(
      normalizeTJ[G] >>>
      liftFG(injectRepeatedly(C.coalesceSRNormalize[G, ADir](idPrism))) >>>
      (_.embed),
      ((_: T[F]).project) >>> (S.shiftReadDir(idPrism.reverseGet)(_)))

  def simplifyJoinOnShiftRead[F[_]: Functor, G[_]: Traverse, H[_]: Functor]
    (implicit QC: QScriptCore :<: G,
              TJ: ThetaJoin :<: G,
              SD: Const[ShiftedRead[ADir], ?] :<: G,
              SF: Const[ShiftedRead[AFile], ?] :<: G,
              GI: Injectable.Aux[G, QScriptTotal],
              S: ShiftRead.Aux[T, F, G],
              J: SimplifyJoin.Aux[T, G, H],
              C: Coalesce.Aux[T, G, G],
              N: Normalizable[G])
      : T[F] => T[H] =
    shiftRead[F, G].apply(_).transCata[T[H]](J.simplifyJoin(idPrism.reverseGet))


  // TODO: These optimizations should give rise to various property tests:
  //       • elideNopMap ⇒ no `Map(???, HoleF)`
  //       • normalize ⇒ a whole bunch, based on MapFuncsCore
  //       • elideNopJoin ⇒ no `ThetaJoin(???, HoleF, HoleF, LeftSide === RightSide, ???, ???)`
  //       • coalesceMaps ⇒ no `Map(Map(???, ???), ???)`
  //       • coalesceMapJoin ⇒ no `Map(ThetaJoin(???, …), ???)`

  def elideNopQC[F[_]: Functor]: QScriptCore[T[F]] => Option[F[T[F]]] = {
    case Filter(Embed(src), BoolLit(true)) => some(src)
    case Map(Embed(src), mf) if mf ≟ HoleF => some(src)
    case _                                 => none
  }

  type Remap[A] = JoinFunc => Option[FreeMapA[A]]
  type Combine[F[_], A, B] = FreeMapA[A] => Option[F[B]]

  class BranchUnification[F[_], A, B] private (val remap: Remap[A], val combine: Combine[F, A, B])

  object BranchUnification {
    def apply[F[_], A, B](remap: Remap[A])(combine: Combine[F, A, B]): BranchUnification[F, A, B] =
      new BranchUnification[F, A, B](remap, combine)
  }

  def NoneBranch[F[_], A, B] =
    BranchUnification[F, A, B]((_: JoinFunc) => None)((_: FreeMapA[A]) => None)

  def unifySimpleBranchesJoinSide[F[_], A]
    (src: A, left: FreeQS, right: FreeQS)
    (rebase: FreeQS => A => Option[A])
    (implicit
      QC: QScriptCore :<: F,
      FI: Injectable.Aux[F, QScriptTotal])
      : BranchUnification[F, JoinSide, A] = {

    // Unify (Map, LeftShift)
    def unifyMapRightSideShift(
      struct: FreeMap,
      status: IdStatus,
      shiftType: ShiftType,
<<<<<<< HEAD
=======
      onUndefined: OnUndefined,
>>>>>>> d47f2592
      repair: JoinFunc,
      shiftSrc: FreeMap,
      mapFn: FreeMap
    ): BranchUnification[F, JoinSide, A] =
      BranchUnification { jf =>
        (jf >>= {
          case LeftSide => mapFn >> LeftSideF  // references `src`
          case RightSide  => repair >>= {
            case LeftSide  => shiftSrc >> LeftSideF
            case RightSide => RightSideF
          }
        }).some
<<<<<<< HEAD
      } (func => QC.inj(LeftShift(src, struct >> shiftSrc, status, shiftType, func)).some)
=======
      } (func => QC.inj(LeftShift(src, struct >> shiftSrc, status, shiftType, onUndefined, func)).some)
>>>>>>> d47f2592

    // Unify (LeftShift, Map)
    def unifyMapLeftSideShift(
      struct: FreeMap,
      status: IdStatus,
      shiftType: ShiftType,
<<<<<<< HEAD
=======
      onUndefined: OnUndefined,
>>>>>>> d47f2592
      repair: JoinFunc,
      shiftSrc: FreeMap,
      mapFn: FreeMap
    ): BranchUnification[F, JoinSide, A] =
      BranchUnification { jf =>
        (jf >>= {
          case LeftSide  => repair >>= {
            case LeftSide  => shiftSrc >> LeftSideF
            case RightSide => RightSideF
          }
          case RightSide => mapFn >> LeftSideF  // references `src`
        }).some
<<<<<<< HEAD
      } (func => QC.inj(LeftShift(src, struct >> shiftSrc, status, shiftType, func)).some)
=======
      } (func => QC.inj(LeftShift(src, struct >> shiftSrc, status, shiftType, onUndefined, func)).some)
>>>>>>> d47f2592

    (left.resumeTwice, right.resumeTwice) match {
      // left side is the data while the right side shifts the same data
      case (\/-(SrcHole), -\/(r)) => FI.project(r) >>= QC.prj match {
<<<<<<< HEAD
        case Some(LeftShift(lshiftSrc, struct, status, shiftType, repair)) =>
          lshiftSrc match {
            case \/-(SrcHole) =>
              unifyMapRightSideShift(struct, status, shiftType, repair, HoleF, HoleF)

            case -\/(values) => FI.project(values) >>= QC.prj match {
              case Some(Map(mapSrc, srcFn)) if mapSrc ≟ HoleQS =>
                unifyMapRightSideShift(struct, status, shiftType, repair, srcFn, HoleF)
=======
        case Some(LeftShift(lshiftSrc, struct, status, shiftType, undef, repair)) =>
          lshiftSrc match {
            case \/-(SrcHole) =>
              unifyMapRightSideShift(struct, status, shiftType, undef, repair, HoleF, HoleF)

            case -\/(values) => FI.project(values) >>= QC.prj match {
              case Some(Map(mapSrc, srcFn)) if mapSrc ≟ HoleQS =>
                unifyMapRightSideShift(struct, status, shiftType, undef, repair, srcFn, HoleF)
>>>>>>> d47f2592

              case _ => NoneBranch[F, JoinSide, A]
            }
          }
        case _ => NoneBranch
      }

      // right side is the data while the left side shifts the same data
      case (-\/(l), \/-(SrcHole)) => FI.project(l) >>= QC.prj match {
<<<<<<< HEAD
        case Some(LeftShift(lshiftSrc, struct, status, shiftType, repair)) =>
          lshiftSrc match {
            case \/-(SrcHole) =>
              unifyMapLeftSideShift(struct, status, shiftType, repair, HoleF, HoleF)

            case -\/(values) => FI.project(values) >>= QC.prj match {
              case Some(Map(mapSrc, srcFn)) if mapSrc ≟ HoleQS =>
                unifyMapLeftSideShift(struct, status, shiftType, repair, srcFn, HoleF)
=======
        case Some(LeftShift(lshiftSrc, struct, status, shiftType, undef, repair)) =>
          lshiftSrc match {
            case \/-(SrcHole) =>
              unifyMapLeftSideShift(struct, status, shiftType, undef, repair, HoleF, HoleF)

            case -\/(values) => FI.project(values) >>= QC.prj match {
              case Some(Map(mapSrc, srcFn)) if mapSrc ≟ HoleQS =>
                unifyMapLeftSideShift(struct, status, shiftType, undef, repair, srcFn, HoleF)
>>>>>>> d47f2592

              case _ => NoneBranch[F, JoinSide, A]
            }
          }
        case _ => NoneBranch
      }

      case (-\/(l), -\/(r)) => (l, r).uTraverse(m => FI.project(m) >>= QC.prj) collect {
        // left side maps over the data while the right side shifts the same data
<<<<<<< HEAD
        case (Map(\/-(SrcHole), mapFn), LeftShift(lshiftSrc, struct, status, stpe, repair)) =>
          lshiftSrc match {
            case \/-(SrcHole) =>
              unifyMapRightSideShift(struct, status, stpe, repair, HoleF, mapFn)

            case -\/(values) => FI.project(values) >>= QC.prj match {
              case Some(Map(mapSrc, srcFn)) if mapSrc ≟ HoleQS =>
                unifyMapRightSideShift(struct, status, stpe, repair, srcFn, mapFn)
=======
        case (Map(\/-(SrcHole), mapFn), LeftShift(lshiftSrc, struct, status, stpe, undef, repair)) =>
          lshiftSrc match {
            case \/-(SrcHole) =>
              unifyMapRightSideShift(struct, status, stpe, undef, repair, HoleF, mapFn)

            case -\/(values) => FI.project(values) >>= QC.prj match {
              case Some(Map(mapSrc, srcFn)) if mapSrc ≟ HoleQS =>
                unifyMapRightSideShift(struct, status, stpe, undef, repair, srcFn, mapFn)
>>>>>>> d47f2592

              case _ => NoneBranch[F, JoinSide, A]
            }
          }

        // right side maps over the data while the left side shifts the same data
<<<<<<< HEAD
        case (LeftShift(lshiftSrc, struct, status, shiftType, repair), Map(\/-(SrcHole), mapFn)) =>
          lshiftSrc match {
            case \/-(SrcHole) =>
              unifyMapLeftSideShift(struct, status, shiftType, repair, HoleF, mapFn)

            case -\/(values) => FI.project(values) >>= QC.prj match {
              case Some(Map(mapSrc, srcFn)) if mapSrc ≟ HoleQS =>
                unifyMapLeftSideShift(struct, status, shiftType, repair, srcFn, mapFn)
=======
        case (LeftShift(lshiftSrc, struct, status, shiftType, undef, repair), Map(\/-(SrcHole), mapFn)) =>
          lshiftSrc match {
            case \/-(SrcHole) =>
              unifyMapLeftSideShift(struct, status, shiftType, undef, repair, HoleF, mapFn)

            case -\/(values) => FI.project(values) >>= QC.prj match {
              case Some(Map(mapSrc, srcFn)) if mapSrc ≟ HoleQS =>
                unifyMapLeftSideShift(struct, status, shiftType, undef, repair, srcFn, mapFn)
>>>>>>> d47f2592

              case _ => NoneBranch[F, JoinSide, A]
            }
          }
      } getOrElse NoneBranch

      case _ => NoneBranch
    }
  }

  def unifySimpleBranchesHole[F[_], A]
    (src: A, left: FreeQS, right: FreeQS)
    (rebase: FreeQS => A => Option[A])
    (implicit
      QC: QScriptCore :<: F,
      FI: Injectable.Aux[F, QScriptTotal])
      : BranchUnification[F, Hole, A] = {
    val UnrefedSrc: QScriptTotal[FreeQS] =
      Inject[QScriptCore, QScriptTotal] inj Unreferenced[T, FreeQS]()

    (left.resumeTwice, right.resumeTwice) match {
      case (-\/(m1), -\/(m2)) =>
        (FI.project(m1) >>= QC.prj, FI.project(m2) >>= QC.prj) match {
          // both sides only map over the same data
          case (Some(Map(\/-(SrcHole), mf1)), Some(Map(\/-(SrcHole), mf2))) =>
            BranchUnification { jf =>
              (jf >>= {
                case LeftSide  => mf1
                case RightSide => mf2
              }).some
            } (func => QC.inj(Map(src, func)).some)
          // neither side references the src
          case (Some(Map(-\/(src1), mf1)), Some(Map(-\/(src2), mf2)))
              if src1 ≟ UnrefedSrc && src2 ≟ UnrefedSrc =>
            BranchUnification { jf =>
              (jf >>= {
                case LeftSide  => mf1
                case RightSide => mf2
              }).some
            } (func => QC.inj(Map(src, func)).some)
          // only the right side references the source
          case (Some(Map(-\/(src1), mf1)), _) if src1 ≟ UnrefedSrc =>
            BranchUnification { jf =>
              (jf >>= {
                case LeftSide  => mf1
                case RightSide => HoleF
              }).some
            } (func => rebase(right)(src).map(tf => QC.inj(Map(tf, func))))
          case (Some(Unreferenced()), _) =>
            BranchUnification { jf =>
              jf.traverseM[Option, Hole] {
                case LeftSide  => None
                case RightSide => HoleF.some
              }
            } (func => rebase(right)(src).map(tf => QC.inj(Map(tf, func))))
          // only the left side references the source
          case (_, Some(Map(-\/(src2), mf2))) if src2 ≟ UnrefedSrc =>
            BranchUnification { jf =>
              (jf >>= {
                case LeftSide  => HoleF
                case RightSide => mf2
              }).some
            } (func => rebase(left)(src).map(tf => QC.inj(Map(tf, func))))
          case (_, Some(Unreferenced())) =>
            BranchUnification { jf =>
              jf.traverseM[Option, Hole] {
                case LeftSide  => HoleF.some
                case RightSide => None
              }
            } (func => rebase(left)(src).map(tf => QC.inj(Map(tf, func))))
          case (_, _) => NoneBranch
        }
      // one side maps over the src while the other passes the src untouched
      case (-\/(m1), \/-(SrcHole)) => (FI.project(m1) >>= QC.prj) match {
        case Some(Map(\/-(SrcHole), mf1)) =>
          BranchUnification { jf =>
            (jf >>= {
              case LeftSide  => mf1
              case RightSide => HoleF
            }).some
          } (func => QC.inj(Map(src, func)).some)
        case Some(Unreferenced()) =>
          BranchUnification { jf =>
            jf.traverseM[Option, Hole] {
              case LeftSide  => None
              case RightSide => HoleF.some
            }
          } (func => QC.inj(Map(src, func)).some)
        case _ => NoneBranch
      }
      // the other side maps over the src while the one passes the src untouched
      case (\/-(SrcHole), -\/(m2)) => (FI.project(m2) >>= QC.prj) match {
        case Some(Map(\/-(SrcHole), mf2)) =>
          BranchUnification { jf: JoinFunc =>
            (jf >>= {
              case LeftSide  => HoleF
              case RightSide => mf2
            }).some
          } (func => QC.inj(Map(src, func)).some)
        case Some(Unreferenced()) =>
          BranchUnification { jf =>
            jf.traverseM[Option, Hole] {
              case LeftSide  => HoleF.some
              case RightSide => None
            }
          } (func => QC.inj(Map(src, func)).some)
        case _ => NoneBranch
      }
      // both sides are the src
      case (\/-(SrcHole), \/-(SrcHole)) =>
        BranchUnification(
          jf => (jf.as(SrcHole): FreeMap).some)(
          func => QC.inj(Map(src, func)).some)
      case (_, _) => NoneBranch
    }
  }

  def unifySimpleBranches[F[_], A]
    (src: A, left: FreeQS, right: FreeQS, func: JoinFunc)
    (rebase: FreeQS => A => Option[A])
    (implicit
      QC: QScriptCore :<: F,
      FI: Injectable.Aux[F, QScriptTotal])
      : Option[F[A]] = {
    val branchHole: BranchUnification[F, Hole, A] =
      unifySimpleBranchesHole(src, left, right)(rebase)(QC, FI)
    val branchSide: BranchUnification[F, JoinSide, A] =
      unifySimpleBranchesJoinSide(src, left, right)(rebase)(QC, FI)

    branchHole.remap(func).flatMap(branchHole.combine) orElse
      branchSide.remap(func).flatMap(branchSide.combine)
  }

  def unifySimpleBranchesCoEnv[F[_], A]
    (src: A, l: FreeQS, r: FreeQS, combine: JoinFunc)
    (rebase: FreeQS => A => Option[A])
    (implicit
      QC: QScriptCore :<: F,
      FI: Injectable.Aux[F, QScriptTotal])
      : Option[CoEnv[Hole, F, A]] =
    unifySimpleBranches(src, l, r, combine)(rebase)(QC, FI).map(fa => CoEnv(\/-(fa)))

  // FIXME: This really needs to ensure that the condition is that of an
  //        autojoin, otherwise it’ll elide things that are truly meaningful.
  def elideNopJoin[F[_], A]
    (rebase: FreeQS => A => Option[A])
    (implicit QC: QScriptCore :<: F, FI: Injectable.Aux[F, QScriptTotal])
      : ThetaJoin[A] => Option[F[A]] = {
    case ThetaJoin(s, l, r, _, _, combine) => unifySimpleBranches[F, A](s, l, r, combine)(rebase)(QC, FI)
    case _                                 => None
  }

  def compactLeftShift[F[_]: Functor]
      (QCToF: PrismNT[F, QScriptCore])
      : QScriptCore[T[F]] => Option[F[T[F]]] = {
<<<<<<< HEAD
    case qs @ LeftShift(Embed(src), struct, ExcludeId, shiftType, joinFunc) =>
=======
    case qs @ LeftShift(Embed(src), struct, ExcludeId, shiftType, OnUndefined.Emit, joinFunc) =>
>>>>>>> d47f2592
      (QCToF.get(src), struct.resume) match {
        // LeftShift(Map(_, MakeArray(_)), Hole, ExcludeId, _)
        case (Some(Map(innerSrc, fm)), \/-(SrcHole)) =>
          fm.resume match {
            case -\/(MFC(MakeArray(value))) =>
              QCToF(Map(innerSrc, joinFunc >>= {
                case LeftSide => fm
                case RightSide => value
              })).some
            case _ => None
          }
        // LeftShift(_, MakeArray(_), ExcludeId, _)
        case (_, -\/(MFC(MakeArray(value)))) =>
          QCToF(Map(src.embed, joinFunc >>= {
            case LeftSide => HoleF
            case RightSide => value
          })).some
        case (_, _) => None
      }
    case qs => None
  }

  val compactQC = λ[QScriptCore ~> (Option ∘ QScriptCore)#λ] {
<<<<<<< HEAD
    case LeftShift(src, struct, id, stpe, repair) =>
      rewriteShift(id, repair) ∘ (xy => LeftShift(src, struct, xy._1, stpe, xy._2))
=======
    case LeftShift(src, struct, id, stpe, undef, repair) =>
      rewriteShift(id, repair) ∘ (xy => LeftShift(src, struct, xy._1, stpe, undef, xy._2))
>>>>>>> d47f2592

    case Reduce(src, bucket, reducers, repair0) =>
      // `indices`: the indices into `reducers` that are used
      val Empty   = ReduceIndex(-1.right)
      val used    = repair0.map(_.idx).toList.unite.toSet
      val indices = reducers.indices filter used
      val repair  = repair0 map (r => r.copy(r.idx ∘ indices.indexOf))
      val done    = repair ≟ repair0 || (repair element Empty)

      !done option Reduce(src, bucket, (indices map reducers).toList, repair)

    case _ => None
  }

  private def findUniqueBuckets(buckets: List[FreeMap]): Option[List[FreeMap]] = {
    val uniqued = buckets.distinctE.toList
    (uniqued ≠ buckets).option(uniqued)
  }

  val uniqueBuckets = λ[QScriptCore ~> (Option ∘ QScriptCore)#λ] {
    case Reduce(src, bucket, reducers, repair) =>
      // FIXME: Update indexes into bucket.
      findUniqueBuckets(bucket).map(Reduce(src, _, reducers, repair))
    case Sort(src, bucket, order) =>
      findUniqueBuckets(bucket).map(Sort(src, _, order))
    case _ => None
  }

  val compactReductions = λ[QScriptCore ~> (Option ∘ QScriptCore)#λ] {
    case Reduce(src, bucket, reducers, repair) =>
      val (_, mapping, newReducers) =
        // (shift as duplicate reducers are found, new mapping of reducers, resulting reducers)
        reducers.zipWithIndex.foldLeft[(Int, ScalaMap[Int, Int], List[ReduceFunc[FreeMap]])](
          (0, scala.collection.immutable.Map[Int, Int](), Nil)) {
          case ((shift, mapping, lrf), (rf, origIndex)) =>
            val i = lrf.indexWhere(_ ≟ rf)
            (i ≟ -1).fold(
              // when the reducer is new, we apply the shift
              (shift, mapping + ((origIndex, origIndex - shift)), lrf :+ rf),
              // when the reducer already exists, we record a shift
              (shift + 1, mapping + ((origIndex, i)), lrf))
        }
      (newReducers ≠ reducers).option(
        Reduce(
          src,
          bucket,
          newReducers,
          repair.map(ri => ReduceIndex(ri.idx.map(i => mapping.applyOrElse(i, κ(i)))))))

    case _ => None
  }

  // TODO: add reordering
  // - Filter can be moved ahead of Sort
  // - Subset can have a normalized order _if_ their counts are constant
  //   (maybe in some additional cases)

  // The order of optimizations is roughly this:
  // - elide NOPs
  // - read conversion given to us by the filesystem
  // - convert any remaning projects to maps
  // - coalesce nodes
  // - normalize mapfunc
  private def applyNormalizations[F[_]: Functor: Normalizable, G[_]: Functor](
    prism: PrismNT[G, F],
    normalizeJoins: F[T[G]] => Option[G[T[G]]])(
    implicit C: Coalesce.Aux[T, F, F],
             QC: QScriptCore :<: F,
             FI: Injectable.Aux[F, QScriptTotal]):
      F[T[G]] => G[T[G]] = {

    val qcPrism = PrismNT.inject[QScriptCore, F] compose prism

    ftf => repeatedly(applyTransforms(
      liftFFTrans(prism)(Normalizable[F].normalizeF(_: F[T[G]])),
      liftFFTrans(qcPrism)(compactQC(_: QScriptCore[T[G]])),
      liftFGTrans(qcPrism)(compactLeftShift[G](qcPrism)),
      liftFFTrans(qcPrism)(uniqueBuckets(_: QScriptCore[T[G]])),
      liftFFTrans(qcPrism)(compactReductions(_: QScriptCore[T[G]])),
      liftFFTrans(prism)(C.coalesceQC[G](prism)),
      liftFGTrans(prism)(normalizeJoins),
      liftFGTrans(qcPrism)(elideNopQC[G])
    ))(prism(ftf))
  }

  private def normalizeWithBijection[F[_]: Functor: Normalizable, G[_]: Functor, A](
    bij: Bijection[A, T[G]])(
    prism: PrismNT[G, F],
    normalizeJoins: F[T[G]] => Option[G[T[G]]])(
    implicit C:  Coalesce.Aux[T, F, F],
             QC: QScriptCore :<: F,
             FI: Injectable.Aux[F, QScriptTotal]):
      F[A] => G[A] =
    fa => applyNormalizations[F, G](prism, normalizeJoins)
      .apply(fa ∘ bij.toK.run) ∘ bij.fromK.run

  private def normalizeEJBijection[F[_]: Functor: Normalizable, G[_]: Functor, A](
    bij: Bijection[A, T[G]])(
    prism: PrismNT[G, F])(
    implicit C:  Coalesce.Aux[T, F, F],
             QC: QScriptCore :<: F,
             EJ: EquiJoin :<: F,
             FI: Injectable.Aux[F, QScriptTotal]):
      F[A] => G[A] = {

    val normEJ =
      liftFFTrans(prism)(C.coalesceEJ[G](prism.get))

    normalizeWithBijection[F, G, A](bij)(prism, normEJ compose (prism apply _))
  }

  def normalizeEJ[F[_]: Functor: Normalizable](
    implicit C:  Coalesce.Aux[T, F, F],
             QC: QScriptCore :<: F,
             EJ: EquiJoin :<: F,
             FI: Injectable.Aux[F, QScriptTotal]):
      F[T[F]] => F[T[F]] =
    normalizeEJBijection[F, F, T[F]](bijectionId)(idPrism)

  def normalizeEJCoEnv[F[_]: Functor: Normalizable](
    implicit C:  Coalesce.Aux[T, F, F],
             QC: QScriptCore :<: F,
             EJ: EquiJoin :<: F,
             FI: Injectable.Aux[F, QScriptTotal]):
      F[Free[F, Hole]] => CoEnv[Hole, F, Free[F, Hole]] =
    normalizeEJBijection[F, CoEnv[Hole, F, ?], Free[F, Hole]](coenvBijection)(coenvPrism)

  private def normalizeTJBijection[F[_]: Functor: Normalizable, G[_]: Functor, A](
    bij: Bijection[A, T[G]])(
    prism: PrismNT[G, F],
    rebase: FreeQS => T[G] => Option[T[G]])(
    implicit C:  Coalesce.Aux[T, F, F],
             QC: QScriptCore :<: F,
             TJ: ThetaJoin :<: F,
             FI: Injectable.Aux[F, QScriptTotal]):
      F[A] => G[A] = {

    val normTJ = applyTransforms(
      liftFFTrans(prism)(C.coalesceTJ[G](prism.get)),
      liftFFTrans(prism)((fa: F[T[G]]) => TJ.prj(fa).flatMap(elideNopJoin[F, T[G]](rebase))))

    normalizeWithBijection[F, G, A](bij)(prism, normTJ compose (prism apply _))
  }

  def normalizeTJ[F[_]: Traverse: Normalizable](
    implicit C:  Coalesce.Aux[T, F, F],
             QC: QScriptCore :<: F,
             TJ: ThetaJoin :<: F,
             FI: Injectable.Aux[F, QScriptTotal]):
      F[T[F]] => F[T[F]] =
    normalizeTJBijection[F, F, T[F]](bijectionId)(idPrism, rebaseT)

  def normalizeTJCoEnv[F[_]: Traverse: Normalizable](
    implicit C:  Coalesce.Aux[T, F, F],
             QC: QScriptCore :<: F,
             TJ: ThetaJoin :<: F,
             FI: Injectable.Aux[F, QScriptTotal]):
      F[Free[F, Hole]] => CoEnv[Hole, F, Free[F, Hole]] =
    normalizeTJBijection[F, CoEnv[Hole, F, ?], Free[F, Hole]](coenvBijection)(coenvPrism, rebaseTCo)

  /** A backend-or-mount-specific `f` is provided, that allows us to rewrite
    * [[Root]] (and projections, etc.) into [[Read]], so then we can handle
    * exposing only “true” joins and converting intra-data joins to map
    * operations.
    *
    * `f` takes QScript representing a _potential_ path to a file, converts
    * [[Root]] and its children to path, with the operations post-file remaining.
    */
  def pathify[M[_]: Monad: MonadFsErr, IN[_]: Traverse, OUT[_]: Traverse]
    (g: DiscoverPath.ListContents[M])
    (implicit
      FS: DiscoverPath.Aux[T, IN, OUT],
      RD:  Const[Read[ADir], ?] :<: OUT,
      RF: Const[Read[AFile], ?] :<: OUT,
      QC:           QScriptCore :<: OUT,
      FI: Injectable.Aux[OUT, QScriptTotal])
      : T[IN] => M[T[OUT]] =
    _.cataM(FS.discoverPath[M](g)) >>= DiscoverPath.unionAll[T, M, OUT](g)
}<|MERGE_RESOLUTION|>--- conflicted
+++ resolved
@@ -157,10 +157,7 @@
       struct: FreeMap,
       status: IdStatus,
       shiftType: ShiftType,
-<<<<<<< HEAD
-=======
       onUndefined: OnUndefined,
->>>>>>> d47f2592
       repair: JoinFunc,
       shiftSrc: FreeMap,
       mapFn: FreeMap
@@ -173,21 +170,14 @@
             case RightSide => RightSideF
           }
         }).some
-<<<<<<< HEAD
-      } (func => QC.inj(LeftShift(src, struct >> shiftSrc, status, shiftType, func)).some)
-=======
       } (func => QC.inj(LeftShift(src, struct >> shiftSrc, status, shiftType, onUndefined, func)).some)
->>>>>>> d47f2592
 
     // Unify (LeftShift, Map)
     def unifyMapLeftSideShift(
       struct: FreeMap,
       status: IdStatus,
       shiftType: ShiftType,
-<<<<<<< HEAD
-=======
       onUndefined: OnUndefined,
->>>>>>> d47f2592
       repair: JoinFunc,
       shiftSrc: FreeMap,
       mapFn: FreeMap
@@ -200,25 +190,11 @@
           }
           case RightSide => mapFn >> LeftSideF  // references `src`
         }).some
-<<<<<<< HEAD
-      } (func => QC.inj(LeftShift(src, struct >> shiftSrc, status, shiftType, func)).some)
-=======
       } (func => QC.inj(LeftShift(src, struct >> shiftSrc, status, shiftType, onUndefined, func)).some)
->>>>>>> d47f2592
 
     (left.resumeTwice, right.resumeTwice) match {
       // left side is the data while the right side shifts the same data
       case (\/-(SrcHole), -\/(r)) => FI.project(r) >>= QC.prj match {
-<<<<<<< HEAD
-        case Some(LeftShift(lshiftSrc, struct, status, shiftType, repair)) =>
-          lshiftSrc match {
-            case \/-(SrcHole) =>
-              unifyMapRightSideShift(struct, status, shiftType, repair, HoleF, HoleF)
-
-            case -\/(values) => FI.project(values) >>= QC.prj match {
-              case Some(Map(mapSrc, srcFn)) if mapSrc ≟ HoleQS =>
-                unifyMapRightSideShift(struct, status, shiftType, repair, srcFn, HoleF)
-=======
         case Some(LeftShift(lshiftSrc, struct, status, shiftType, undef, repair)) =>
           lshiftSrc match {
             case \/-(SrcHole) =>
@@ -227,7 +203,6 @@
             case -\/(values) => FI.project(values) >>= QC.prj match {
               case Some(Map(mapSrc, srcFn)) if mapSrc ≟ HoleQS =>
                 unifyMapRightSideShift(struct, status, shiftType, undef, repair, srcFn, HoleF)
->>>>>>> d47f2592
 
               case _ => NoneBranch[F, JoinSide, A]
             }
@@ -237,16 +212,6 @@
 
       // right side is the data while the left side shifts the same data
       case (-\/(l), \/-(SrcHole)) => FI.project(l) >>= QC.prj match {
-<<<<<<< HEAD
-        case Some(LeftShift(lshiftSrc, struct, status, shiftType, repair)) =>
-          lshiftSrc match {
-            case \/-(SrcHole) =>
-              unifyMapLeftSideShift(struct, status, shiftType, repair, HoleF, HoleF)
-
-            case -\/(values) => FI.project(values) >>= QC.prj match {
-              case Some(Map(mapSrc, srcFn)) if mapSrc ≟ HoleQS =>
-                unifyMapLeftSideShift(struct, status, shiftType, repair, srcFn, HoleF)
-=======
         case Some(LeftShift(lshiftSrc, struct, status, shiftType, undef, repair)) =>
           lshiftSrc match {
             case \/-(SrcHole) =>
@@ -255,7 +220,6 @@
             case -\/(values) => FI.project(values) >>= QC.prj match {
               case Some(Map(mapSrc, srcFn)) if mapSrc ≟ HoleQS =>
                 unifyMapLeftSideShift(struct, status, shiftType, undef, repair, srcFn, HoleF)
->>>>>>> d47f2592
 
               case _ => NoneBranch[F, JoinSide, A]
             }
@@ -265,16 +229,6 @@
 
       case (-\/(l), -\/(r)) => (l, r).uTraverse(m => FI.project(m) >>= QC.prj) collect {
         // left side maps over the data while the right side shifts the same data
-<<<<<<< HEAD
-        case (Map(\/-(SrcHole), mapFn), LeftShift(lshiftSrc, struct, status, stpe, repair)) =>
-          lshiftSrc match {
-            case \/-(SrcHole) =>
-              unifyMapRightSideShift(struct, status, stpe, repair, HoleF, mapFn)
-
-            case -\/(values) => FI.project(values) >>= QC.prj match {
-              case Some(Map(mapSrc, srcFn)) if mapSrc ≟ HoleQS =>
-                unifyMapRightSideShift(struct, status, stpe, repair, srcFn, mapFn)
-=======
         case (Map(\/-(SrcHole), mapFn), LeftShift(lshiftSrc, struct, status, stpe, undef, repair)) =>
           lshiftSrc match {
             case \/-(SrcHole) =>
@@ -283,23 +237,12 @@
             case -\/(values) => FI.project(values) >>= QC.prj match {
               case Some(Map(mapSrc, srcFn)) if mapSrc ≟ HoleQS =>
                 unifyMapRightSideShift(struct, status, stpe, undef, repair, srcFn, mapFn)
->>>>>>> d47f2592
 
               case _ => NoneBranch[F, JoinSide, A]
             }
           }
 
         // right side maps over the data while the left side shifts the same data
-<<<<<<< HEAD
-        case (LeftShift(lshiftSrc, struct, status, shiftType, repair), Map(\/-(SrcHole), mapFn)) =>
-          lshiftSrc match {
-            case \/-(SrcHole) =>
-              unifyMapLeftSideShift(struct, status, shiftType, repair, HoleF, mapFn)
-
-            case -\/(values) => FI.project(values) >>= QC.prj match {
-              case Some(Map(mapSrc, srcFn)) if mapSrc ≟ HoleQS =>
-                unifyMapLeftSideShift(struct, status, shiftType, repair, srcFn, mapFn)
-=======
         case (LeftShift(lshiftSrc, struct, status, shiftType, undef, repair), Map(\/-(SrcHole), mapFn)) =>
           lshiftSrc match {
             case \/-(SrcHole) =>
@@ -308,7 +251,6 @@
             case -\/(values) => FI.project(values) >>= QC.prj match {
               case Some(Map(mapSrc, srcFn)) if mapSrc ≟ HoleQS =>
                 unifyMapLeftSideShift(struct, status, shiftType, undef, repair, srcFn, mapFn)
->>>>>>> d47f2592
 
               case _ => NoneBranch[F, JoinSide, A]
             }
@@ -464,11 +406,7 @@
   def compactLeftShift[F[_]: Functor]
       (QCToF: PrismNT[F, QScriptCore])
       : QScriptCore[T[F]] => Option[F[T[F]]] = {
-<<<<<<< HEAD
-    case qs @ LeftShift(Embed(src), struct, ExcludeId, shiftType, joinFunc) =>
-=======
     case qs @ LeftShift(Embed(src), struct, ExcludeId, shiftType, OnUndefined.Emit, joinFunc) =>
->>>>>>> d47f2592
       (QCToF.get(src), struct.resume) match {
         // LeftShift(Map(_, MakeArray(_)), Hole, ExcludeId, _)
         case (Some(Map(innerSrc, fm)), \/-(SrcHole)) =>
@@ -492,13 +430,8 @@
   }
 
   val compactQC = λ[QScriptCore ~> (Option ∘ QScriptCore)#λ] {
-<<<<<<< HEAD
-    case LeftShift(src, struct, id, stpe, repair) =>
-      rewriteShift(id, repair) ∘ (xy => LeftShift(src, struct, xy._1, stpe, xy._2))
-=======
     case LeftShift(src, struct, id, stpe, undef, repair) =>
       rewriteShift(id, repair) ∘ (xy => LeftShift(src, struct, xy._1, stpe, undef, xy._2))
->>>>>>> d47f2592
 
     case Reduce(src, bucket, reducers, repair0) =>
       // `indices`: the indices into `reducers` that are used
