/*
 * Copyright 2014–2016 SlamData Inc.
 *
 * Licensed under the Apache License, Version 2.0 (the "License");
 * you may not use this file except in compliance with the License.
 * You may obtain a copy of the License at
 *
 *     http://www.apache.org/licenses/LICENSE-2.0
 *
 * Unless required by applicable law or agreed to in writing, software
 * distributed under the License is distributed on an "AS IS" BASIS,
 * WITHOUT WARRANTIES OR CONDITIONS OF ANY KIND, either express or implied.
 * See the License for the specific language governing permissions and
 * limitations under the License.
 */

package quasar

import quasar.Predef._
import quasar.contrib.matryoshka._
import quasar.fp._
import quasar.qscript.{provenance => prov}

import matryoshka._, FunctorT.ops._, Recursive.ops._
import matryoshka.patterns._
import monocle.macros.Lenses
import scalaz.{NonEmptyList => NEL, _}, Scalaz._

/** The various representations of an arbitrary query, as seen by the filesystem
  * connectors, along with the operations for dealing with them.
  *
  * There are a few patterns that are worth noting:
  * - `(src: A, ..., lBranch: FreeQS[T], rBranch: FreeQS[T], ...)` – used in
  *   operations that combine multiple data sources (notably joins and unions).
  *   This holds the divergent parts of the data sources in the branches, with
  *   [[SrcHole]] indicating a reference back to the common `src` of the two
  *   branches. There is not required to be a [[SrcHole]].
  * - `Free[F, A]` – we use this structure as a restricted form of variable
  *   binding, where `F` is some pattern functor, and `A` is some enumeration
  *   that has a specific referent. E.g., [[FreeMap]] is a recursive structure
  *   of [[MapFunc]] that has a single “variable”, [[SrcHole]], which (usually)
  *   refers to the `src` parameter of that operation. [[JoinFunc]], [[FreeQS]],
  *   and the `repair` parameter to [[Reduce]] behave similarly.
  * - We use the type parameter `QS[_]` to indicate QScript, as well as the type
  *   parameters `IN[_]` and `OUT[_]` to indicate the input and output
  *   coproducts in transformations where they can be different.
  */
// NB: Here we no longer care about provenance. Backends can’t do anything with
//     it, so we simply represent joins and crosses directly. This also means
//     that we don’t need to model certain things – project_d is just a
//     data-level function, nest_d & swap_d only modify provenance and so are
//     irrelevant here, and autojoin_d has been replaced with a lower-level join
//     operation that doesn’t include the cross portion.
package object qscript {
  /** This type is _only_ used for join branch-like structures. It’s an
    * unfortunate consequence of not having mutually-recursive data structures.
    * Once we do, this can go away. It should _not_ be used in other situations.
    */
  type QScriptTotal[T[_[_]], A] =
    (QScriptCore[T, ?] :\: ProjectBucket[T, ?] :\:
      ThetaJoin[T, ?] :\: EquiJoin[T, ?] :\:
      Const[ShiftedRead, ?] :\: Const[Read, ?] :/: Const[DeadEnd, ?])#M[A]

  /** QScript that has not gone through Read conversion. */
  type QScript[T[_[_]], A] =
    (QScriptCore[T, ?] :\: ThetaJoin[T, ?] :/: Const[DeadEnd, ?])#M[A]

  implicit def qScriptToQscriptTotal[T[_[_]]]
      : Injectable.Aux[QScript[T, ?], QScriptTotal[T, ?]] =
    ::\::[QScriptCore[T, ?]](::/::[T, ThetaJoin[T, ?], Const[DeadEnd, ?]])

  /** QScript that has gone through Read conversion. */
  type QScriptRead[T[_[_]], A] =
    (QScriptCore[T, ?] :\: ThetaJoin[T, ?] :/: Const[Read, ?])#M[A]

  implicit def qScriptReadToQscriptTotal[T[_[_]]]
      : Injectable.Aux[QScriptRead[T, ?], QScriptTotal[T, ?]] =
    ::\::[QScriptCore[T, ?]](::/::[T, ThetaJoin[T, ?], Const[Read, ?]])

  /** QScript that has gone through Read conversion and shifted conversion */
  type QScriptShiftRead[T[_[_]], A] =
    (QScriptCore[T, ?] :\: ThetaJoin[T, ?] :/: Const[ShiftedRead, ?])#M[A]

  implicit def qScriptShiftReadToQScriptTotal[T[_[_]]]
      : Injectable.Aux[QScriptShiftRead[T, ?], QScriptTotal[T, ?]] =
    ::\::[QScriptCore[T, ?]](::/::[T, ThetaJoin[T, ?], Const[ShiftedRead, ?]])

  type FreeQS[T[_[_]]]      = Free[QScriptTotal[T, ?], Hole]
  type FreeMapA[T[_[_]], A] = Free[MapFunc[T, ?], A]
  type FreeMap[T[_[_]]]     = FreeMapA[T, Hole]
  type JoinFunc[T[_[_]]]    = FreeMapA[T, JoinSide]

  def HoleF[T[_[_]]]: FreeMap[T] = Free.point[MapFunc[T, ?], Hole](SrcHole)
  def HoleQS[T[_[_]]]: FreeQS[T] = Free.point[QScriptTotal[T, ?], Hole](SrcHole)
  def LeftSideF[T[_[_]]]: JoinFunc[T] =
    Free.point[MapFunc[T, ?], JoinSide](LeftSide)
  def RightSideF[T[_[_]]]: JoinFunc[T] =
    Free.point[MapFunc[T, ?], JoinSide](RightSide)
  def ReduceIndexF[T[_[_]]](i: Int): FreeMapA[T, ReduceIndex] =
    Free.point[MapFunc[T, ?], ReduceIndex](ReduceIndex(i))

  def EmptyAnn[T[_[_]]]: Ann[T] = Ann[T](Nil, HoleF[T])

  def rebase[M[_]: Bind, A](in: M[A], field: M[A]): M[A] = in >> field

  import MapFunc._
  import MapFuncs._

  def concatBuckets[T[_[_]]: Recursive: Corecursive](buckets: List[FreeMap[T]]):
      Option[(FreeMap[T], NEL[FreeMap[T]])] =
    buckets match {
      case Nil => None
      case head :: tail =>
        (ConcatArraysN(buckets.map(b => Free.roll(MakeArray[T, FreeMap[T]](b)))),
          NEL(head, tail).zipWithIndex.map(p =>
            Free.roll(ProjectIndex[T, FreeMap[T]](
              HoleF[T],
              IntLit[T, Hole](p._2))))).some
    }

  def concat[T[_[_]]: Recursive: Corecursive: EqualT: ShowT, A: Equal](
    l: FreeMapA[T, A], r: FreeMapA[T, A]):
      (FreeMapA[T, A], FreeMap[T], FreeMap[T]) = {
    val norm = Normalizable.normalizable[T]

    // NB: Might be better to do this later, after some normalization, part of
    //     array compaction, but this helps us avoid some autojoins.
    (norm.freeMF(l) ≟ norm.freeMF(r)).fold(
      (norm.freeMF(l), HoleF[T], HoleF[T]),
      (Free.roll(ConcatArrays(Free.roll(MakeArray(l)), Free.roll(MakeArray(r)))),
        Free.roll(ProjectIndex(HoleF[T], IntLit[T, Hole](0))),
        Free.roll(ProjectIndex(HoleF[T], IntLit[T, Hole](1)))))
  }

<<<<<<< HEAD
=======
  def concat3[T[_[_]]: Corecursive, A](
    l: FreeMapA[T, A], c: FreeMapA[T, A], r: FreeMapA[T, A]):
      (FreeMapA[T, A], FreeMap[T], FreeMap[T], FreeMap[T]) =
    (Free.roll(ConcatArrays(Free.roll(ConcatArrays(Free.roll(MakeArray(l)), Free.roll(MakeArray(c)))), Free.roll(MakeArray(r)))),
      Free.roll(ProjectIndex(HoleF[T], IntLit[T, Hole](0))),
      Free.roll(ProjectIndex(HoleF[T], IntLit[T, Hole](1))),
      Free.roll(ProjectIndex(HoleF[T], IntLit[T, Hole](2))))

  def concat4[T[_[_]]: Corecursive, A](
    l: FreeMapA[T, A], c: FreeMapA[T, A], r: FreeMapA[T, A], r2: FreeMapA[T, A]):
      (FreeMapA[T, A], FreeMap[T], FreeMap[T], FreeMap[T], FreeMap[T]) =
    (Free.roll(ConcatArrays(Free.roll(ConcatArrays(Free.roll(ConcatArrays(Free.roll(MakeArray(l)), Free.roll(MakeArray(c)))), Free.roll(MakeArray(r)))), Free.roll(MakeArray(r2)))),
      Free.roll(ProjectIndex(HoleF[T], IntLit[T, Hole](0))),
      Free.roll(ProjectIndex(HoleF[T], IntLit[T, Hole](1))),
      Free.roll(ProjectIndex(HoleF[T], IntLit[T, Hole](2))),
      Free.roll(ProjectIndex(HoleF[T], IntLit[T, Hole](3))))

>>>>>>> e238ea89
  def rebaseBranch[T[_[_]]: Recursive: Corecursive: EqualT: ShowT]
    (br: FreeQS[T], fm: FreeMap[T]): FreeQS[T] = {
    val rewrite = new Rewrite[T]

    freeTransCata(
      br >> Free.roll(Inject[QScriptCore[T, ?], QScriptTotal[T, ?]].inj(Map(Free.point[QScriptTotal[T, ?], Hole](SrcHole), fm))))(
      liftCo(rewrite.normalizeCoEnv))
  }

  def rewriteShift[T[_[_]]: Recursive: Corecursive: EqualT]
    (struct: FreeMap[T], repair0: JoinFunc[T])
      : Option[(FreeMap[T], JoinFunc[T])] = {
    def rewrite(elem: FreeMap[T], dup: FreeMap[T] => Unary[T, FreeMap[T]])
        : Option[(FreeMap[T], JoinFunc[T])] = {
      val repair: T[CoEnv[JoinSide, MapFunc[T, ?], ?]] = repair0.toCoEnv[T]

      val rightSide: T[CoEnv[JoinSide, MapFunc[T, ?], ?]] = RightSideF.toCoEnv[T]

      def makeRef(idx: Int): T[CoEnv[JoinSide, MapFunc[T, ?], ?]] =
        Free.roll[MapFunc[T, ?], JoinSide](ProjectIndex(RightSideF, IntLit(idx))).toCoEnv[T]

      val zeroRef: T[CoEnv[JoinSide, MapFunc[T, ?], ?]] = makeRef(0)
      val oneRef: T[CoEnv[JoinSide, MapFunc[T, ?], ?]] = makeRef(1)
      val rightCount: Int = repair.para(count(rightSide))

      if (repair.para(count(oneRef)) ≟ rightCount)
        // all `RightSide` access is through `oneRef`
        (elem, transApoT(repair)(substitute(oneRef, rightSide)).fromCoEnv).some
      else if (repair.para(count(zeroRef)) ≟ rightCount)
        // all `RightSide` access is through `zeroRef`
        (Free.roll[MapFunc[T, ?], Hole](dup(elem)),
          transApoT(repair)(substitute(zeroRef, rightSide)).fromCoEnv).some
      else
        None
    }

    struct.resume match {
      case -\/(ZipArrayIndices(elem)) => rewrite(elem, DupArrayIndices(_))
      case -\/(ZipMapKeys(elem)) => rewrite(elem, DupMapKeys(_))
      case _ => None
    }
  }

  /** A variant of `repeatedly` that works with `Inject` instances. */
  def injectRepeatedly[F [_], G[_], A]
    (op: F[A] => Option[G[A]])
    (implicit F: F :<: G)
      : F[A] => G[A] =
    fa => op(fa).fold(F.inj(fa))(ga => F.prj(ga).fold(ga)(injectRepeatedly(op)))

  // TODO: Un-hardcode the coproduct, and make this simply a transform itself,
  //       rather than a full traversal.
  def shiftRead[T[_[_]]: Recursive: Corecursive: EqualT: ShowT](qs: T[QScriptRead[T,?]]): T[QScriptShiftRead[T,?]] = {
    type FixedQScriptRead[A]      = QScriptRead[T, A]
    type FixedQScriptShiftRead[A] = QScriptShiftRead[T, A]
    val rewrite = new Rewrite[T]
    transFutu(qs)(ShiftRead[T, FixedQScriptRead, FixedQScriptShiftRead].shiftRead(idPrism.reverseGet)(_: FixedQScriptRead[T[FixedQScriptRead]]))
      .transCata(
        rewrite.normalize[FixedQScriptShiftRead] ⋙
          liftFG(injectRepeatedly(quasar.qscript.Coalesce[T, FixedQScriptShiftRead, FixedQScriptShiftRead].coalesceSR[FixedQScriptShiftRead](idPrism))))
  }

  // Helpers for creating `Injectable` instances

  object ::\:: {
    def apply[F[_]] = new Aux[F]

    final class Aux[F[_]] {
      def apply[T[_[_]], G[_]]
        (i: Injectable.Aux[G, QScriptTotal[T, ?]])
        (implicit F: F :<: QScriptTotal[T, ?])
          : Injectable.Aux[Coproduct[F, G, ?], QScriptTotal[T, ?]] =
        Injectable.coproduct(Injectable.inject[F, QScriptTotal[T, ?]], i)
    }
  }

  def ::/::[T[_[_]], F[_], G[_]]
    (implicit F: F :<: QScriptTotal[T, ?], G: G :<: QScriptTotal[T, ?])
      : Injectable.Aux[Coproduct[F, G, ?], QScriptTotal[T, ?]] =
    Injectable.coproduct(
      Injectable.inject[F, QScriptTotal[T, ?]],
      Injectable.inject[G, QScriptTotal[T, ?]])
}

package qscript {
  final case class SrcMerge[A, B](src: A, left: B, right: B)

  @Lenses final case class Ann[T[_[_]]](provenance: List[prov.Provenance[T]], values: FreeMap[T])

  object Ann {
    implicit def equal[T[_[_]]: EqualT]: Equal[Ann[T]] =
      Equal.equal((a, b) => a.provenance ≟ b.provenance && a.values ≟ b.values)

    implicit def show[T[_[_]]: ShowT]: Show[Ann[T]] =
      Show.show(ann => Cord("Ann(") ++ ann.provenance.show ++ Cord(", ") ++ ann.values.show ++ Cord(")"))
  }

  @Lenses final case class Target[T[_[_]], F[_]](ann: Ann[T], value: T[F])

  object Target {
    implicit def equal[T[_[_]]: EqualT, F[_]](implicit F: Delay[Equal, F])
        : Equal[Target[T, F]] =
      Equal.equal((a, b) => a.ann ≟ b.ann && a.value ≟ b.value)

    implicit def show[T[_[_]]: ShowT, F[_]](implicit F: Delay[Show, F])
        : Show[Target[T, F]] =
      Show.show(target =>
        Cord("Target(") ++
          target.ann.shows ++ Cord(", ") ++
          target.value.shows ++ Cord(")"))
  }
}<|MERGE_RESOLUTION|>--- conflicted
+++ resolved
@@ -132,8 +132,6 @@
         Free.roll(ProjectIndex(HoleF[T], IntLit[T, Hole](1)))))
   }
 
-<<<<<<< HEAD
-=======
   def concat3[T[_[_]]: Corecursive, A](
     l: FreeMapA[T, A], c: FreeMapA[T, A], r: FreeMapA[T, A]):
       (FreeMapA[T, A], FreeMap[T], FreeMap[T], FreeMap[T]) =
@@ -151,7 +149,6 @@
       Free.roll(ProjectIndex(HoleF[T], IntLit[T, Hole](2))),
       Free.roll(ProjectIndex(HoleF[T], IntLit[T, Hole](3))))
 
->>>>>>> e238ea89
   def rebaseBranch[T[_[_]]: Recursive: Corecursive: EqualT: ShowT]
     (br: FreeQS[T], fm: FreeMap[T]): FreeQS[T] = {
     val rewrite = new Rewrite[T]
