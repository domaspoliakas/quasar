/*
 * Copyright 2014–2016 SlamData Inc.
 *
 * Licensed under the Apache License, Version 2.0 (the "License");
 * you may not use this file except in compliance with the License.
 * You may obtain a copy of the License at
 *
 *     http://www.apache.org/licenses/LICENSE-2.0
 *
 * Unless required by applicable law or agreed to in writing, software
 * distributed under the License is distributed on an "AS IS" BASIS,
 * WITHOUT WARRANTIES OR CONDITIONS OF ANY KIND, either express or implied.
 * See the License for the specific language governing permissions and
 * limitations under the License.
 */

package quasar

import quasar.Predef._
import quasar.fp._

import matryoshka._, Recursive.ops._
import matryoshka.patterns._
import monocle.macros.Lenses
import scalaz.{NonEmptyList => NEL, _}, Scalaz._

/** The various representations of an arbitrary query, as seen by the filesystem
  * connectors, along with the operations for dealing with them.
  *
  * There are a few patterns that are worth noting:
  * - `(src: A, ..., lBranch: FreeQS[T], rBranch: FreeQS[T], ...)` – used in
  *   operations that combine multiple data sources (notably joins and unions).
  *   This holds the divergent parts of the data sources in the branches, with
  *   [[SrcHole]] indicating a reference back to the common `src` of the two
  *   branches. There is not required to be a [[SrcHole]].
  * - `Free[F, A]` – we use this structure as a restricted form of variable
  *   binding, where `F` is some pattern functor, and `A` is some enumeration
  *   that has a specific referent. E.g., [[FreeMap]] is a recursive structure
  *   of [[MapFunc]] that has a single “variable”, [[SrcHole]], which (usually)
  *   refers to the `src` parameter of that operation. [[JoinFunc]], [[FreeQS]],
  *   and the `repair` parameter to [[Reduce]] behave similarly.
  * - We use the type parameter `QS[_]` to indicate QScript, as well as the type
  *   parameters `IN[_]` and `OUT[_]` to indicate the input and output
  *   coproducts in transformations where they can be different.
  */
// NB: Here we no longer care about provenance. Backends can’t do anything with
//     it, so we simply represent joins and crosses directly. This also means
//     that we don’t need to model certain things – project_d is just a
//     data-level function, nest_d & swap_d only modify provenance and so are
//     irrelevant here, and autojoin_d has been replaced with a lower-level join
//     operation that doesn’t include the cross portion.
package object qscript {
  /** This type is _only_ used for join branch-like structures. It’s an
    * unfortunate consequence of not having mutually-recursive data structures.
    * Once we do, this can go away. It should _not_ be used in other situations.
    */
  type QScriptTotal[T[_[_]], A] =
    (QScriptCore[T, ?] :\: ProjectBucket[T, ?] :\:
      ThetaJoin[T, ?] :\: EquiJoin[T, ?] :\:
      Const[ShiftedRead, ?] :\: Const[Read, ?] :/: Const[DeadEnd, ?])#M[A]

  /** QScript that has not gone through Read conversion. */
  type QScript[T[_[_]], A] =
    (QScriptCore[T, ?] :\: ThetaJoin[T, ?] :/: Const[DeadEnd, ?])#M[A]

  implicit def qScriptToQscriptTotal[T[_[_]]]
      : Injectable.Aux[QScript[T, ?], QScriptTotal[T, ?]] =
    ::\::[QScriptCore[T, ?]](::/::[T, ThetaJoin[T, ?], Const[DeadEnd, ?]])

  /** QScript that has gone through Read conversion. */
  type QScriptRead[T[_[_]], A] =
    (QScriptCore[T, ?] :\: ThetaJoin[T, ?] :/: Const[Read, ?])#M[A]

  implicit def qScriptReadToQscriptTotal[T[_[_]]]
      : Injectable.Aux[QScriptRead[T, ?], QScriptTotal[T, ?]] =
    ::\::[QScriptCore[T, ?]](::/::[T, ThetaJoin[T, ?], Const[Read, ?]])

  type FreeMap[T[_[_]]]  = Free[MapFunc[T, ?], Hole]
  type FreeQS[T[_[_]]]   = Free[QScriptTotal[T, ?], Hole]
  type JoinFunc[T[_[_]]] = Free[MapFunc[T, ?], JoinSide]

  @Lenses final case class Ann[T[_[_]]](provenance: List[FreeMap[T]], values: FreeMap[T])

  object Ann {
    implicit def equal[T[_[_]]: EqualT]: Equal[Ann[T]] =
      Equal.equal((a, b) => a.provenance ≟ b.provenance && a.values ≟ b.values)

    implicit def show[T[_[_]]: ShowT]: Show[Ann[T]] =
      Show.show(ann => Cord("Ann(") ++ ann.provenance.show ++ Cord(", ") ++ ann.values.show ++ Cord(")"))
  }

  def HoleF[T[_[_]]]: FreeMap[T] = Free.point[MapFunc[T, ?], Hole](SrcHole)
  def LeftSideF[T[_[_]]]: JoinFunc[T] =
    Free.point[MapFunc[T, ?], JoinSide](LeftSide)
  def RightSideF[T[_[_]]]: JoinFunc[T] =
    Free.point[MapFunc[T, ?], JoinSide](RightSide)
  def ReduceIndexF[T[_[_]]](i: Int): Free[MapFunc[T, ?], ReduceIndex] =
    Free.point[MapFunc[T, ?], ReduceIndex](ReduceIndex(i))

  def EmptyAnn[T[_[_]]]: Ann[T] = Ann[T](Nil, HoleF[T])

  final case class SrcMerge[A, B](src: A, left: B, right: B)

  def rebase[M[_]: Bind, A](in: M[A], field: M[A]): M[A] = in >> field

  import MapFunc._
  import MapFuncs._

  def EquiJF[T[_[_]]]: JoinFunc[T] =
    Free.roll(Eq(Free.point(LeftSide), Free.point(RightSide)))

  def concatBuckets[T[_[_]]: Recursive: Corecursive](buckets: List[FreeMap[T]]):
      Option[(FreeMap[T], NEL[FreeMap[T]])] =
    buckets match {
      case Nil => None
      case head :: tail =>
        (ConcatArraysN(buckets.map(b => Free.roll(MakeArray[T, FreeMap[T]](b)))),
          NEL(head, tail).zipWithIndex.map(p =>
            Free.roll(ProjectIndex[T, FreeMap[T]](
              HoleF[T],
              IntLit[T, Hole](p._2))))).some
    }

  def concat[T[_[_]]: Corecursive, A](
    l: Free[MapFunc[T, ?], A], r: Free[MapFunc[T, ?], A]):
      (Free[MapFunc[T, ?], A], FreeMap[T], FreeMap[T]) =
    (Free.roll(ConcatArrays(Free.roll(MakeArray(l)), Free.roll(MakeArray(r)))),
      Free.roll(ProjectIndex(HoleF[T], IntLit[T, Hole](0))),
      Free.roll(ProjectIndex(HoleF[T], IntLit[T, Hole](1))))

  def concat3[T[_[_]]: Corecursive, A](
    l: Free[MapFunc[T, ?], A], c: Free[MapFunc[T, ?], A], r: Free[MapFunc[T, ?], A]):
      (Free[MapFunc[T, ?], A], FreeMap[T], FreeMap[T], FreeMap[T]) =
    (Free.roll(ConcatArrays(Free.roll(ConcatArrays(Free.roll(MakeArray(l)), Free.roll(MakeArray(c)))), Free.roll(MakeArray(r)))),
      Free.roll(ProjectIndex(HoleF[T], IntLit[T, Hole](0))),
      Free.roll(ProjectIndex(HoleF[T], IntLit[T, Hole](1))),
      Free.roll(ProjectIndex(HoleF[T], IntLit[T, Hole](2))))

  def rewriteShift[T[_[_]]: Recursive: Corecursive: EqualT]
    (struct: FreeMap[T], repair0: JoinFunc[T])
      : Option[(FreeMap[T], JoinFunc[T])] = {
    def rewrite(elem: FreeMap[T], dup: FreeMap[T] => Unary[T, FreeMap[T]])
        : Option[(FreeMap[T], JoinFunc[T])] = {
      val repair: T[CoEnv[JoinSide, MapFunc[T, ?], ?]] = repair0.toCoEnv[T]

      val rightSide: T[CoEnv[JoinSide, MapFunc[T, ?], ?]] = RightSideF.toCoEnv[T]

      def makeRef(idx: Int): T[CoEnv[JoinSide, MapFunc[T, ?], ?]] =
        Free.roll[MapFunc[T, ?], JoinSide](ProjectIndex(RightSideF, IntLit(idx))).toCoEnv[T]

      val zeroRef: T[CoEnv[JoinSide, MapFunc[T, ?], ?]] = makeRef(0)
      val oneRef: T[CoEnv[JoinSide, MapFunc[T, ?], ?]] = makeRef(1)
      val rightCount: Int = repair.para(count(rightSide))

      if (repair.para(count(oneRef)) ≟ rightCount)
        // all `RightSide` access is through `oneRef`
        (elem, transApoT(repair)(substitute(oneRef, rightSide)).fromCoEnv).some
      else if (repair.para(count(zeroRef)) ≟ rightCount)
        // all `RightSide` access is through `zeroRef`
        (Free.roll[MapFunc[T, ?], Hole](dup(elem)),
          transApoT(repair)(substitute(zeroRef, rightSide)).fromCoEnv).some
      else
        None
    }

    struct.resume match {
      case -\/(ZipArrayIndices(elem)) => rewrite(elem, DupArrayIndices(_))
      case -\/(ZipMapKeys(elem)) => rewrite(elem, DupMapKeys(_))
      case _ => None
    }
  }

  // TODO: move to matryoshka

  implicit def envtEqual[E: Equal, F[_]](implicit F: Delay[Equal, F]):
      Delay[Equal, EnvT[E, F, ?]] =
    new Delay[Equal, EnvT[E, F, ?]] {
      def apply[A](eq: Equal[A]) =
        Equal.equal {
          case (env1, env2) =>
            env1.ask ≟ env2.ask && F(eq).equal(env1.lower, env2.lower)
        }
    }

  implicit def envtShow[E: Show, F[_]](implicit F: Delay[Show, F]):
      Delay[Show, EnvT[E, F, ?]] =
    new Delay[Show, EnvT[E, F, ?]] {
      def apply[A](sh: Show[A]) =
        Show.show {
          envt => Cord("EnvT(") ++ envt.ask.show ++ Cord(", ") ++ F(sh).show(envt.lower) ++ Cord(")")
        }
    }

<<<<<<< HEAD
  def envtHmap[F[_], G[_], E, A](f: F ~> G): EnvT[E, F, ?] ~> EnvT[E, G, ?] =
    new (EnvT[E, F, ?] ~> EnvT[E, G, ?]) {
      def apply[A](env: EnvT[E, F, A]) = EnvT((env.ask, f(env.lower)))
    }

  def envtLowerNT[F[_], E]: EnvT[E, F, ?] ~> F = new (EnvT[E, F, ?] ~> F) {
    def apply[A](fa: EnvT[E, F, A]): F[A] = fa.lower
  }

  // Heplers for creating `Injectable` instances

  object ::\:: {
    def apply[F[_]] = new Aux[F]

    final class Aux[F[_]] {
      def apply[T[_[_]], G[_]]
        (i: Injectable.Aux[G, QScriptTotal[T, ?]])
        (implicit F: F :<: QScriptTotal[T, ?])
          : Injectable.Aux[Coproduct[F, G, ?], QScriptTotal[T, ?]] =
        Injectable.coproduct(Injectable.inject[F, QScriptTotal[T, ?]], i)
    }
  }

  def ::/::[T[_[_]], F[_], G[_]]
    (implicit F: F :<: QScriptTotal[T, ?], G: G :<: QScriptTotal[T, ?])
      : Injectable.Aux[Coproduct[F, G, ?], QScriptTotal[T, ?]] =
    Injectable.coproduct(
      Injectable.inject[F, QScriptTotal[T, ?]],
      Injectable.inject[G, QScriptTotal[T, ?]])

=======
  def envtHmap[F[_], G[_], E, A](f: F ~> G) = λ[EnvT[E, F, ?] ~> EnvT[E, G, ?]](env => EnvT(env.ask -> f(env.lower)))
  def envtLowerNT[F[_], E]                  = λ[EnvT[E, F, ?] ~> F](_.lower)
>>>>>>> 64932833
}<|MERGE_RESOLUTION|>--- conflicted
+++ resolved
@@ -191,15 +191,8 @@
         }
     }
 
-<<<<<<< HEAD
-  def envtHmap[F[_], G[_], E, A](f: F ~> G): EnvT[E, F, ?] ~> EnvT[E, G, ?] =
-    new (EnvT[E, F, ?] ~> EnvT[E, G, ?]) {
-      def apply[A](env: EnvT[E, F, A]) = EnvT((env.ask, f(env.lower)))
-    }
-
-  def envtLowerNT[F[_], E]: EnvT[E, F, ?] ~> F = new (EnvT[E, F, ?] ~> F) {
-    def apply[A](fa: EnvT[E, F, A]): F[A] = fa.lower
-  }
+  def envtHmap[F[_], G[_], E, A](f: F ~> G) = λ[EnvT[E, F, ?] ~> EnvT[E, G, ?]](env => EnvT(env.ask -> f(env.lower)))
+  def envtLowerNT[F[_], E]                  = λ[EnvT[E, F, ?] ~> F](_.lower)
 
   // Heplers for creating `Injectable` instances
 
@@ -221,9 +214,4 @@
     Injectable.coproduct(
       Injectable.inject[F, QScriptTotal[T, ?]],
       Injectable.inject[G, QScriptTotal[T, ?]])
-
-=======
-  def envtHmap[F[_], G[_], E, A](f: F ~> G) = λ[EnvT[E, F, ?] ~> EnvT[E, G, ?]](env => EnvT(env.ask -> f(env.lower)))
-  def envtLowerNT[F[_], E]                  = λ[EnvT[E, F, ?] ~> F](_.lower)
->>>>>>> 64932833
 }