/*
 * Copyright 2014–2016 SlamData Inc.
 *
 * Licensed under the Apache License, Version 2.0 (the "License");
 * you may not use this file except in compliance with the License.
 * You may obtain a copy of the License at
 *
 *     http://www.apache.org/licenses/LICENSE-2.0
 *
 * Unless required by applicable law or agreed to in writing, software
 * distributed under the License is distributed on an "AS IS" BASIS,
 * WITHOUT WARRANTIES OR CONDITIONS OF ANY KIND, either express or implied.
 * See the License for the specific language governing permissions and
 * limitations under the License.
 */

package quasar

import quasar.Predef._
import quasar.contrib.matryoshka._
import quasar.fp._

import matryoshka._, FunctorT.ops._, Recursive.ops._
import matryoshka.patterns._
import monocle.macros.Lenses
import scalaz.{NonEmptyList => NEL, _}, Scalaz._

/** The various representations of an arbitrary query, as seen by the filesystem
  * connectors, along with the operations for dealing with them.
  *
  * There are a few patterns that are worth noting:
  * - `(src: A, ..., lBranch: FreeQS[T], rBranch: FreeQS[T], ...)` – used in
  *   operations that combine multiple data sources (notably joins and unions).
  *   This holds the divergent parts of the data sources in the branches, with
  *   [[SrcHole]] indicating a reference back to the common `src` of the two
  *   branches. There is not required to be a [[SrcHole]].
  * - `Free[F, A]` – we use this structure as a restricted form of variable
  *   binding, where `F` is some pattern functor, and `A` is some enumeration
  *   that has a specific referent. E.g., [[FreeMap]] is a recursive structure
  *   of [[MapFunc]] that has a single “variable”, [[SrcHole]], which (usually)
  *   refers to the `src` parameter of that operation. [[JoinFunc]], [[FreeQS]],
  *   and the `repair` parameter to [[Reduce]] behave similarly.
  * - We use the type parameter `QS[_]` to indicate QScript, as well as the type
  *   parameters `IN[_]` and `OUT[_]` to indicate the input and output
  *   coproducts in transformations where they can be different.
  */
// NB: Here we no longer care about provenance. Backends can’t do anything with
//     it, so we simply represent joins and crosses directly. This also means
//     that we don’t need to model certain things – project_d is just a
//     data-level function, nest_d & swap_d only modify provenance and so are
//     irrelevant here, and autojoin_d has been replaced with a lower-level join
//     operation that doesn’t include the cross portion.
package object qscript {
  /** This type is _only_ used for join branch-like structures. It’s an
    * unfortunate consequence of not having mutually-recursive data structures.
    * Once we do, this can go away. It should _not_ be used in other situations.
    */
  type QScriptTotal[T[_[_]], A] =
    (QScriptCore[T, ?] :\: ProjectBucket[T, ?] :\:
      ThetaJoin[T, ?] :\: EquiJoin[T, ?] :\:
      Const[ShiftedRead, ?] :\: Const[Read, ?] :/: Const[DeadEnd, ?])#M[A]

  /** QScript that has not gone through Read conversion. */
  type QScript[T[_[_]], A] =
    (QScriptCore[T, ?] :\: ThetaJoin[T, ?] :/: Const[DeadEnd, ?])#M[A]

  implicit def qScriptToQscriptTotal[T[_[_]]]
      : Injectable.Aux[QScript[T, ?], QScriptTotal[T, ?]] =
    ::\::[QScriptCore[T, ?]](::/::[T, ThetaJoin[T, ?], Const[DeadEnd, ?]])

  /** QScript that has gone through Read conversion. */
  type QScriptRead[T[_[_]], A] =
    (QScriptCore[T, ?] :\: ThetaJoin[T, ?] :/: Const[Read, ?])#M[A]

  implicit def qScriptReadToQscriptTotal[T[_[_]]]
      : Injectable.Aux[QScriptRead[T, ?], QScriptTotal[T, ?]] =
    ::\::[QScriptCore[T, ?]](::/::[T, ThetaJoin[T, ?], Const[Read, ?]])

  /** QScript that has gone through Read conversion and shifted conversion */
  type QScriptShiftRead[T[_[_]], A] =
    (QScriptCore[T, ?] :\: ThetaJoin[T, ?] :/: Const[ShiftedRead, ?])#M[A]

  implicit def qScriptShiftReadToQScriptTotal[T[_[_]]]
      : Injectable.Aux[QScriptShiftRead[T, ?], QScriptTotal[T, ?]] =
    ::\::[QScriptCore[T, ?]](::/::[T, ThetaJoin[T, ?], Const[ShiftedRead, ?]])

  type FreeMap[T[_[_]]]  = Free[MapFunc[T, ?], Hole]
  type FreeQS[T[_[_]]]   = Free[QScriptTotal[T, ?], Hole]
  type JoinFunc[T[_[_]]] = Free[MapFunc[T, ?], JoinSide]

  @Lenses final case class Ann[T[_[_]]](provenance: List[FreeMap[T]], values: FreeMap[T])

  object Ann {
    implicit def equal[T[_[_]]: EqualT]: Equal[Ann[T]] =
      Equal.equal((a, b) => a.provenance ≟ b.provenance && a.values ≟ b.values)

    implicit def show[T[_[_]]: ShowT]: Show[Ann[T]] =
      Show.show(ann => Cord("Ann(") ++ ann.provenance.show ++ Cord(", ") ++ ann.values.show ++ Cord(")"))
  }

  def HoleF[T[_[_]]]: FreeMap[T] = Free.point[MapFunc[T, ?], Hole](SrcHole)
<<<<<<< HEAD
  def HoleQS[T[_[_]]]: FreeQS[T] = Free.point[QScriptTotal[T, ?], Hole](SrcHole)
=======
  def LeftSideF[T[_[_]]]: JoinFunc[T] =
    Free.point[MapFunc[T, ?], JoinSide](LeftSide)
  def RightSideF[T[_[_]]]: JoinFunc[T] =
    Free.point[MapFunc[T, ?], JoinSide](RightSide)
  def ReduceIndexF[T[_[_]]](i: Int): Free[MapFunc[T, ?], ReduceIndex] =
    Free.point[MapFunc[T, ?], ReduceIndex](ReduceIndex(i))

>>>>>>> bdfbe15a
  def EmptyAnn[T[_[_]]]: Ann[T] = Ann[T](Nil, HoleF[T])

  final case class SrcMerge[A, B](src: A, left: B, right: B)

  def rebase[M[_]: Bind, A](in: M[A], field: M[A]): M[A] = in >> field

  import MapFunc._
  import MapFuncs._

  def EquiJF[T[_[_]]]: JoinFunc[T] =
    Free.roll(Eq(Free.point(LeftSide), Free.point(RightSide)))

  def concatBuckets[T[_[_]]: Recursive: Corecursive](buckets: List[FreeMap[T]]):
      Option[(FreeMap[T], NEL[FreeMap[T]])] =
    buckets match {
      case Nil => None
      case head :: tail =>
        (ConcatArraysN(buckets.map(b => Free.roll(MakeArray[T, FreeMap[T]](b)))),
          NEL(head, tail).zipWithIndex.map(p =>
            Free.roll(ProjectIndex[T, FreeMap[T]](
              HoleF[T],
              IntLit[T, Hole](p._2))))).some
    }

  def concat[T[_[_]]: Corecursive, A](
    l: Free[MapFunc[T, ?], A], r: Free[MapFunc[T, ?], A]):
      (Free[MapFunc[T, ?], A], FreeMap[T], FreeMap[T]) =
    (Free.roll(ConcatArrays(Free.roll(MakeArray(l)), Free.roll(MakeArray(r)))),
      Free.roll(ProjectIndex(HoleF[T], IntLit[T, Hole](0))),
      Free.roll(ProjectIndex(HoleF[T], IntLit[T, Hole](1))))

  def concat3[T[_[_]]: Corecursive, A](
    l: Free[MapFunc[T, ?], A], c: Free[MapFunc[T, ?], A], r: Free[MapFunc[T, ?], A]):
      (Free[MapFunc[T, ?], A], FreeMap[T], FreeMap[T], FreeMap[T]) =
    (Free.roll(ConcatArrays(Free.roll(ConcatArrays(Free.roll(MakeArray(l)), Free.roll(MakeArray(c)))), Free.roll(MakeArray(r)))),
      Free.roll(ProjectIndex(HoleF[T], IntLit[T, Hole](0))),
      Free.roll(ProjectIndex(HoleF[T], IntLit[T, Hole](1))),
      Free.roll(ProjectIndex(HoleF[T], IntLit[T, Hole](2))))

  def rewriteShift[T[_[_]]: Recursive: Corecursive: EqualT]
    (struct: FreeMap[T], repair0: JoinFunc[T])
      : Option[(FreeMap[T], JoinFunc[T])] = {
    def rewrite(elem: FreeMap[T], dup: FreeMap[T] => Unary[T, FreeMap[T]])
        : Option[(FreeMap[T], JoinFunc[T])] = {
      val repair: T[CoEnv[JoinSide, MapFunc[T, ?], ?]] = repair0.toCoEnv[T]

      val rightSide: T[CoEnv[JoinSide, MapFunc[T, ?], ?]] = RightSideF.toCoEnv[T]

      def makeRef(idx: Int): T[CoEnv[JoinSide, MapFunc[T, ?], ?]] =
        Free.roll[MapFunc[T, ?], JoinSide](ProjectIndex(RightSideF, IntLit(idx))).toCoEnv[T]

      val zeroRef: T[CoEnv[JoinSide, MapFunc[T, ?], ?]] = makeRef(0)
      val oneRef: T[CoEnv[JoinSide, MapFunc[T, ?], ?]] = makeRef(1)
      val rightCount: Int = repair.para(count(rightSide))

      if (repair.para(count(oneRef)) ≟ rightCount)
        // all `RightSide` access is through `oneRef`
        (elem, transApoT(repair)(substitute(oneRef, rightSide)).fromCoEnv).some
      else if (repair.para(count(zeroRef)) ≟ rightCount)
        // all `RightSide` access is through `zeroRef`
        (Free.roll[MapFunc[T, ?], Hole](dup(elem)),
          transApoT(repair)(substitute(zeroRef, rightSide)).fromCoEnv).some
      else
        None
    }

    struct.resume match {
      case -\/(ZipArrayIndices(elem)) => rewrite(elem, DupArrayIndices(_))
      case -\/(ZipMapKeys(elem)) => rewrite(elem, DupMapKeys(_))
      case _ => None
    }
  }

  // TODO: Un-hardcode the coproduct, and make this simply a transform itself,
  //       rather than a full traversal.
  def shiftRead[T[_[_]]: Recursive: Corecursive: EqualT: ShowT](qs: T[QScriptRead[T,?]]): T[QScriptShiftRead[T,?]] = {
    type FixedQScriptRead[A]      = QScriptRead[T, A]
    type FixedQScriptShiftRead[A] = QScriptShiftRead[T, A]
    val optimize = new Optimize[T]
    transFutu(qs)(ShiftRead[T, FixedQScriptRead, FixedQScriptShiftRead].shiftRead(idPrism.reverseGet)(_: FixedQScriptRead[T[FixedQScriptRead]]))
      .transCata(optimize.applyAll[FixedQScriptShiftRead].apply)
      .transCata(liftFG(optimize.transformIncludeToExclude[FixedQScriptShiftRead]))
  }

  // Helpers for creating `Injectable` instances

  object ::\:: {
    def apply[F[_]] = new Aux[F]

    final class Aux[F[_]] {
      def apply[T[_[_]], G[_]]
        (i: Injectable.Aux[G, QScriptTotal[T, ?]])
        (implicit F: F :<: QScriptTotal[T, ?])
          : Injectable.Aux[Coproduct[F, G, ?], QScriptTotal[T, ?]] =
        Injectable.coproduct(Injectable.inject[F, QScriptTotal[T, ?]], i)
    }
  }

  def ::/::[T[_[_]], F[_], G[_]]
    (implicit F: F :<: QScriptTotal[T, ?], G: G :<: QScriptTotal[T, ?])
      : Injectable.Aux[Coproduct[F, G, ?], QScriptTotal[T, ?]] =
    Injectable.coproduct(
      Injectable.inject[F, QScriptTotal[T, ?]],
      Injectable.inject[G, QScriptTotal[T, ?]])
}<|MERGE_RESOLUTION|>--- conflicted
+++ resolved
@@ -99,9 +99,7 @@
   }
 
   def HoleF[T[_[_]]]: FreeMap[T] = Free.point[MapFunc[T, ?], Hole](SrcHole)
-<<<<<<< HEAD
   def HoleQS[T[_[_]]]: FreeQS[T] = Free.point[QScriptTotal[T, ?], Hole](SrcHole)
-=======
   def LeftSideF[T[_[_]]]: JoinFunc[T] =
     Free.point[MapFunc[T, ?], JoinSide](LeftSide)
   def RightSideF[T[_[_]]]: JoinFunc[T] =
@@ -109,7 +107,6 @@
   def ReduceIndexF[T[_[_]]](i: Int): Free[MapFunc[T, ?], ReduceIndex] =
     Free.point[MapFunc[T, ?], ReduceIndex](ReduceIndex(i))
 
->>>>>>> bdfbe15a
   def EmptyAnn[T[_[_]]]: Ann[T] = Ann[T](Nil, HoleF[T])
 
   final case class SrcMerge[A, B](src: A, left: B, right: B)
