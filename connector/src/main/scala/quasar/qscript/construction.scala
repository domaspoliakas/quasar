/*
 * Copyright 2014–2017 SlamData Inc.
 *
 * Licensed under the Apache License, Version 2.0 (the "License");
 * you may not use this file except in compliance with the License.
 * You may obtain a copy of the License at
 *
 *     http://www.apache.org/licenses/LICENSE-2.0
 *
 * Unless required by applicable law or agreed to in writing, software
 * distributed under the License is distributed on an "AS IS" BASIS,
 * WITHOUT WARRANTIES OR CONDITIONS OF ANY KIND, either express or implied.
 * See the License for the specific language governing permissions and
 * limitations under the License.
 */

package quasar.qscript

import qsu.{Access, QAccess, QScriptUniform => QSU}
import slamdata.Predef._
import matryoshka._
import matryoshka.data.Fix

import scalaz._
import scalaz.Leibniz.===
import scalaz.std.tuple._
import scalaz.syntax.bifunctor._
import quasar.{ejson, qscript}
import quasar.common.{JoinType, SortDir}
import quasar.std.TemporalPart
import quasar.ejson.EJson

object construction {
  final case class Func[T[_[_]]]()(implicit birec: BirecursiveT[T]) {
    private val json = ejson.Fixed[T[EJson]]
    private def rollCore[A](in: MapFuncCore[T, FreeMapA[T, A]]): FreeMapA[T, A] = Free.roll(MFC(in))
    private def rollDerived[A](in: MapFuncDerived[T, FreeMapA[T, A]]): FreeMapA[T, A] = Free.roll(MFD(in))
    def Constant[A](in: T[EJson]): FreeMapA[T, A] =
      rollCore(MapFuncsCore.Constant(in))
    def Undefined[A]: FreeMapA[T, A] =
      rollCore(MapFuncsCore.Undefined())
    def Now[A]: FreeMapA[T, A] =
      rollCore(MapFuncsCore.Now())
    def JoinSideName[A](sym: Symbol): FreeMapA[T, A] =
      rollCore(MapFuncsCore.JoinSideName(sym))
    def ExtractCentury[A](a1: FreeMapA[T, A]): FreeMapA[T, A] =
      rollCore(MapFuncsCore.ExtractCentury(a1))
    def ExtractDayOfMonth[A](a1: FreeMapA[T, A]): FreeMapA[T, A] =
      rollCore(MapFuncsCore.ExtractDayOfMonth(a1))
    def ExtractDecade[A](a1: FreeMapA[T, A]): FreeMapA[T, A] =
      rollCore(MapFuncsCore.ExtractDecade(a1))
    def ExtractDayOfWeek[A](a1: FreeMapA[T, A]): FreeMapA[T, A] =
      rollCore(MapFuncsCore.ExtractDayOfWeek(a1))
    def ExtractDayOfYear[A](a1: FreeMapA[T, A]): FreeMapA[T, A] =
      rollCore(MapFuncsCore.ExtractDayOfYear(a1))
    def ExtractEpoch[A](a1: FreeMapA[T, A]): FreeMapA[T, A] =
      rollCore(MapFuncsCore.ExtractEpoch(a1))
    def ExtractHour[A](a1: FreeMapA[T, A]): FreeMapA[T, A] =
      rollCore(MapFuncsCore.ExtractHour(a1))
    def ExtractIsoDayOfWeek[A](a1: FreeMapA[T, A]): FreeMapA[T, A] =
      rollCore(MapFuncsCore.ExtractIsoDayOfWeek(a1))
    def ExtractIsoYear[A](a1: FreeMapA[T, A]): FreeMapA[T, A] =
      rollCore(MapFuncsCore.ExtractIsoYear(a1))
    def ExtractMicroseconds[A](a1: FreeMapA[T, A]): FreeMapA[T, A] =
      rollCore(MapFuncsCore.ExtractMicroseconds(a1))
    def ExtractMillennium[A](a1: FreeMapA[T, A]): FreeMapA[T, A] =
      rollCore(MapFuncsCore.ExtractMillennium(a1))
    def ExtractMilliseconds[A](a1: FreeMapA[T, A]): FreeMapA[T, A] =
      rollCore(MapFuncsCore.ExtractMilliseconds(a1))
    def ExtractMinute[A](a1: FreeMapA[T, A]): FreeMapA[T, A] =
      rollCore(MapFuncsCore.ExtractMinute(a1))
    def ExtractMonth[A](a1: FreeMapA[T, A]): FreeMapA[T, A] =
      rollCore(MapFuncsCore.ExtractMonth(a1))
    def ExtractQuarter[A](a1: FreeMapA[T, A]): FreeMapA[T, A] =
      rollCore(MapFuncsCore.ExtractQuarter(a1))
    def ExtractSecond[A](a1: FreeMapA[T, A]): FreeMapA[T, A] =
      rollCore(MapFuncsCore.ExtractSecond(a1))
    def ExtractTimezone[A](a1: FreeMapA[T, A]): FreeMapA[T, A] =
      rollCore(MapFuncsCore.ExtractTimezone(a1))
    def ExtractTimezoneHour[A](a1: FreeMapA[T, A]): FreeMapA[T, A] =
      rollCore(MapFuncsCore.ExtractTimezoneHour(a1))
    def ExtractTimezoneMinute[A](a1: FreeMapA[T, A]): FreeMapA[T, A] =
      rollCore(MapFuncsCore.ExtractTimezoneMinute(a1))
    def ExtractWeek[A](a1: FreeMapA[T, A]): FreeMapA[T, A] =
      rollCore(MapFuncsCore.ExtractWeek(a1))
    def ExtractYear[A](a1: FreeMapA[T, A]): FreeMapA[T, A] =
      rollCore(MapFuncsCore.ExtractYear(a1))
    def Date[A](a1: FreeMapA[T, A]): FreeMapA[T, A] =
      rollCore(MapFuncsCore.Date(a1))
    def Time[A](a1: FreeMapA[T, A]): FreeMapA[T, A] =
      rollCore(MapFuncsCore.Time(a1))
    def Timestamp[A](a1: FreeMapA[T, A]): FreeMapA[T, A] =
      rollCore(MapFuncsCore.Timestamp(a1))
    def Interval[A](a1: FreeMapA[T, A]): FreeMapA[T, A] =
      rollCore(MapFuncsCore.Interval(a1))
    def StartOfDay[A](a1: FreeMapA[T, A]): FreeMapA[T, A] =
      rollCore(MapFuncsCore.StartOfDay(a1))
    def TimeOfDay[A](a1: FreeMapA[T, A]): FreeMapA[T, A] =
      rollCore(MapFuncsCore.TimeOfDay(a1))
    def ToTimestamp[A](a1: FreeMapA[T, A]): FreeMapA[T, A] =
      rollCore(MapFuncsCore.ToTimestamp(a1))
    def TypeOf[A](a1: FreeMapA[T, A]): FreeMapA[T, A] =
      rollCore(MapFuncsCore.TypeOf(a1))
    def ToId[A](a1: FreeMapA[T, A]): FreeMapA[T, A] =
      rollCore(MapFuncsCore.ToId(a1))
    def Negate[A](a1: FreeMapA[T, A]): FreeMapA[T, A] =
      rollCore(MapFuncsCore.Negate(a1))
    def Not[A](a1: FreeMapA[T, A]): FreeMapA[T, A] =
      rollCore(MapFuncsCore.Not(a1))
    def Length[A](a1: FreeMapA[T, A]): FreeMapA[T, A] =
      rollCore(MapFuncsCore.Length(a1))
    def Lower[A](a1: FreeMapA[T, A]): FreeMapA[T, A] =
      rollCore(MapFuncsCore.Lower(a1))
    def Upper[A](a1: FreeMapA[T, A]): FreeMapA[T, A] =
      rollCore(MapFuncsCore.Upper(a1))
    def Bool[A](a1: FreeMapA[T, A]): FreeMapA[T, A] =
      rollCore(MapFuncsCore.Bool(a1))
    def Integer[A](a1: FreeMapA[T, A]): FreeMapA[T, A] =
      rollCore(MapFuncsCore.Integer(a1))
    def Decimal[A](a1: FreeMapA[T, A]): FreeMapA[T, A] =
      rollCore(MapFuncsCore.Decimal(a1))
    def Null[A](a1: FreeMapA[T, A]): FreeMapA[T, A] =
      rollCore(MapFuncsCore.Null(a1))
    def ToString[A](a1: FreeMapA[T, A]): FreeMapA[T, A] =
      rollCore(MapFuncsCore.ToString(a1))
    def MakeArray[A](a1: FreeMapA[T, A]): FreeMapA[T, A] =
      rollCore(MapFuncsCore.MakeArray(a1))
    def Meta[A](a1: FreeMapA[T, A]): FreeMapA[T, A] =
      rollCore(MapFuncsCore.Meta(a1))
    def ProjectKey[A](src: FreeMapA[T, A], key: FreeMapA[T, A]): FreeMapA[T, A] =
      rollCore(MapFuncsCore.ProjectKey(src, key))
    def ProjectKeyS[A](src: FreeMapA[T, A], key: String): FreeMapA[T, A] =
      ProjectKey(src, Constant(json.str(key)))
    def DeleteKey[A](src: FreeMapA[T, A], key: FreeMapA[T, A]): FreeMapA[T, A] =
      rollCore(MapFuncsCore.DeleteKey(src, key))
    def DeleteKeyS[A](src: FreeMapA[T, A], key: String): FreeMapA[T, A] =
      DeleteKey(src, Constant(json.str(key)))
    def MakeMap[A](key: FreeMapA[T, A], src: FreeMapA[T, A]): FreeMapA[T, A] =
      rollCore(MapFuncsCore.MakeMap(key, src))
    def MakeMapJ[A](key: T[EJson], src: FreeMapA[T, A]): FreeMapA[T, A] =
      MakeMap(Constant(key), src)
    def MakeMapS[A](key: String, src: FreeMapA[T, A]): FreeMapA[T, A] =
      MakeMapJ(json.str(key), src)
    def StaticMap[A](pairs: (T[EJson], FreeMapA[T, A])*): FreeMapA[T, A] =
      IList(pairs: _*).toNel.fold(Constant[A](json.map(Nil))) {
        case NonEmptyList((hk, hv), t) =>
          t.foldLeft(MakeMapJ(hk, hv)) { case (b, (k, v)) => ConcatMaps(b, MakeMapJ(k, v)) }
      }
    def StaticMapS[A](pairs: (String, FreeMapA[T, A])*): FreeMapA[T, A] =
      StaticMap(pairs.map(_.leftMap(json.str(_))): _*)
    def StaticMapF[A, K](keys: K*)(f: K => FreeMapA[T, A], fk: K => T[EJson]): FreeMapA[T, A] =
      StaticMap(keys.map { k => (fk(k), f(k)) }: _*)
    def StaticMapFS[A, K](keys: K*)(f: K => FreeMapA[T, A], fk: K => String): FreeMapA[T, A] =
      StaticMapF(keys: _*)(f, s => json.str(fk(s)))
    def ProjectIndex[A](src: FreeMapA[T, A], index: FreeMapA[T, A]): FreeMapA[T, A] =
      rollCore(MapFuncsCore.ProjectIndex(src, index))
    def ProjectIndexI[A](src: FreeMapA[T, A], index: Int): FreeMapA[T, A] =
      ProjectIndex(src, Constant(json.int(index)))
    def ConcatArrays[A](left: FreeMapA[T, A], right: FreeMapA[T, A]): FreeMapA[T, A] =
      rollCore(MapFuncsCore.ConcatArrays(left, right))
    def ConcatMaps[A](left: FreeMapA[T, A], right: FreeMapA[T, A]): FreeMapA[T, A] =
      rollCore(MapFuncsCore.ConcatMaps(left, right))
    def Add[A](left: FreeMapA[T, A], right: FreeMapA[T, A]): FreeMapA[T, A] =
      rollCore(MapFuncsCore.Add(left, right))
    def Multiply[A](left: FreeMapA[T, A], right: FreeMapA[T, A]): FreeMapA[T, A] =
      rollCore(MapFuncsCore.Multiply(left, right))
    def Subtract[A](left: FreeMapA[T, A], right: FreeMapA[T, A]): FreeMapA[T, A] =
      rollCore(MapFuncsCore.Subtract(left, right))
    def Divide[A](left: FreeMapA[T, A], right: FreeMapA[T, A]): FreeMapA[T, A] =
      rollCore(MapFuncsCore.Divide(left, right))
    def Modulo[A](a1: FreeMapA[T, A], a2: FreeMapA[T, A]): FreeMapA[T, A] =
      rollCore(MapFuncsCore.Modulo(a1, a2))
    def Power[A](a1: FreeMapA[T, A], a2: FreeMapA[T, A]): FreeMapA[T, A] =
      rollCore(MapFuncsCore.Power(a1, a2))
    def Lt[A](a1: FreeMapA[T, A], a2: FreeMapA[T, A]): FreeMapA[T, A] =
      rollCore(MapFuncsCore.Lt(a1, a2))
    def Lte[A](a1: FreeMapA[T, A], a2: FreeMapA[T, A]): FreeMapA[T, A] =
      rollCore(MapFuncsCore.Lte(a1, a2))
    def Gt[A](a1: FreeMapA[T, A], a2: FreeMapA[T, A]): FreeMapA[T, A] =
      rollCore(MapFuncsCore.Gt(a1, a2))
    def Gte[A](a1: FreeMapA[T, A], a2: FreeMapA[T, A]): FreeMapA[T, A] =
      rollCore(MapFuncsCore.Gte(a1, a2))
    def IfUndefined[A](a1: FreeMapA[T, A], a2: FreeMapA[T, A]): FreeMapA[T, A] =
      rollCore(MapFuncsCore.IfUndefined(a1, a2))
    def And[A](a1: FreeMapA[T, A], a2: FreeMapA[T, A]): FreeMapA[T, A] =
      rollCore(MapFuncsCore.And(a1, a2))
    def Or[A](a1: FreeMapA[T, A], a2: FreeMapA[T, A]): FreeMapA[T, A] =
      rollCore(MapFuncsCore.Or(a1, a2))
    def TemporalTrunc[A](part: TemporalPart, a1: FreeMapA[T, A]): FreeMapA[T, A] =
      rollCore(MapFuncsCore.TemporalTrunc(part, a1))
    def Within[A](a1: FreeMapA[T, A], a2: FreeMapA[T, A]): FreeMapA[T, A] =
      rollCore(MapFuncsCore.Within(a1, a2))
    def Range[A](a1: FreeMapA[T, A], a2: FreeMapA[T, A]): FreeMapA[T, A] =
      rollCore(MapFuncsCore.Range(a1, a2))
    def Split[A](a1: FreeMapA[T, A], a2: FreeMapA[T, A]): FreeMapA[T, A] =
      rollCore(MapFuncsCore.Split(a1, a2))
    def Eq[A](left: FreeMapA[T, A], right: FreeMapA[T, A]): FreeMapA[T, A] =
      rollCore(MapFuncsCore.Eq(left, right))
    def Neq[A](left: FreeMapA[T, A], right: FreeMapA[T, A]): FreeMapA[T, A] =
      rollCore(MapFuncsCore.Neq(left, right))
    def Between[A](a1: FreeMapA[T, A], a2: FreeMapA[T, A], a3: FreeMapA[T, A]): FreeMapA[T, A] =
      rollCore(MapFuncsCore.Between(a1, a2, a3))
    def Cond[A](a1: FreeMapA[T, A], a2: FreeMapA[T, A], a3: FreeMapA[T, A]): FreeMapA[T, A] =
      rollCore(MapFuncsCore.Cond(a1, a2, a3))
    def Search[A](a1: FreeMapA[T, A], a2: FreeMapA[T, A], a3: FreeMapA[T, A]): FreeMapA[T, A] =
      rollCore(MapFuncsCore.Search(a1, a2, a3))
    def Substring[A](a1: FreeMapA[T, A], a2: FreeMapA[T, A], a3: FreeMapA[T, A]): FreeMapA[T, A] =
      rollCore(MapFuncsCore.Substring(a1, a2, a3))
    def Guard[A](a1: FreeMapA[T, A], tpe: quasar.Type, a2: FreeMapA[T, A], a3: FreeMapA[T, A]): FreeMapA[T, A] =
      rollCore(MapFuncsCore.Guard(a1, tpe, a2, a3))
    def Hole: FreeMap[T] = Free.pure(SrcHole)
    def AccessHole: FreeMapA[T, QAccess[T, Hole]] =
      Free.pure(Access.valueHole(SrcHole))
    def LeftTarget: FreeMapA[T, QSU.ShiftTarget[T]] =
      Free.pure(QSU.LeftTarget[T]())
    def RightTarget: FreeMapA[T, QSU.ShiftTarget[T]] =
      Free.pure(QSU.RightTarget[T]())
    def AccessLeftTarget(f: Hole => QAccess[T, Hole]): FreeMapA[T, QSU.ShiftTarget[T]] =
      Free.pure(QSU.AccessLeftTarget(f(SrcHole)))
    def LeftSide: JoinFunc[T] = Free.pure(qscript.LeftSide)
    def RightSide: JoinFunc[T] = Free.pure(qscript.RightSide)
    def ReduceIndex(i: Int \/ Int): FreeMapA[T, ReduceIndex] = Free.pure(qscript.ReduceIndex(i))

    def Abs[A](a1: FreeMapA[T, A]): FreeMapA[T, A] =
      rollDerived(MapFuncsDerived.Abs(a1))
    def Ceil[A](a1: FreeMapA[T, A]): FreeMapA[T, A] =
      rollDerived(MapFuncsDerived.Ceil(a1))
    def Floor[A](a1: FreeMapA[T, A]): FreeMapA[T, A] =
      rollDerived(MapFuncsDerived.Floor(a1))
    def Trunc[A](a1: FreeMapA[T, A]): FreeMapA[T, A] =
      rollDerived(MapFuncsDerived.Trunc(a1))
    def Round[A](a1: FreeMapA[T, A]): FreeMapA[T, A] =
      rollDerived(MapFuncsDerived.Round(a1))

    def FloorScale[A](a1: FreeMapA[T, A], a2: FreeMapA[T, A]): FreeMapA[T, A] =
      rollDerived(MapFuncsDerived.FloorScale(a1, a2))
    def CeilScale[A](a1: FreeMapA[T, A], a2: FreeMapA[T, A]): FreeMapA[T, A] =
      rollDerived(MapFuncsDerived.CeilScale(a1, a2))
    def RoundScale[A](a1: FreeMapA[T, A], a2: FreeMapA[T, A]): FreeMapA[T, A] =
      rollDerived(MapFuncsDerived.RoundScale(a1, a2))
  }

  final case class Dsl[T[_[_]], F[_], R](embed: F[R] => R)
                                        (implicit corec: CorecursiveT[T],
                                         injCore: Injectable.Aux[QScriptCore[T, ?], F],
                                         injTotal: Injectable.Aux[F, QScriptTotal[T, ?]]) {
    private def core(fr: QScriptCore[T, R]): R = embed(injCore.inject(fr))
    def Map(r: R, func: FreeMap[T]): R =
      core(qscript.Map[T, R](r, func))
    def LeftShift(src: R,
                  struct: FreeMap[T],
                  idStatus: IdStatus,
                  shiftType: ShiftType,
<<<<<<< HEAD
                  repair: JoinFunc[T]): R =
      core(qscript.LeftShift(src, struct, idStatus, shiftType, repair))
=======
                  onUndefined: OnUndefined,
                  repair: JoinFunc[T]): R =
      core(qscript.LeftShift(src, struct, idStatus, shiftType, onUndefined, repair))
>>>>>>> d47f2592
    def Reduce(src: R,
               bucket: List[FreeMap[T]],
               reducers: List[ReduceFunc[FreeMap[T]]],
               repair: FreeMapA[T, ReduceIndex]): R =
      core(qscript.Reduce(src, bucket, reducers, repair))
    def Sort(src: R,
             bucket: List[FreeMap[T]],
             order: NonEmptyList[(FreeMap[T], SortDir)]): R =
      core(qscript.Sort(src, bucket, order))
    def Union(src: R,
              lBranch: Free[F, Hole],
              rBranch: Free[F, Hole]): R =
      core(qscript.Union(src, lBranch.mapSuspension(injTotal.inject), rBranch.mapSuspension(injTotal.inject)))
    def Filter(src: R,
               f: FreeMap[T]): R =
      core(qscript.Filter(src, f))
    def Subset(src: R,
               from: Free[F, Hole],
               op: SelectionOp,
               count: Free[F, Hole]): R =
      core(qscript.Subset(src, from.mapSuspension(injTotal.inject), op, count.mapSuspension(injTotal.inject)))
    def Unreferenced: R =
      core(qscript.Unreferenced())
    def BucketKey(src: R, value: FreeMap[T], name: FreeMap[T])(implicit F: Injectable.Aux[ProjectBucket[T, ?], F]): R =
      embed(F.inject(qscript.BucketKey(src, value, name)))
    def BucketIndex(src: R, value: FreeMap[T], index: FreeMap[T])(implicit F: Injectable.Aux[ProjectBucket[T, ?], F]): R =
      embed(F.inject(qscript.BucketIndex(src, value, index)))
    def ThetaJoin(src: R,
                  lBranch: Free[F, Hole],
                  rBranch: Free[F, Hole],
                  on: JoinFunc[T],
                  f: JoinType,
                  combine: JoinFunc[T])
                 (implicit F: Injectable.Aux[ThetaJoin[T, ?], F]): R =
      embed(F.inject(qscript.ThetaJoin(src, lBranch.mapSuspension(injTotal.inject), rBranch.mapSuspension(injTotal.inject), on, f, combine)))
    def EquiJoin(src: R,
                 lBranch: Free[F, Hole],
                 rBranch: Free[F, Hole],
                 key: List[(FreeMap[T], FreeMap[T])],
                 f: JoinType,
                 combine: JoinFunc[T])
                (implicit F: Injectable.Aux[EquiJoin[T, ?], F]): R =
      embed(F.inject(qscript.EquiJoin(src, lBranch.mapSuspension(injTotal.inject), rBranch.mapSuspension(injTotal.inject), key, f, combine)))
    def ShiftedRead[A](path: A,
                       idStatus: IdStatus)
                      (implicit F: Injectable.Aux[Const[ShiftedRead[A], ?], F]): R =
      embed(F.inject(Const(qscript.ShiftedRead(path, idStatus))))
    def Read[A](path: A)
               (implicit F: Injectable.Aux[Const[Read[A], ?], F]): R =
      embed(F.inject(Const(qscript.Read(path))))
    def Root(implicit F: Injectable.Aux[Const[DeadEnd, ?], F]): R =
      embed(F.inject(Const(qscript.Root)))
    def Hole(implicit ev: Free[F, Hole] === R): R =
      ev(Free.pure(SrcHole))
  }

  class Defaults[T[_[_]]: BirecursiveT, F[_]](implicit injCore: Injectable.Aux[QScriptCore[T, ?], F],
                                              injTotal: Injectable.Aux[F, QScriptTotal[T, ?]]) {
    val func: Func[T] = Func[T]
    val free: Dsl[T, F, Free[F, Hole]] = mkFree[T, F]
    val fix: Dsl[T, F, Fix[F]] = mkFix[T, F]
  }

  def mkDefaults[T[_[_]]: BirecursiveT, F[_]](implicit
                                              injCore: Injectable.Aux[QScriptCore[T, ?], F],
                                              injTotal: Injectable.Aux[F, QScriptTotal[T, ?]]): Defaults[T, F] =
    new Defaults[T, F]

  def mkFree[T[_[_]]: CorecursiveT, F[_]](implicit
                                          injCore: Injectable.Aux[QScriptCore[T, ?], F],
                                          injTotal: Injectable.Aux[F, QScriptTotal[T, ?]]): Dsl[T, F, Free[F, Hole]] =
    Dsl[T, F, Free[F, Hole]](Free.roll)

  def mkFix[T[_[_]]: CorecursiveT, F[_]](implicit
                                         injCore: Injectable.Aux[QScriptCore[T, ?], F],
                                         injTotal: Injectable.Aux[F, QScriptTotal[T, ?]]): Dsl[T, F, Fix[F]] =
    Dsl[T, F, Fix[F]](Fix(_))

  def mkGeneric[T[_[_]], F[_]: Functor](implicit corec: CorecursiveT[T],
                                        injCore: Injectable.Aux[QScriptCore[T, ?], F],
                                        injTotal: Injectable.Aux[F, QScriptTotal[T, ?]]): Dsl[T, F, T[F]] =
    Dsl[T, F, T[F]](corec.embedT(_))
}<|MERGE_RESOLUTION|>--- conflicted
+++ resolved
@@ -251,14 +251,9 @@
                   struct: FreeMap[T],
                   idStatus: IdStatus,
                   shiftType: ShiftType,
-<<<<<<< HEAD
-                  repair: JoinFunc[T]): R =
-      core(qscript.LeftShift(src, struct, idStatus, shiftType, repair))
-=======
                   onUndefined: OnUndefined,
                   repair: JoinFunc[T]): R =
       core(qscript.LeftShift(src, struct, idStatus, shiftType, onUndefined, repair))
->>>>>>> d47f2592
     def Reduce(src: R,
                bucket: List[FreeMap[T]],
                reducers: List[ReduceFunc[FreeMap[T]]],
