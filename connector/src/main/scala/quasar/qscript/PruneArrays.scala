--- conflicted
+++ resolved
@@ -17,11 +17,7 @@
 package quasar.qscript
 
 import quasar.Predef.{ Map => ScalaMap, _ }
-<<<<<<< HEAD
-import quasar.common.SortDir
 import quasar.contrib.matryoshka._
-=======
->>>>>>> b5058723
 import quasar.fp.ski._
 import quasar.qscript.MapFunc._
 import quasar.qscript.MapFuncs._
@@ -174,14 +170,10 @@
   // TODO examine branches
   implicit def equiJoin[T[_[_]]]: PruneArrays[EquiJoin[T, ?]] = default
 
-<<<<<<< HEAD
-  implicit def projectBucket[T[_[_]]: BirecursiveT: OrderT: EqualT]
-=======
   def extractFromMap[A](map: ScalaMap[A, KnownIndices], key: A): KnownIndices =
     map.get(key).getOrElse(Set.empty.some)
 
-  implicit def projectBucket[T[_[_]]: BirecursiveT: EqualT]
->>>>>>> b5058723
+  implicit def projectBucket[T[_[_]]: BirecursiveT: OrderT: EqualT]
       : PruneArrays[ProjectBucket[T, ?]] =
     new PruneArrays[ProjectBucket[T, ?]] {
 
