/*
 * Copyright 2014–2016 SlamData Inc.
 *
 * Licensed under the Apache License, Version 2.0 (the "License");
 * you may not use this file except in compliance with the License.
 * You may obtain a copy of the License at
 *
 *     http://www.apache.org/licenses/LICENSE-2.0
 *
 * Unless required by applicable law or agreed to in writing, software
 * distributed under the License is distributed on an "AS IS" BASIS,
 * WITHOUT WARRANTIES OR CONDITIONS OF ANY KIND, either express or implied.
 * See the License for the specific language governing permissions and
 * limitations under the License.
 */

package quasar.qscript

import quasar._
import quasar.contrib.matryoshka._
import quasar.ejson.{Int => _, _}
import quasar.fp._
import quasar.fp.ski._
import quasar.qscript.MapFunc._
import quasar.qscript.MapFuncs._
import quasar.Planner._
import quasar.Predef._
import quasar.std.StdLib._

import matryoshka._, Recursive.ops._, FunctorT.ops._, TraverseT.nonInheritedOps._
import matryoshka.patterns._
import scalaz.{:+: => _, Divide => _, _}, Scalaz._, Inject._, Leibniz._
import shapeless.{nat, Sized}

// Need to keep track of our non-type-ensured guarantees:
// - all conditions in a ThetaJoin will refer to both sides of the join
// - the common source in a Join or Union will be the longest common branch
// - any unreferenced src will be `Unreferenced`, and no `Unreferenced` will
//   ever be referenced
// - ReduceIndices will not exceed the reducer bounds, and every reducer will be
//   referenced at least once.

// TODO: Could maybe require only Functor[F], once CoEnv exposes the proper
//       instances
class Transform
  [T[_[_]]: Recursive: Corecursive: FunctorT: EqualT: ShowT,
    F[_]: Traverse: Normalizable]
  (implicit
    C:  Coalesce.Aux[T, F, F],
    DE: Const[DeadEnd, ?] :<: F,
    QC: QScriptCore[T, ?] :<: F,
    TJ: ThetaJoin[T, ?] :<: F,
    PB: ProjectBucket[T, ?] :<: F,
    // TODO: Remove this one once we have multi-sorted AST
    FI: Injectable.Aux[F, QScriptTotal[T, ?]],
    mergeable:  Mergeable.Aux[T, F],
    eq:         Delay[Equal, F],
    show:       Delay[Show, F]) {

  private val prov = new Provenance[T]
  private val rewrite = new Rewrite[T]

  private type Target = (Ann[T], T[F])
  private type LinearF = List[F[ExternallyManaged]]

  case class ZipperSides(
    lSide: FreeMap[T],
    rSide: FreeMap[T])

  case class ZipperTails(
    lTail: LinearF,
    rTail: LinearF)

  case class ZipperAcc(
    acc: LinearF,
    sides: ZipperSides,
    tails: ZipperTails)

  // TODO: Convert to NEL
  def linearize[F[_]: Functor: Foldable]:
      Algebra[F, List[F[ExternallyManaged]]] =
    fl => fl.as[ExternallyManaged](Extern) :: fl.fold

  private def delinearizeInner[A]: Coalgebra[F, List[F[A]]] = {
    case Nil    => DE.inj(Const[DeadEnd, List[F[A]]](Root))
    case h :: t => h.as(t)
  }

  private def delinearizeTargets[F[_]: Functor, A]:
      ElgotCoalgebra[Hole \/ ?, F, List[F[A]]] = {
    case Nil    => SrcHole.left[F[List[F[A]]]]
    case h :: t => h.as(t).right
  }

  private val consZipped: Algebra[ListF[F[ExternallyManaged], ?], ZipperAcc] = {
    case NilF() => ZipperAcc(Nil, ZipperSides(HoleF[T], HoleF[T]), ZipperTails(Nil, Nil))
    case ConsF(head, ZipperAcc(acc, sides, tails)) => ZipperAcc(head :: acc, sides, tails)
  }

  private val zipper:
      ElgotCoalgebra[
        ZipperAcc \/ ?,
        ListF[F[ExternallyManaged], ?],
        (ZipperSides, ZipperTails)] = {
    case (zs @ ZipperSides(lm, rm), zt @ ZipperTails(l :: ls, r :: rs)) =>
      mergeable.mergeSrcs(lm, rm, l, r).fold[ZipperAcc \/ ListF[F[ExternallyManaged], (ZipperSides, ZipperTails)]](
        ZipperAcc(Nil, zs, zt).left) {
          case SrcMerge(inn, lmf, rmf) =>
            ConsF(inn, (ZipperSides(lmf, rmf), ZipperTails(ls, rs))).right[ZipperAcc]
      }
    case (sides, tails) =>
      ZipperAcc(Nil, sides, tails).left
  }


  /** Contains a common src, the MapFuncs required to access the left and right
    * sides, and the FreeQS that were unmergeable on either side.
    */
  private type MergeResult = (T[F], FreeQS[T], FreeQS[T])

  private def merge(left: T[F], right: T[F]): MergeResult = {
    val lLin = left.cata(linearize).reverse
    val rLin = right.cata(linearize).reverse

    val ZipperAcc(common, ZipperSides(lMap, rMap), ZipperTails(lTail, rTail)) =
      elgot(
        (ZipperSides(HoleF[T], HoleF[T]), ZipperTails(lLin, rLin)))(
        consZipped, zipper)

    val leftF =
      foldIso(CoEnv.freeIso[Hole, F])
        .get(lTail.reverse.ana[T, CoEnv[Hole, F, ?]](delinearizeTargets[F, ExternallyManaged] >>> (CoEnv(_))))

    val rightF =
      foldIso(CoEnv.freeIso[Hole, F])
        .get(rTail.reverse.ana[T, CoEnv[Hole, F, ?]](delinearizeTargets[F, ExternallyManaged] >>> (CoEnv(_))))

    (common.reverse.ana[T, F](delinearizeInner),
      rebaseBranch(leftF, lMap).mapSuspension(FI.inject),
      rebaseBranch(rightF, rMap).mapSuspension(FI.inject))
  }

  private def rebaseBranch(br: Free[F, Hole], fm: FreeMap[T]): Free[F, Hole] =
    freeTransCata[T, F, F, Hole, Hole](
      br >> Free.roll(QC.inj(Map(Free.point[F, Hole](SrcHole), fm))))(
      liftCo(rewrite.normalizeCoEnv[F]))

  /** This unifies a pair of sources into a single one, with additional
    * expressions to access the combined bucketing info, as well as the left and
    * right values.
    */
  private def autojoin(left: Target, right: Target)
      : (T[F], List[FreeMap[T]], FreeMap[T], FreeMap[T]) = {
    val lann = left._1
    val rann = right._1
    val (combine, lacc, racc) =
      concat[T, JoinSide](Free.point(LeftSide), Free.point(RightSide))

    val (src, lBranch, rBranch) = merge(left._2, right._2)

<<<<<<< HEAD
    val opt = new Optimize[T]

    opt.unifySimpleBranches[F, T[F]](src, lBranch, rBranch, combine)(opt.rebaseT).fold {
=======
    rewrite.unifySimpleBranches[F, T[F]](src, lBranch, rBranch, combine).fold {
>>>>>>> 074d5d6d
      // FIXME: Need a better prov representation, to know when the provs are
      //        the same even when the paths to the values differ.
      val commonProv =
        lann.provenance.reverse.zip(rann.provenance.reverse).reverse.foldRightM[List[FreeMap[T]] \/ ?, List[FreeMap[T]]](Nil) {
          case ((l, r), acc) => if (l ≟ r) (l :: acc).right else acc.left
        }.merge

      val commonBuck = concatBuckets(commonProv)

      val condition = commonBuck.fold(
        BoolLit[T, JoinSide](true))( // when both sides are empty, perform a full cross
        c => Free.roll[MapFunc[T, ?], JoinSide](Eq(
          c._1.map(κ(LeftSide)),
          c._1.map(κ(RightSide)))))

      (TJ.inj(ThetaJoin(src, lBranch, rBranch, condition, Inner, combine)).embed,
        prov.joinProvenances(
          lann.provenance.map(_ >> lacc),
          rann.provenance.map(_ >> racc)),
        lann.values >> lacc,
        rann.values >> racc)
    } (qs =>
      (qs.embed,
        lann.provenance.map(_ >> lacc),
        lann.values >> lacc,
        rann.values >> racc))
  }

  /** A convenience for a pair of autojoins, does the same thing, but returns
    * access to all three values.
    */
  private def autojoin3(left: Target, center: Target, right: Target):
      (T[F], List[FreeMap[T]], FreeMap[T], FreeMap[T], FreeMap[T]) = {
    val (lsrc, lbuckets, lval, cval) = autojoin(left, center)
    val (fullSrc, fullBuckets, bval, rval) =
      autojoin((Ann(lbuckets, HoleF), lsrc), right)

    // the holes in `bval` reference `fullSrc`
    // so we replace the holes in `lval` with `bval` because the holes in `lval >> bval` must reference `fullSrc`
    // and `bval` applied to `fullSrc` gives us access to `lsrc`, so we apply `lval` after `bval`
    (fullSrc, fullBuckets, lval >> bval, cval >> bval, rval)
  }

  private def merge2Map(
    values: Func.Input[Target, nat._2])(
    func: (FreeMap[T], FreeMap[T]) => MapFunc[T, FreeMap[T]]):
      Target = {
    val (src, buckets, lval, rval) = autojoin(values(0), values(1))
    concatBuckets(buckets) match {
      case Some((bucks, newBucks)) => {
        val (merged, b, v) = concat(bucks, Free.roll(func(lval, rval)))
        (Ann[T](newBucks.list.toList.map(_ >> b), v),
          QC.inj(Map(src, merged)).embed)
      }
      case None =>
        (EmptyAnn[T], QC.inj(Map(src, Free.roll(func(lval, rval)))).embed)
    }
  }

  // TODO unify with `merge2Map`
  private def merge3Map(
    values: Func.Input[Target, nat._3])(
    func: (FreeMap[T], FreeMap[T], FreeMap[T]) => MapFunc[T, FreeMap[T]]):
      Target = {
    val (src, buckets, lval, cval, rval) = autojoin3(values(0), values(1), values(2))
    concatBuckets(buckets) match {
      case Some((bucks, newBucks)) => {
        val (merged, b, v) = concat(bucks, Free.roll(func(lval, cval, rval)))
        (Ann[T](newBucks.list.toList.map(_ >> b), v),
          QC.inj(Map(src, merged)).embed)
      }
      case None =>
        (EmptyAnn[T],
          QC.inj(Map(src, Free.roll(func(lval, cval, rval)))).embed)
    }
  }

  private def shiftValues(input: Target, f: FreeMap[T] => MapFunc[T, FreeMap[T]]):
      Target = {
    val Ann(provs, value) = input._1
    val (sides, leftAccess, rightAccess) =
      concat(
        Free.point[MapFunc[T, ?], JoinSide](LeftSide),
        Free.point[MapFunc[T, ?], JoinSide](RightSide))

    (Ann[T](
      prov.shiftMap(Free.roll[MapFunc[T, ?], Hole](ProjectIndex(rightAccess, IntLit(0)))) :: provs.map(_ >> leftAccess),
      Free.roll(ProjectIndex(rightAccess, IntLit(1)))),
      QC.inj(LeftShift(input._2, Free.roll(f(value)), sides)).embed)
  }

  private def shiftIds(input: Target, f: FreeMap[T] => MapFunc[T, FreeMap[T]]):
      Target = {
    val Ann(provs, value) = input._1
    val (sides, leftAccess, rightAccess) =
      concat(
        Free.point[MapFunc[T, ?], JoinSide](LeftSide),
        Free.point[MapFunc[T, ?], JoinSide](RightSide))

    (Ann(
      prov.shiftMap(rightAccess) :: provs.map(_ >> leftAccess),
      rightAccess),
      QC.inj(LeftShift(input._2, Free.roll(f(value)), sides)).embed)
  }

  private def flatten(input: Target): Target = {
    val (Ann(buckets, value), fa) = input
    (Ann(prov.nestProvenances(buckets), value), fa)
  }

  // NB: More complicated LeftShifts are generated as an optimization:
  // before: ThetaJoin(cs, Map(Hole, mf), LeftShift(Hole, struct, repair), comb)
  // after: LeftShift(cs, struct, comb.flatMap(LeftSide => mf.map(_ => LeftSide), RS => repair))
  private def invokeExpansion1(
    func: UnaryFunc,
    values: Func.Input[Target, nat._1]):
      Target =
    func match {
      // id(p, x) - {foo: 12, bar: 18}
      // id(p, y) - {foo: 1, bar: 2}
      //   id(p, x:foo) - 12
      //   id(p, x:bar) - 18
      //   id(p, x:foo) - 1
      //   id(p, x:bar) - 2
      // (one bucket)
      case structural.FlattenMap =>
        flatten(shiftValues(values(0), ZipMapKeys(_)))
      case structural.FlattenArray =>
        flatten(shiftValues(values(0), ZipArrayIndices(_)))

      // id(p, x) - {foo: 12, bar: 18}
      // id(p, y) - {foo: 1, bar: 2}
      //   id(p, x:foo) - foo
      //   id(p, x:bar) - bar
      //   id(p, y:foo) - foo
      //   id(p, y:bar) - bar
      // (one bucket)
      case structural.FlattenMapKeys =>
        flatten(shiftIds(values(0), DupMapKeys(_)))
      case structural.FlattenArrayIndices =>
        flatten(shiftIds(values(0), DupArrayIndices(_)))

      // id(p, x) - {foo: 12, bar: 18}
      // id(p, y) - {foo: 1, bar: 2}
      //   id(p, x, foo) - 12
      //   id(p, x, bar) - 18
      //   id(p, y, foo) - 1
      //   id(p, y, bar) - 2
      // (two buckets)
      case structural.ShiftMap   => shiftValues(values(0), ZipMapKeys(_))
      case structural.ShiftArray => shiftValues(values(0), ZipArrayIndices(_))

      // id(p, x) - {foo: 12, bar: 18}
      // id(p, y) - {foo: 1, bar: 2}
      //   id(p, x, foo) - foo
      //   id(p, x, bar) - bar
      //   id(p, y, foo) - foo
      //   id(p, y, bar) - bar
      // (two buckets)
      case structural.ShiftMapKeys      => shiftIds(values(0), DupMapKeys(_))
      case structural.ShiftArrayIndices => shiftIds(values(0), DupArrayIndices(_))
    }

  private def invokeExpansion2(func: BinaryFunc, values: Func.Input[Target, nat._2]):
      Target =
    func match {
      case set.Range =>
        val (src, buckets, lval, rval) = autojoin(values(0), values(1))
        val (sides, leftAccess, rightAccess) =
          concat(
            Free.point[MapFunc[T, ?], JoinSide](LeftSide),
            Free.point[MapFunc[T, ?], JoinSide](RightSide))

        (Ann[T](
          NullLit[T, Hole]() :: buckets.map(_ >> leftAccess),
          rightAccess),
          QC.inj(LeftShift(
            src,
            Free.roll(Range(lval, rval)),
            sides)).embed)
    }

  private def invokeReduction1(
    func: UnaryFunc,
    values: Func.Input[Target, nat._1]):
      Target = {
    val Ann(provs, reduce) = values(0)._1
    // NB: If there’s no provenance, then there’s nothing to reduce. We’re
    //     already holding a single value.
    provs.tailOption.fold(values(0)) { tail =>
      concatBuckets(tail) match {
        case Some((newProvs, provAccess)) =>
          (Ann[T](
            provAccess.list.toList.map(_ >> Free.roll(ProjectIndex(HoleF[T], IntLit[T, Hole](0)))),
            Free.roll(ProjectIndex(HoleF[T], IntLit[T, Hole](1)))),
            QC.inj(Reduce[T, T[F]](
              values(0)._2,
              newProvs,
              List(
                ReduceFuncs.Arbitrary(newProvs),
                ReduceFunc.translateUnaryReduction[FreeMap[T]](func)(reduce)),
              Free.roll(ConcatArrays(
                Free.roll(MakeArray(Free.point(ReduceIndex(0)))),
                Free.roll(MakeArray(Free.point(ReduceIndex(1)))))))).embed)
        case None =>
          (EmptyAnn[T],
            QC.inj(Reduce[T, T[F]](
              values(0)._2,
              NullLit(),
              List(ReduceFunc.translateUnaryReduction[FreeMap[T]](func)(reduce)),
              Free.point(ReduceIndex(0)))).embed)
      }
    }
  }

  private def invokeReduction2(func: BinaryFunc, values: Func.Input[Target, nat._2])
      : Target = {
    val (src, provs, lMap, rMap) = autojoin(values(0), values(1))

    // NB: If there’s no provenance, then there’s nothing to reduce. We’re
    //     already holding a single value.
    provs.tailOption.fold((EmptyAnn[T], src)) { tail =>
      concatBuckets(tail) match {
        case Some((newProvs, provAccess)) =>
          (Ann[T](
            provAccess.list.toList.map(_ >> Free.roll(ProjectIndex(HoleF[T], IntLit[T, Hole](0)))),
            Free.roll(ProjectIndex(HoleF[T], IntLit[T, Hole](1)))),
            QC.inj(Reduce[T, T[F]](
              values(0)._2,
              newProvs,
              List(
                ReduceFuncs.Arbitrary(newProvs),
                ReduceFunc.translateBinaryReduction[FreeMap[T]](func)(lMap, rMap)),
              Free.roll(ConcatArrays(
                Free.roll(MakeArray(Free.point(ReduceIndex(0)))),
                Free.roll(MakeArray(Free.point(ReduceIndex(1)))))))).embed)
        case None =>
          (EmptyAnn[T],
            QC.inj(Reduce[T, T[F]](
              values(0)._2,
              NullLit(),
              List(ReduceFunc.translateBinaryReduction[FreeMap[T]](func)(lMap, rMap)),
              Free.point(ReduceIndex(0)))).embed)
      }
    }
  }

  private def invokeThetaJoin(values: Func.Input[Target, nat._3], tpe: JoinType)
      : PlannerError \/ Target = {
    val condError: PlannerError \/ JoinFunc[T] = {
      // FIXME: This won’t work where we join a collection against itself
      TJ.prj(values(2)._2.project).fold(
        (InternalError(s"non theta join condition found: ${values(2).shows}"): PlannerError).left[JoinFunc[T]])(
        _.combine.right[PlannerError])
    }

    // NB: This is a magic structure. Improve LP to not imply this structure.
    val combine: JoinFunc[T] = Free.roll(ConcatMaps(
      Free.roll(MakeMap(StrLit[T, JoinSide]("left"), Free.point[MapFunc[T, ?], JoinSide](LeftSide))),
      Free.roll(MakeMap(StrLit[T, JoinSide]("right"), Free.point[MapFunc[T, ?], JoinSide](RightSide)))))

    condError.map { cond =>
      val (commonSrc, lBranch, rBranch) = merge(values(0)._2, values(1)._2)

      val Ann(leftBuckets, leftValue) = values(0)._1
      val Ann(rightBuckets, rightValue) = values(1)._1

      // cond >>= {
      //   case LeftSide => leftValue.map(κ(LeftSide))
      //   case RightSide => rightValue.map(κ(RightSide))
      // }

      (Ann(prov.joinProvenances(leftBuckets, rightBuckets), HoleF),
        TJ.inj(ThetaJoin(
          commonSrc,
          lBranch,
          rBranch,
          cond,
          tpe,
          combine)).embed)
    }
  }

  private def ProjectTarget(prefix: Target, field: FreeMap[T]): Target = {
    val Ann(provenance, values) = prefix._1
    (Ann[T](prov.projectField(field) :: provenance, values),
      PB.inj(BucketField(prefix._2, HoleF[T], field)).embed)
  }

  private def pathToProj(path: pathy.Path[_, _, _]): Target =
    pathy.Path.peel(path).fold[Target](
      (EmptyAnn[T], DE.inj(Const[DeadEnd, T[F]](Root)).embed)) {
      case (p, n) =>
        ProjectTarget(pathToProj(p), StrLit(n.fold(_.value, _.value)))
    }

  private def fromData[T[_[_]]: Corecursive](data: Data): Data \/ T[EJson] = {
    data.hyloM[Data \/ ?, CoEnv[Data, EJson, ?], T[EJson]](
      interpretM[Data \/ ?, EJson, Data, T[EJson]](
        _.left,
        _.embed.right),
      Data.toEJson[EJson].apply(_).right)
  }

  /** We carry around metadata with pointers to provenance and result value as
    * we build up QScript. At the point where a particular chain ends (E.g., the
    * final result, or the `count` of a Take/Drop, we need to make sure we
    * extract the result pointed to by the metadata.
    */
  def reifyResult[A](ann: Ann[T], src: A): QScriptCore[T, A] =
    quasar.qscript.Map(src, ann.values)

  // TODO: Replace disjunction with validation.
  def lpToQScript: AlgebraM[PlannerError \/ ?, LogicalPlan, (Ann[T], T[F])] = {
    case LogicalPlan.ReadF(path) =>
      // TODO: Compilation of SQL² should insert a ShiftMap at each FROM,
      //       however doing that would break the old Mongo backend, and we can
      //       handle it here for now. But it should be moved to the SQL²
      //       compiler when the old Mongo backend is replaced. (#1298)
      shiftValues(pathToProj(path), ZipMapKeys(_)).right

    case LogicalPlan.ConstantF(data) =>
      fromData(data).fold[PlannerError \/ MapFunc[T, FreeMap[T]]](
        {
          case Data.NA => Undefined[T, FreeMap[T]]().right
          case d       => NonRepresentableData(d).left
        },
        Constant[T, FreeMap[T]](_).right) ∘ (mf =>
        (EmptyAnn[T],
          QC.inj(Map(
            QC.inj(Unreferenced[T, T[F]]()).embed,
            Free.roll[MapFunc[T, ?], Hole](mf))).embed))

    case LogicalPlan.FreeF(name) =>
      (Planner.UnboundVariable(name): PlannerError).left[Target]

    case LogicalPlan.LetF(name, form, body) =>
      (Planner.InternalError("un-elided Let"): PlannerError).left[Target]

    case LogicalPlan.TypecheckF(expr, typ, cont, fallback) =>
      merge3Map(Func.Input3(expr, cont, fallback))(Guard(_, typ, _, _)).right[PlannerError]

    case LogicalPlan.InvokeFUnapply(func @ UnaryFunc(_, _, _, _, _, _, _, _), Sized(a1))
        if func.effect ≟ Mapping =>
      val Ann(buckets, value) = a1._1
      concatBuckets(buckets) match {
        case Some((buck, newBuckets)) =>
          val (mf, bucketAccess, valAccess) =
            concat[T, Hole](buck, Free.roll(MapFunc.translateUnaryMapping(func)(HoleF[T])))
          (Ann(newBuckets.list.toList.map(_ >> bucketAccess), valAccess),
            QC.inj(Map(a1._2, mf)).embed).right
        case None =>
          (EmptyAnn[T],
            QC.inj(Map(a1._2, Free.roll(MapFunc.translateUnaryMapping(func)(HoleF[T])))).embed).right
      }

    case LogicalPlan.InvokeFUnapply(structural.ObjectProject, Sized(a1, a2)) =>
      val (src, buckets, lval, rval) = autojoin(a1, a2)
      (Ann[T](buckets, HoleF[T]),
        PB.inj(BucketField(src, lval, rval)).embed).right

    case LogicalPlan.InvokeFUnapply(structural.ArrayProject, Sized(a1, a2)) =>
      val (src, buckets, lval, rval) = autojoin(a1, a2)
      (Ann[T](buckets, HoleF[T]),
        PB.inj(BucketIndex(src, lval, rval)).embed).right

    case LogicalPlan.InvokeFUnapply(func @ BinaryFunc(_, _, _, _, _, _, _, _), Sized(a1, a2))
        if func.effect ≟ Mapping =>
      merge2Map(Func.Input2(a1, a2))(MapFunc.translateBinaryMapping(func)).right[PlannerError]

    case LogicalPlan.InvokeFUnapply(func @ TernaryFunc(_, _, _, _, _, _, _, _), Sized(a1, a2, a3))
        if func.effect ≟ Mapping =>
      merge3Map(Func.Input3(a1, a2, a3))(MapFunc.translateTernaryMapping(func)).right[PlannerError]

    case LogicalPlan.InvokeFUnapply(func @ UnaryFunc(_, _, _, _, _, _, _, _), Sized(a1))
        if func.effect ≟ Reduction =>
      invokeReduction1(func, Func.Input1(a1)).right

    case LogicalPlan.InvokeFUnapply(func @ BinaryFunc(_, _, _, _, _, _, _, _), Sized(a1, a2))
        if func.effect ≟ Reduction =>
      invokeReduction2(func, Func.Input2(a1, a2)).right

    case LogicalPlan.InvokeFUnapply(set.Take, Sized(a1, a2)) =>
      val (src, lfree, rfree) = merge(a1._2, a2._2)

      (a1._1, QC.inj(Take(src, lfree, Free.roll(FI.inject(QC.inj(reifyResult(a2._1, rfree)))))).embed).right

    case LogicalPlan.InvokeFUnapply(set.Drop, Sized(a1, a2)) =>
      val (src, lfree, rfree) = merge(a1._2, a2._2)

      (a1._1, QC.inj(Drop(src, lfree, Free.roll(FI.inject(QC.inj(reifyResult(a2._1, rfree)))))).embed).right

    case LogicalPlan.InvokeFUnapply(set.OrderBy, Sized(a1, a2, a3)) =>
      val (src, bucketsSrc, ordering, buckets, directions) = autojoin3(a1, a2, a3)

      val bucketsList: List[FreeMap[T]] = buckets.toCoEnv[T].project match {
        case StaticArray(as) => as.map(_.fromCoEnv)
        case mf => List(mf.embed.fromCoEnv)
      }

      val directionsList: PlannerError \/ List[SortDir] = {
        val orderStrs: PlannerError \/ List[String] =
          directions.toCoEnv[T].project match {
            case StaticArray(as) => {
              as.traverse(x => StrLit.unapply(x.project)) \/> InternalError("unsupported ordering type")
            }
            case StrLit(str) => List(str).right
            case _ => InternalError("unsupported ordering function").left
          }
        orderStrs.flatMap {
          _.traverse {
            case "ASC" => SortDir.Ascending.right
            case "DESC" => SortDir.Descending.right
            case _ => InternalError("unsupported ordering direction").left
          }
        }
      }

      val lists: PlannerError \/ List[(FreeMap[T], SortDir)] =
        directionsList.map { bucketsList.zip(_) }

      lists.map(pairs =>
        (Ann[T](bucketsSrc, HoleF[T]),
          QC.inj(Sort(src, ordering, pairs)).embed))

    case LogicalPlan.InvokeFUnapply(set.Filter, Sized(a1, a2)) =>
      val (src, buckets, lval, rval) = autojoin(a1, a2)
      (Ann[T](buckets, HoleF[T]),
        QC.inj(Map(QC.inj(Filter(src, rval)).embed, lval)).embed).right

    case LogicalPlan.InvokeFUnapply(func @ UnaryFunc(_, _, _, _, _, _, _, _), Sized(a1))
        if func.effect ≟ Squashing =>
      val Ann(buckets, value) = a1._1
      concatBuckets(prov.squashProvenances(buckets)) match {
        case Some((buck, newBuckets)) =>
          val (mf, buckAccess, valAccess) = concat(buck, value)
          (Ann(newBuckets.list.toList.map(_ >> buckAccess), valAccess),
            QC.inj(Map(a1._2, mf)).embed).right
        case None =>
          (EmptyAnn[T],
            QC.inj(Map(a1._2, value)).embed).right
      }

    case LogicalPlan.InvokeFUnapply(func @ UnaryFunc(_, _, _, _, _, _, _, _), Sized(a1))
        if func.effect ≟ Expansion =>
      invokeExpansion1(func, Func.Input1(a1)).right

    case LogicalPlan.InvokeFUnapply(func @ BinaryFunc(_, _, _, _, _, _, _, _), Sized(a1, a2))
        if func.effect ≟ Expansion =>
      invokeExpansion2(func, Func.Input2(a1, a2)).right

    case LogicalPlan.InvokeFUnapply(set.GroupBy, Sized(a1, a2)) =>
      val (src, buckets, lval, rval) = autojoin(a1, a2)
      (Ann(prov.swapProvenances(rval :: buckets), lval), src).right

    case LogicalPlan.InvokeFUnapply(set.Union, Sized(a1, a2)) =>
      val (src, lfree, rfree) = merge(a1._2, a2._2)

      (Ann(prov.unionProvenances(a1._1.provenance, a2._1.provenance), HoleF),
        QC.inj(Union(src, lfree, rfree)).embed).right

    case LogicalPlan.InvokeFUnapply(set.Intersect, Sized(a1, a2)) =>
      val (src, lfree, rfree) = merge(a1._2, a2._2)

      (Ann(prov.joinProvenances(a1._1.provenance, a2._1.provenance), HoleF),
        TJ.inj(ThetaJoin(
          src,
          lfree,
          rfree,
          Free.roll(Eq(Free.point(LeftSide), Free.point(RightSide))),
          Inner,
          LeftSideF)).embed).right

    case LogicalPlan.InvokeFUnapply(set.Except, Sized(a1, a2)) =>
      val (src, lfree, rfree) = merge(a1._2, a2._2)

      (Ann(a1._1.provenance, HoleF),
        TJ.inj(ThetaJoin(
          src,
          lfree,
          rfree,
          BoolLit(false),
          LeftOuter,
          LeftSideF)).embed).right

    case LogicalPlan.InvokeFUnapply(func @ TernaryFunc(_, _, _, _, _, _, _, _), Sized(a1, a2, a3))
        if func.effect ≟ Transformation =>
      invokeThetaJoin(
        Func.Input3(a1, a2, a3),
        func match {
          case set.InnerJoin      => Inner
          case set.LeftOuterJoin  => LeftOuter
          case set.RightOuterJoin => RightOuter
          case set.FullOuterJoin  => FullOuter
        })
  }
}<|MERGE_RESOLUTION|>--- conflicted
+++ resolved
@@ -158,13 +158,7 @@
 
     val (src, lBranch, rBranch) = merge(left._2, right._2)
 
-<<<<<<< HEAD
-    val opt = new Optimize[T]
-
-    opt.unifySimpleBranches[F, T[F]](src, lBranch, rBranch, combine)(opt.rebaseT).fold {
-=======
-    rewrite.unifySimpleBranches[F, T[F]](src, lBranch, rBranch, combine).fold {
->>>>>>> 074d5d6d
+    rewrite.unifySimpleBranches[F, T[F]](src, lBranch, rBranch, combine)(rewrite.rebaseT).fold {
       // FIXME: Need a better prov representation, to know when the provs are
       //        the same even when the paths to the values differ.
       val commonProv =
