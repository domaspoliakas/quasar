/*
 * Copyright 2014–2017 SlamData Inc.
 *
 * Licensed under the Apache License, Version 2.0 (the "License");
 * you may not use this file except in compliance with the License.
 * You may obtain a copy of the License at
 *
 *     http://www.apache.org/licenses/LICENSE-2.0
 *
 * Unless required by applicable law or agreed to in writing, software
 * distributed under the License is distributed on an "AS IS" BASIS,
 * WITHOUT WARRANTIES OR CONDITIONS OF ANY KIND, either express or implied.
 * See the License for the specific language governing permissions and
 * limitations under the License.
 */

package quasar.qscript.qsu

import slamdata.Predef._

import quasar.Planner.{InternalError, PlannerErrorME}
import quasar.fp.symbolOrder
import quasar.fp.ski.ι
import quasar.qscript.{Hole, HoleF, ReduceIndexF, SrcHole}
import ApplyProvenance.AuthenticatedQSU

import matryoshka._
import scalaz.{Id, ISet, Monad, Scalaz}, Scalaz._

final class ReifyBuckets[T[_[_]]: BirecursiveT: EqualT: ShowT] private () extends QSUTTypes[T] {
  import QSUGraph.Extractors._

  val prov = QProv[T]
  val qsu  = QScriptUniform.Optics[T]

  def apply[F[_]: Monad: PlannerErrorME](aqsu: AuthenticatedQSU[T])
      : F[AuthenticatedQSU[T]] = {

    val bucketsReified = aqsu.graph.rewriteM[F] {
      case g @ LPReduce(source, reduce) =>
<<<<<<< HEAD
        val buckets = prov.buckets(prov.reduce(aqsu.dims(source.root)))
        val srcs = LF.foldMap(buckets)(a => ISet.fromFoldable(Access.valueSymbol.getOption(a))).toIList
=======
        for {
          res <- bucketsFor[F](aqsu.auth, source.root)

          (srcs, buckets) = res
>>>>>>> 126aeb21

          discovered <- srcs.toList.toNel.fold((source.root, HoleF[T]).point[F]) { syms =>
            val region =
              syms.findMapM[Id.Id, (Symbol, FreeMap)](
                s => MappableRegion.unaryOf(s, source) strengthL s)

            region getOrElseF PlannerErrorME[F].raiseError(
              InternalError(
                s"Expected to find a mappable region in ${source.root} based on one of ${syms}.",
                None))
          }

          (newSrc, fm) = discovered

        } yield {
          g.overwriteAtRoot(qsu.qsReduce(
            newSrc,
            buckets,
            List(reduce as fm),
            ReduceIndexF[T](0.right)))
        }

      case g @ QSSort(source, Nil, keys) =>
        val src = source.root

        bucketsFor[F](aqsu.auth, src) map { case (_, buckets) =>
          g.overwriteAtRoot(qsu.qsSort(src, buckets, keys))
        }
    }

    bucketsReified map (g => aqsu.copy(graph = g))
  }

  ////

  private def bucketsFor[F[_]: Monad: PlannerErrorME]
      (qauth: QAuth, vertex: Symbol)
      : F[(ISet[Symbol], List[FreeAccess[Hole]])] =
    for {
      vdims <- qauth.lookupDimsE[F](vertex)

      ids = prov.buckets(prov.reduce(vdims)).toList

      res <- ids traverse {
        case id @ IdAccess.GroupKey(s, i) =>
          qauth.lookupGroupKeyE[F](s, i)
            .map(fm => (ISet.singleton(s), fm as Access.value[prov.D, Hole](SrcHole)))

        case other =>
          (ISet.empty[Symbol], HoleF[T] as Access.id[prov.D, Hole](other, SrcHole)).point[F]
      }
    } yield res.unfzip leftMap (_.foldMap(ι))
}

object ReifyBuckets {
  def apply[T[_[_]]: BirecursiveT: EqualT: ShowT, F[_]: Monad: PlannerErrorME]
      (aqsu: AuthenticatedQSU[T])
      : F[AuthenticatedQSU[T]] =
    taggedInternalError("ReifyBuckets", new ReifyBuckets[T].apply[F](aqsu))
}<|MERGE_RESOLUTION|>--- conflicted
+++ resolved
@@ -38,15 +38,10 @@
 
     val bucketsReified = aqsu.graph.rewriteM[F] {
       case g @ LPReduce(source, reduce) =>
-<<<<<<< HEAD
-        val buckets = prov.buckets(prov.reduce(aqsu.dims(source.root)))
-        val srcs = LF.foldMap(buckets)(a => ISet.fromFoldable(Access.valueSymbol.getOption(a))).toIList
-=======
         for {
           res <- bucketsFor[F](aqsu.auth, source.root)
 
           (srcs, buckets) = res
->>>>>>> 126aeb21
 
           discovered <- srcs.toList.toNel.fold((source.root, HoleF[T]).point[F]) { syms =>
             val region =
