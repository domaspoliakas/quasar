--- conflicted
+++ resolved
@@ -24,26 +24,14 @@
 import quasar.ejson.EJson
 import quasar.ejson.implicits._
 import quasar.fp._
-<<<<<<< HEAD
+import quasar.fp.ski.ι
 import quasar.qscript.{construction, ExcludeId, HoleF, IdOnly, IdStatus}
-import quasar.qscript.provenance._
-=======
-import quasar.fp.ski.ι
-import quasar.qscript.{ExcludeId, HoleF, IdOnly, IdStatus, RightSideF}
->>>>>>> 126aeb21
 
 import matryoshka._
 import matryoshka.implicits._
 import pathy.Path
-<<<<<<< HEAD
-import scalaz.{Cord, DList, Free, IList, Monad, Show, StateT, WriterT}
-import scalaz.syntax.foldable1._
-import scalaz.syntax.monad._
-import scalaz.syntax.show._
-=======
-import scalaz.{Applicative, Functor, IList, Monad, Show, StateT, ValidationNel}
+import scalaz.{Applicative, Cord, Functor, IList, Monad, Show, StateT, ValidationNel}
 import scalaz.Scalaz._
->>>>>>> 126aeb21
 
 final class ApplyProvenance[T[_[_]]: BirecursiveT: EqualT: ShowT] private () extends QSUTTypes[T] {
   import ApplyProvenance._
@@ -73,35 +61,16 @@
 
       case g @ Extractors.Transpose(src, retain, rot) =>
         computeProvenance[X](g) as g.overwriteAtRoot {
-          LeftShift(src.root, HoleF, retain.fold[IdStatus](IdOnly, ExcludeId), RightSideF, rot)
+          LeftShift(src.root, HoleF, retain.fold[IdStatus](IdOnly, ExcludeId), func.RightTarget, rot)
         }
 
       case other =>
         computeProvenance[X](other) as other
     }
 
-<<<<<<< HEAD
-  def applyProvenanceƒ[F[_]: Monad: GStateM: RenameT]: ElgotAlgebraM[((Symbol, Dims), ?), F, GPF, (Symbol, QSUDims[T])] = {
-    case ((_, updDims), GPF(deId, DimEdit((srcId, qdims), _))) =>
-      for {
-        _ <- GStateM[F].modify(_.replace(deId, srcId))
-        _ <- RenameT[F].tell(DList(deId -> srcId))
-      } yield (srcId, qdims + (srcId -> updDims))
-
-    case ((_, tdims), GPF(tid, Transpose((srcId, srcDims), retain, rotations))) =>
-      GStateM[F].modify(
-        QSUGraph.vertices.modify(_.updated(
-          tid,
-          LeftShift(srcId, HoleF, retain.fold[IdStatus](IdOnly, ExcludeId), func.RightTarget, rotations))))
-        .as((tid, srcDims + (tid -> tdims)))
-
-    case ((_, nodeDims), GPF(nodeId, node)) =>
-      (nodeId, node.foldRight[QSUDims[T]](SMap(nodeId -> nodeDims))(_._2 ++ _)).point[F]
-=======
     authGraph.run(QAuth.empty[T]) map {
       case (qauth, graph) => AuthenticatedQSU(graph, qauth)
     }
->>>>>>> 126aeb21
   }
 
   def computeProvenance[F[_]: Monad: PlannerErrorME: QAuthS](g: QSUGraph): F[QDims] = {
@@ -116,15 +85,10 @@
       case AutoJoin2(left, right, _) =>
         compute2[F](g, left, right)(dims.join(_, _))
 
-<<<<<<< HEAD
-        case DimEdit((name, src), DTrans.Group(k)) =>
-          dims.swap(0, 1, dims.lshift(k as Access.valueSymbol(name), src)).point[F]
-=======
       case AutoJoin3(left, center, right, _) =>
         compute3[F](g, left, center, right) { (l, c, r) =>
           dims.join(dims.join(l, c), r)
         }
->>>>>>> 126aeb21
 
       case QSAutoJoin(left, right, _, _) =>
         compute2[F](g, left, right)(dims.join(_, _))
@@ -139,25 +103,6 @@
             case other => other
           })
 
-<<<<<<< HEAD
-        case LPFilter(_, _) => unexpectedError("LPFilter", root)
-
-        case LeftShift((_, src), _, _, _, rot) =>
-          val tid: dims.I = Free.pure(Access.identitySymbol((root, root)))
-          (rot match {
-            case Rotation.ShiftMap   | Rotation.ShiftArray   => dims.lshift(tid, src)
-            case Rotation.FlattenMap | Rotation.FlattenArray => dims.flatten(tid, src)
-          }).point[F]
-
-        case MultiLeftShift((_, src), shifts, _) =>
-          val tid: dims.I = Free.pure(Access.identitySymbol((root, root)))
-          shifts.foldRight(src) {
-            case (shift, prv) => shift._3 match {
-              case Rotation.ShiftMap   | Rotation.ShiftArray   => dims.lshift(tid, prv)
-              case Rotation.FlattenMap | Rotation.FlattenArray => dims.flatten(tid, prv)
-            }
-          }.point[F]
-=======
           val nextIdx = dims.nextGroupKeyIndex(g.root, updated)
           val idAccess = IdAccess.groupKey[dims.D](g.root, nextIdx)
           val nextDims = dims.swap(0, 1, dims.lshift(idAccess, updated))
@@ -168,7 +113,6 @@
               .addGroupKey(g.root, nextIdx, k))
             .as(nextDims)
         }
->>>>>>> 126aeb21
 
       case Distinct(src) =>
         compute1[F](g, src)(ι)
@@ -186,6 +130,17 @@
           }
         }
 
+        case MultiLeftShift(src, shifts, _) =>
+          val tid = IdAccess.identity[dims.D](g.root)
+          compute1[F](g, src) { sdims =>
+            shifts.foldRight(sdims) {
+              case (shift, prv) => shift._3 match {
+                case Rotation.ShiftMap   | Rotation.ShiftArray   => dims.lshift(tid, prv)
+                case Rotation.FlattenMap | Rotation.FlattenArray => dims.flatten(tid, prv)
+              }
+            }
+          }
+
       case LPFilter(_, _) => unexpectedError
 
       case LPJoin(_, _, _, _, _, _) => unexpectedError
@@ -208,16 +163,7 @@
       case QSSort(src, _, _) =>
         compute1[F](g, src)(ι)
 
-<<<<<<< HEAD
-        case Transpose((_, src), _, rot) =>
-          val tid: dims.I = Free.pure(Access.identitySymbol((root, root)))
-          (rot match {
-            case Rotation.ShiftMap   | Rotation.ShiftArray   => dims.lshift(tid, src)
-            case Rotation.FlattenMap | Rotation.FlattenArray => dims.flatten(tid, src)
-          }).point[F]
-=======
       case Unary(_, _) => unexpectedError
->>>>>>> 126aeb21
 
       case Map(src, _) =>
         compute1[F](g, src)(ι)
@@ -315,17 +261,12 @@
 
   object AuthenticatedQSU {
     implicit def show[T[_[_]]: ShowT]: Show[AuthenticatedQSU[T]] =
-<<<<<<< HEAD
       Show.show { case AuthenticatedQSU(g, d) =>
         Cord("AuthenticatedQSU {\n") ++
         g.show ++
         Cord("\n\n") ++
-        QSUDims.show[T].show(d) ++
+        d.show ++
         Cord("\n}")
-=======
-      Show.shows { case AuthenticatedQSU(g, a) =>
-        s"AuthenticatedQSU {\n${g.shows}\n\n${a.shows}\n}"
->>>>>>> 126aeb21
       }
   }
 }