--- conflicted
+++ resolved
@@ -114,15 +114,11 @@
     S5: FileSystemFailure :<: S
   ): Task[Command => Free[DriverEff, Unit]] = {
     for {
-<<<<<<< HEAD
       stateRef <- TaskRef(
         Repl.RunState(rootDir, DebugLevel.Normal, PhaseFormat.Tree,
-          refineMV[Positive](10).some, OutputFormat.Table, Map(), TimingFormat.Total,
+          refineMV[Positive](10).some, OutputFormat.Table, Map(), TimingFormat.OnlyTotal,
           none, refineMV[NonNegative](0), refineMV[Positive](1))
       )
-=======
-      stateRef <- TaskRef(Repl.RunState(rootDir, DebugLevel.Normal, PhaseFormat.Tree, refineMV[Positive](10).some, OutputFormat.Table, Map(), TimingFormat.OnlyTotal))
->>>>>>> 0904315c
       executionIdRef <- TaskRef(0L)
       timingRepository <- TimingRepository.empty(refineMV(1))
       i =
