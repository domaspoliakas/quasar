--- conflicted
+++ resolved
@@ -158,18 +158,6 @@
 
       object Table extends TableCompanion
 
-<<<<<<< HEAD
-      def Evaluator[N[+_]](N0: Monad[N])(implicit mn: Future ~> N, nm: N ~> Future): EvaluatorLike[N] = {
-        new Evaluator[N](N0) with IdSourceScannerModule {
-          type YggConfig = platform.YggConfig // JDBMQueryExecutorConfig
-          val yggConfig = platform.yggConfig
-          // def report = self.report
-          val report = LoggingQueryLogger[N, instructions.Line](N0)
-        }
-      }
-
-=======
->>>>>>> 7a32be69
       val metadataClient = new StorageMetadataClient(storage)
 
       def ingestFailureLog(checkpoint: YggCheckpoint, logRoot: File): IngestFailureLog = FilesystemIngestFailureLog(logRoot, checkpoint)
@@ -204,16 +192,7 @@
           def userMetadataView(apiKey: APIKey) = storage.userMetadataView(apiKey).liftM[JobQueryT]
           type YggConfig = JDBMQueryExecutorConfig
           val yggConfig = platform.yggConfig
-          
-<<<<<<< HEAD
-          def warn(warning: JValue): ShardQuery[Unit] =
-            jsonReport.warn(warning, "warning")
-
-          val report = errorReport[instructions.Line](shardQueryMonad, implicitly)
-          val jsonReport = errorReport[JValue]
-=======
           val queryReport = errorReport[Option[FaultPosition]](shardQueryMonad, implicitly)
->>>>>>> 7a32be69
         }
       }
 
