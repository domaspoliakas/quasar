/*
 *  ____    ____    _____    ____    ___     ____ 
 * |  _ \  |  _ \  | ____|  / ___|  / _/    / ___|        Precog (R)
 * | |_) | | |_) | |  _|   | |     | |  /| | |  _         Advanced Analytics Engine for NoSQL Data
 * |  __/  |  _ <  | |___  | |___  |/ _| | | |_| |        Copyright (C) 2010 - 2013 SlamData, Inc.
 * |_|     |_| \_\ |_____|  \____|   /__/   \____|        All Rights Reserved.
 *
 * This program is free software: you can redistribute it and/or modify it under the terms of the 
 * GNU Affero General Public License as published by the Free Software Foundation, either version 
 * 3 of the License, or (at your option) any later version.
 *
 * This program is distributed in the hope that it will be useful, but WITHOUT ANY WARRANTY; 
 * without even the implied warranty of MERCHANTABILITY or FITNESS FOR A PARTICULAR PURPOSE. See 
 * the GNU Affero General Public License for more details.
 *
 * You should have received a copy of the GNU Affero General Public License along with this 
 * program. If not, see <http://www.gnu.org/licenses/>.
 *
 */
package com.precog.shard
package jdbm3

import blueeyes.json._

import com.precog.common._
import com.precog.common.json._
import com.precog.common.security._
import com.precog.common.accounts._
import com.precog.common.ingest._
import com.precog.common.jobs._

import com.precog.yggdrasil._
import com.precog.yggdrasil.actor._
import com.precog.yggdrasil.jdbm3._
import com.precog.yggdrasil.metadata._
import com.precog.yggdrasil.serialization._
import com.precog.yggdrasil.table._
import com.precog.yggdrasil.util._
import com.precog.daze._
import com.precog.muspelheim._

import com.precog.util.FilesystemFileOps
import com.precog.util.PrecogUnit

import blueeyes.bkka._
import blueeyes.json.serialization.DefaultSerialization.{ DateTimeExtractor => _, DateTimeDecomposer => _, _ }

import akka.actor.ActorSystem
import akka.actor.Props
import akka.dispatch._
import akka.pattern.ask
import akka.util.duration._
import akka.util.Duration
import akka.util.Timeout

import org.slf4j.{LoggerFactory, MDC}

import java.io.File
import java.nio.CharBuffer

import scalaz._
import scalaz.Validation._
import scalaz.effect.IO
import scalaz.syntax.monad._
import scalaz.syntax.foldable._
import scalaz.syntax.bifunctor._
import scalaz.syntax.std.either._
import scalaz.std.iterable._
import scalaz.std.anyVal._

import org.streum.configrity.Configuration

trait JDBMQueryExecutorConfig
    extends ShardQueryExecutorConfig
    with BlockStoreColumnarTableModuleConfig
    with JDBMProjectionModuleConfig
    with ManagedQueryModuleConfig
    with ActorStorageModuleConfig
    with ActorProjectionModuleConfig
    with IdSourceConfig
    with EvaluatorConfig
    with KafkaIngestActorProjectionSystemConfig {

  lazy val flatMapTimeout: Duration = config[Int]("precog.evaluator.timeout.fm", 30) seconds
  lazy val maxEvalDuration: Duration = config[Int]("precog.evaluator.timeout.eval", 90) seconds
  lazy val jobPollFrequency: Duration = config[Int]("precog.evaluator.poll.cancellation", 3) seconds
}

trait JDBMQueryExecutorComponent  {
  import blueeyes.json.serialization.Extractor

<<<<<<< HEAD
  def platformFactory(config0: Configuration, extAccessControl: AccessControl[Future], extAccountFinder: AccountFinder[Future], extJobManager: JobManager[Future]) = {
    new ManagedPlatform 
=======
  def platformFactory(
      config0: Configuration,
      extAccessControl: APIKeyManager[Future],
      extAccountManager: BasicAccountManager[Future],
      extJobManager: JobManager[Future]) = {
    new ManagedPlatform with PerAccountThreadPoolModule
>>>>>>> 4b07b734
        with ShardQueryExecutorPlatform[Future]
        with SliceColumnarTableModule[Future, Array[Byte]]
        with ActorProjectionModule[Array[Byte], table.Slice]
        with KafkaIngestActorProjectionSystem
        with ActorStorageModule { platform =>

      type YggConfig = JDBMQueryExecutorConfig
      val yggConfig = new JDBMQueryExecutorConfig {
        override val config = config0
        val sortWorkDir = scratchDir
        val memoizationBufferSize = sortBufferSize
        val memoizationWorkDir = scratchDir

        val clock = blueeyes.util.Clock.System
        val maxSliceSize = config[Int]("jdbm.max_slice_size", 10000)
        val smallSliceSize = config[Int]("jdbm.small_slice_size", 8)

        //TODO: Get a producer ID
        val idSource = new FreshAtomicIdSource
      }

      val clock = blueeyes.util.Clock.System
      
      protected lazy val queryLogger = LoggerFactory.getLogger("com.precog.shard.ShardQueryExecutor")
<<<<<<< HEAD
      
      private val threadPooling = new PerAccountThreadPooling(extAccountFinder)
=======
>>>>>>> 4b07b734

      private implicit val actorSystem = ActorSystem("jdbmExecutorActorSystem")
      implicit val executionContext = ExecutionContext.defaultExecutionContext(actorSystem)
      implicit val M: Monad[Future] = new FutureMonad(executionContext)

      val jobActorSystem = ActorSystem("jobPollingActorSystem")

      val metadataStorage = FileMetadataStorage.load(yggConfig.dataDir, yggConfig.archiveDir, FilesystemFileOps).unsafePerformIO

      val accessControl = extAccessControl
      val jobManager = extJobManager

      val projectionsActor = actorSystem.actorOf(Props(new ProjectionsActor), "projections")
<<<<<<< HEAD
      val shardActors @ ShardActors(ingestSupervisor, metadataActor, metadataSync) = 
        initShardActors(metadataStorage, extAccountFinder, projectionsActor)
=======
      val shardActors @ ShardActors(ingestSupervisor, metadataActor, metadataSync) =
        initShardActors(metadataStorage, extAccountManager, projectionsActor)
>>>>>>> 4b07b734

      class Storage extends ActorStorageLike(actorSystem, ingestSupervisor, metadataActor)
      val storage = new Storage
      def userMetadataView(apiKey: APIKey) = storage.userMetadataView(apiKey)

      val rawProjectionModule = new JDBMProjectionModule {
        type YggConfig = platform.YggConfig
        val yggConfig = platform.yggConfig
        val Projection = new ProjectionCompanion {
          val fileOps = FilesystemFileOps

          def ensureBaseDir(descriptor: ProjectionDescriptor) = metadataStorage.ensureDescriptorRoot(descriptor)
          def findBaseDir(descriptor: ProjectionDescriptor) = metadataStorage.findDescriptorRoot(descriptor)
          def archiveDir(descriptor: ProjectionDescriptor) = metadataStorage.findArchiveRoot(descriptor)
        }
      }

      val Projection = new ProjectionCompanion(projectionsActor, yggConfig.projectionRetrievalTimeout)

      trait TableCompanion extends SliceColumnarTableCompanion {
        import scalaz.std.anyVal._
        implicit val geq: scalaz.Equal[Int] = scalaz.Equal[Int]
      }

      object Table extends TableCompanion

      def Evaluator[N[+_]](N0: Monad[N])(implicit mn: Future ~> N, nm: N ~> Future): EvaluatorLike[N] = {
        new Evaluator[N](N0) with IdSourceScannerModule {
          type YggConfig = platform.YggConfig // JDBMQueryExecutorConfig
          val yggConfig = platform.yggConfig
          // def report = self.report
          val report = LoggingQueryLogger[N, instructions.Line](N0)
        }
      }

      val metadataClient = new StorageMetadataClient(storage)

      def ingestFailureLog(checkpoint: YggCheckpoint, logRoot: File): IngestFailureLog = FilesystemIngestFailureLog(logRoot, checkpoint)

      def asyncExecutorFor(apiKey: APIKey): Future[Validation[String, QueryExecutor[Future, JobId]]] = {
        (for {
          executionContext0 <- threadPooling.getAccountExecutionContext(apiKey)
        } yield {
          new AsyncQueryExecutor {
            val executionContext: ExecutionContext = executionContext0
          }
        }).validation
      }

      def syncExecutorFor(apiKey: APIKey): Future[Validation[String, QueryExecutor[Future, (Option[JobId], StreamT[Future, CharBuffer])]]] = {
        (for {
          executionContext0 <- threadPooling.getAccountExecutionContext(apiKey)
        } yield {
          new SyncQueryExecutor {
            val executionContext: ExecutionContext = executionContext0
          }
        }).validation
      }

      override def executor(implicit shardQueryMonad: ShardQueryMonad): QueryExecutor[ShardQuery, StreamT[ShardQuery, CharBuffer]] = {
        implicit val mn = new (Future ~> ShardQuery) {
          def apply[A](fut: Future[A]) = fut.liftM[JobQueryT]
        }

        new ShardQueryExecutor[ShardQuery](shardQueryMonad) with IdSourceScannerModule {
          val M = shardQueryMonad.M
          def userMetadataView(apiKey: APIKey) = storage.userMetadataView(apiKey).liftM[JobQueryT]
          type YggConfig = JDBMQueryExecutorConfig
          val yggConfig = platform.yggConfig
          
          def warn(warning: JValue): ShardQuery[Unit] =
            jsonReport.warn(warning, "warning")

          val report = errorReport[instructions.Line](shardQueryMonad, implicitly)
          val jsonReport = errorReport[JValue]
        }
      }

      def shutdown() = for {
        _ <- Stoppable.stop(shardActors.stoppable)
        _ <- ShardActors.actorStop(yggConfig, projectionsActor, "projections")
      } yield {
        queryLogger.info("Actor ecossytem shutdown complete.")
        jobActorSystem.shutdown()
        actorSystem.shutdown()
      }
    }
  }
}<|MERGE_RESOLUTION|>--- conflicted
+++ resolved
@@ -89,17 +89,8 @@
 trait JDBMQueryExecutorComponent  {
   import blueeyes.json.serialization.Extractor
 
-<<<<<<< HEAD
   def platformFactory(config0: Configuration, extAccessControl: AccessControl[Future], extAccountFinder: AccountFinder[Future], extJobManager: JobManager[Future]) = {
     new ManagedPlatform 
-=======
-  def platformFactory(
-      config0: Configuration,
-      extAccessControl: APIKeyManager[Future],
-      extAccountManager: BasicAccountManager[Future],
-      extJobManager: JobManager[Future]) = {
-    new ManagedPlatform with PerAccountThreadPoolModule
->>>>>>> 4b07b734
         with ShardQueryExecutorPlatform[Future]
         with SliceColumnarTableModule[Future, Array[Byte]]
         with ActorProjectionModule[Array[Byte], table.Slice]
@@ -124,11 +115,8 @@
       val clock = blueeyes.util.Clock.System
       
       protected lazy val queryLogger = LoggerFactory.getLogger("com.precog.shard.ShardQueryExecutor")
-<<<<<<< HEAD
       
       private val threadPooling = new PerAccountThreadPooling(extAccountFinder)
-=======
->>>>>>> 4b07b734
 
       private implicit val actorSystem = ActorSystem("jdbmExecutorActorSystem")
       implicit val executionContext = ExecutionContext.defaultExecutionContext(actorSystem)
@@ -142,13 +130,8 @@
       val jobManager = extJobManager
 
       val projectionsActor = actorSystem.actorOf(Props(new ProjectionsActor), "projections")
-<<<<<<< HEAD
       val shardActors @ ShardActors(ingestSupervisor, metadataActor, metadataSync) = 
         initShardActors(metadataStorage, extAccountFinder, projectionsActor)
-=======
-      val shardActors @ ShardActors(ingestSupervisor, metadataActor, metadataSync) =
-        initShardActors(metadataStorage, extAccountManager, projectionsActor)
->>>>>>> 4b07b734
 
       class Storage extends ActorStorageLike(actorSystem, ingestSupervisor, metadataActor)
       val storage = new Storage
