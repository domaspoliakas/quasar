--- conflicted
+++ resolved
@@ -34,29 +34,15 @@
 import blueeyes.util.Clock
 
 import akka.dispatch.Future
-<<<<<<< HEAD
 
 import com.weiglewilczek.slf4s.Logging
 
-=======
-import akka.dispatch.ExecutionContext
-
-import com.weiglewilczek.slf4s.Logging
-
-import com.precog.daze._
-import com.precog.common._
-import com.precog.common.json._
-import com.precog.common.security._
-import com.precog.muspelheim._
-
->>>>>>> 4b07b734
 import scalaz._
 import scalaz.std.string._
 import scalaz.syntax.bifunctor._
 import scalaz.syntax.validation._
 import scalaz.syntax.apply._
 
-<<<<<<< HEAD
 class BrowseServiceHandler[A](metadataClient: MetadataClient[Future], accessControl: AccessControl[Future])(implicit M: Monad[Future])
 extends CustomHttpService[A, (APIKey, Path) => Future[HttpResponse[QueryResult]]] with Logging {
   val service = (request: HttpRequest[A]) => { 
@@ -81,47 +67,6 @@
       }}
     })
   }
-=======
-class BrowseServiceHandler(metadataClient: MetadataClient[Future], accessControl: AccessControl[Future])(implicit executor: ExecutionContext)
-    extends CustomHttpService[Future[JValue], (APIKeyRecord, Path) => Future[HttpResponse[JValue]]] with Logging {
-
-  val service = (request: HttpRequest[Future[JValue]]) => Success({ (r: APIKeyRecord, p: Path) => 
-    val result: Future[Validation[(HttpStatusCode, NonEmptyList[String]), JObject]] = request.parameters.get('type).map(_.toLowerCase) match {
-      case Some("size") =>
-        Future((NotImplemented, NonEmptyList("Collection size metadata not yet available.")).failure[JObject])
-
-      case Some("children") =>
-        metadataClient.browse(r.apiKey, p) map { v =>
-          {s: String => (BadRequest, NonEmptyList(s))} <-: v :-> { a: JArray => JObject("children" -> a) } 
-        }
-
-      case Some("structure") =>
-        val cpath = request.parameters.get('property).map(CPath(_)).getOrElse(CPath.Identity)
-        metadataClient.structure(r.apiKey, p, cpath) map { v => 
-          {s: String => (BadRequest, NonEmptyList(s))} <-: v :-> { o: JObject => JObject("structure" -> o) } 
-        }
-
-      case _ =>
-        (metadataClient.browse(r.apiKey, p) zip metadataClient.structure(r.apiKey, p, CPath.Identity)) map { 
-          case (childrenV, structureV) =>
-            {errs: NonEmptyList[String] => (BadRequest, errs)} <-: { 
-              (childrenV.toValidationNEL |@| structureV.toValidationNEL) { (children, structure) =>
-                JObject("children" -> children, "structure" -> structure)
-              }
-            }
-        }
-    }
-
-    result map {
-      _ map { jobj =>
-        HttpResponse[JValue](OK, content = Some(jobj))
-      } valueOr { 
-        case (code, errors) =>
-        HttpResponse[JValue](code, content = Some(errors.list.distinct.serialize))
-      }
-    }
-  })
->>>>>>> 4b07b734
 
   val metadata = Some(DescriptionMetadata(
 """
