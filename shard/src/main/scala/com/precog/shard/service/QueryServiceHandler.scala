/*
 *  ____    ____    _____    ____    ___     ____ 
 * |  _ \  |  _ \  | ____|  / ___|  / _/    / ___|        Precog (R)
 * | |_) | | |_) | |  _|   | |     | |  /| | |  _         Advanced Analytics Engine for NoSQL Data
 * |  __/  |  _ <  | |___  | |___  |/ _| | | |_| |        Copyright (C) 2010 - 2013 SlamData, Inc.
 * |_|     |_| \_\ |_____|  \____|   /__/   \____|        All Rights Reserved.
 *
 * This program is free software: you can redistribute it and/or modify it under the terms of the 
 * GNU Affero General Public License as published by the Free Software Foundation, either version 
 * 3 of the License, or (at your option) any later version.
 *
 * This program is distributed in the hope that it will be useful, but WITHOUT ANY WARRANTY; 
 * without even the implied warranty of MERCHANTABILITY or FITNESS FOR A PARTICULAR PURPOSE. See 
 * the GNU Affero General Public License for more details.
 *
 * You should have received a copy of the GNU Affero General Public License along with this 
 * program. If not, see <http://www.gnu.org/licenses/>.
 *
 */
package com.precog.shard
package service

import com.precog.daze._
import com.precog.common._

import com.precog.common.security._
import com.precog.common.jobs._
import com.precog.muspelheim._

import blueeyes.core.data._
import blueeyes.core.http._
import blueeyes.core.http.HttpStatusCodes._
import blueeyes.core.service._
import blueeyes.json._
import blueeyes.json.serialization.SerializationImplicits._
import blueeyes.util.Clock

import akka.dispatch.Future
import akka.dispatch.ExecutionContext

import com.weiglewilczek.slf4s.Logging

import java.nio.CharBuffer
import java.io.{ StringWriter, PrintWriter }

import scalaz._
import scalaz.Validation.{ success, failure }
import scalaz.syntax.monad._

final class QueryServiceNotAvailable(implicit M: Monad[Future])
    extends CustomHttpService[ByteChunk, (APIKey, Path, String, QueryOptions) => Future[HttpResponse[QueryResult]]] {
  val service = { (request: HttpRequest[ByteChunk]) =>
    success({ (r: APIKey, p: Path, q: String, opts: QueryOptions) =>
      M.point(HttpResponse(HttpStatus(NotFound, "This service is not available in this version.")))
    })
  }

  val metadata = DescriptionMetadata("Takes a quirrel query and returns the result of evaluating the query.")
}

object QueryServiceHandler {
  type Service = HttpService[ByteChunk, (APIKey, Path, String, QueryOptions) => Future[HttpResponse[QueryResult]]]
}

abstract class QueryServiceHandler[A](implicit M: Monad[Future])
    extends CustomHttpService[ByteChunk, (APIKey, Path, String, QueryOptions) => Future[HttpResponse[QueryResult]]] with Logging {

  def platform: Platform[Future, A]
<<<<<<< HEAD

  def extractResponse(request: HttpRequest[Future[JValue]], a: A): Future[HttpResponse[QueryResult]]
=======
  def extractResponse(request: HttpRequest[_], a: A): HttpResponse[QueryResult]
>>>>>>> 81a4ae54

  private val Command = """:(\w+)\s+(.+)""".r

  private def handleErrors[A](qt: String, result: EvaluationError): HttpResponse[QueryResult] = result match {
    case SystemError(error) =>
      error.printStackTrace()
      logger.error("An error occurred processing the query: " + qt, error)
      HttpResponse[QueryResult](HttpStatus(InternalServerError, "A problem was encountered processing your query. We're looking into it!"))

    case InvalidStateError(error) =>
      HttpResponse[QueryResult](HttpStatus(PreconditionFailed, error))
  }

  private def appendHeaders[A](opts: QueryOptions)(response: HttpResponse[A]): HttpResponse[A] = {
    import blueeyes.core.http.HttpHeaders._
    import blueeyes.core.http.DispositionTypes._
    import blueeyes.core.http.MimeTypes._

    opts.output match {
      case CSVOutput => response.copy(headers = response.headers + `Content-Type`(text/csv) + `Content-Disposition`(attachment(Some("results.csv"))))
      case _ => response.copy(headers = response.headers + `Content-Type`(application/json))
    }
  }

  lazy val service = (request: HttpRequest[ByteChunk]) => {
    success((apiKey: APIKey, path: Path, query: String, opts: QueryOptions) => query.trim match {
      case Command("ls", arg) => list(apiKey, Path(arg.trim))
      case Command("list", arg) => list(apiKey, Path(arg.trim))
      case Command("ds", arg) => describe(apiKey, Path(arg.trim))
      case Command("describe", arg) => describe(apiKey, Path(arg.trim))
      case qt =>
        platform.executorFor(apiKey) flatMap {
          case Success(executor) =>
            executor.execute(apiKey, query, path, opts) flatMap {
              case Success(result) =>
                extractResponse(request, result) map (appendHeaders(opts))
              case Failure(error) =>
                handleErrors(qt, error).point[Future]
            }

          case Failure(error) =>
            logger.error("Failure during evaluator setup: " + error)
            HttpResponse[QueryResult](HttpStatus(InternalServerError, "A problem was encountered processing your query. We're looking into it!")).point[Future]
        }
    })
  }

  def metadata = DescriptionMetadata("""Takes a quirrel query and returns the result of evaluating the query.""")

  def list(apiKey: APIKey, p: Path) = {
    platform.metadataClient.browse(apiKey, p).map {
      case Success(r) => HttpResponse[QueryResult](OK, content = Some(Left(r)))
      case Failure(e) => HttpResponse[QueryResult](BadRequest, content = Some(Left(JString("Error listing path: " + p))))
    }
  }

  def describe(apiKey: APIKey, p: Path) = {
    platform.metadataClient.structure(apiKey, p, CPath.Identity).map {
      case Success(r) => HttpResponse[QueryResult](OK, content = Some(Left(r)))
      case Failure(e) => HttpResponse[QueryResult](BadRequest, content = Some(Left(JString("Error describing path: " + p))))
    }
  }
}

class BasicQueryServiceHandler(
<<<<<<< HEAD
    val platform: Platform[Future, (Set[Fault], StreamT[Future, CharBuffer])])(implicit
    val M: Monad[Future]) extends QueryServiceHandler[(Set[Fault], StreamT[Future, CharBuffer])] {

  def extractResponse(request: HttpRequest[Future[JValue]], result: (Set[Fault], StreamT[Future, CharBuffer])): Future[HttpResponse[QueryResult]] = {
    val (faults, stream) = result
    if (faults.isEmpty) {
      HttpResponse[QueryResult](OK, content = Some(Right(stream))).point[Future]
    } else {
      val json = JArray(faults.toList map { fault =>
        JObject(
          JField("message", JString(fault.message)) ::
          (fault.pos map { pos =>
            JField("position", pos.serialize) :: Nil
          } getOrElse Nil)
        )
      })
      HttpResponse[QueryResult](BadRequest, content = Some(Left(json))).point[Future]
    }
=======
    val platform: Platform[Future, StreamT[Future, CharBuffer]])(implicit
    val M: Monad[Future]) extends QueryServiceHandler[StreamT[Future, CharBuffer]] {

  def extractResponse(request: HttpRequest[_], stream: StreamT[Future, CharBuffer]): HttpResponse[QueryResult] = {
    HttpResponse[QueryResult](OK, content = Some(Right(stream)))
>>>>>>> 81a4ae54
  }
}

sealed trait SyncResultFormat
object SyncResultFormat {
  case object Simple extends SyncResultFormat
  case object Detailed extends SyncResultFormat
}

class SyncQueryServiceHandler(
    val platform: Platform[Future, (Option[JobId], StreamT[Future, CharBuffer])],
    jobManager: JobManager[Future],
    defaultFormat: SyncResultFormat)(implicit
    M: Monad[Future]) extends QueryServiceHandler[(Option[JobId], StreamT[Future, CharBuffer])] {

  import scalaz.syntax.std.option._
  import scalaz.std.option._
  import JobManager._

  def ensureTermination(data0: StreamT[Future, CharBuffer]) =
    TerminateJson.ensure(silenceShardQueryExceptions(data0))

<<<<<<< HEAD
  def extractResponse(request: HttpRequest[Future[JValue]], result: (Option[JobId], StreamT[Future, CharBuffer])): Future[HttpResponse[QueryResult]] = {
=======
  def extractResponse(request: HttpRequest[_], result: (Option[JobId], StreamT[Future, CharBuffer])): HttpResponse[QueryResult] = {
>>>>>>> 81a4ae54
    import SyncResultFormat._

    val format = request.parameters get 'format map {
      case "simple" => Right(Simple)
      case "detailed" => Right(Detailed)
      case badFormat => Left("unknown format '%s'" format badFormat)
    } getOrElse Right(defaultFormat)

    (format, result._1, result._2) match {
      case (Left(msg), _, _) =>
        HttpResponse[QueryResult](HttpStatus(BadRequest, msg)).point[Future]

      case (Right(Simple), None, data) =>
        HttpResponse[QueryResult](OK, content = Some(Right(ensureTermination(data)))).point[Future]

      case (Right(Simple), Some(jobId), data) =>
        val errorsM = jobManager.listMessages(jobId, channels.Error, None)
        errorsM map { errors =>
          if (errors.isEmpty) {
            HttpResponse[QueryResult](OK, content = Some(Right(ensureTermination(data))))
          } else {
            val json = JArray(errors.toList map (_.value))
            HttpResponse[QueryResult](BadRequest, content = Some(Left(json)))
          }
        }

      case (Right(Detailed), None, data0) =>
        val data = ensureTermination(data0)
        val prefix = CharBuffer.wrap("""{"errors":[],"warnings":[],"serverWarnings":[{"message":"Job service is down; errors/warnings are disabled."}],"data":""")
        val result: StreamT[Future, CharBuffer] = (prefix :: data) ++ (CharBuffer.wrap("}") :: StreamT.empty[Future, CharBuffer])
        HttpResponse[QueryResult](OK, content = Some(Right(result))).point[Future]

      case (Right(Detailed), Some(jobId), data0) =>
        val prefix = CharBuffer.wrap("""{ "data" : """)
        val data = ensureTermination(data0)
        val result = StreamT.unfoldM(some(prefix :: data)) {
          case Some(stream) =>
            stream.uncons flatMap {
              case Some((buffer, tail)) =>
                M.point(Some((buffer, Some(tail))))
              case None =>
                val warningsM = jobManager.listMessages(jobId, channels.Warning, None)
                val errorsM = jobManager.listMessages(jobId, channels.Error, None)
                val serverErrorsM = jobManager.listMessages(jobId, channels.ServerError, None)
                val serverWarningsM = jobManager.listMessages(jobId, channels.ServerWarning, None)
                (warningsM |@| errorsM |@| serverErrorsM |@| serverWarningsM) { (warnings, errors, serverErrors, serverWarnings) =>
                  val suffix = """, "errors": %s, "warnings": %s, "serverErrors": %s, "serverWarnings": %s }""" format (
                    JArray(errors.toList map (_.value)).renderCompact,
                    JArray(warnings.toList map (_.value)).renderCompact,
                    JArray(serverErrors.toList map (_.value)).renderCompact,
                    JArray(serverWarnings.toList map (_.value)).renderCompact
                  )
                  Some((CharBuffer.wrap(suffix), None))
                }
            }

          case None =>
            M.point(None)
        }
        HttpResponse[QueryResult](OK, content = Some(Right(result))).point[Future]
    }
  }

  /**
   * This will catch ShardQuery-specific exceptions in a Future (ie.
   * QueryCancelledException and QueryExpiredException) and recover the Future
   * by simply terminating the stream normally.
   */
  private def silenceShardQueryExceptions(stream0: StreamT[Future, CharBuffer]): StreamT[Future, CharBuffer] = {
    def loop(stream: StreamT[Future, CharBuffer]): StreamT[Future, CharBuffer] = {
      StreamT(stream.uncons map {
        case Some((s, tail)) => StreamT.Yield(s, loop(tail))
        case None => StreamT.Done
      } recover {
        case _: QueryCancelledException =>
          StreamT.Done
        case _: QueryExpiredException =>
          StreamT.Done
        case ex =>
          val msg = new StringWriter()
          ex.printStackTrace(new PrintWriter(msg))
          logger.error("Error executing shard query:\n" + msg.toString())
          StreamT.Done
      })
    }

    loop(stream0)
  }
}

class AsyncQueryServiceHandler(val platform: Platform[Future, JobId])(implicit M: Monad[Future]) extends QueryServiceHandler[JobId] {
<<<<<<< HEAD
  def extractResponse(request: HttpRequest[Future[JValue]], jobId: JobId): Future[HttpResponse[QueryResult]] = {
=======
  def extractResponse(request: HttpRequest[_], jobId: JobId): HttpResponse[QueryResult] = {
>>>>>>> 81a4ae54
    val result = JObject(JField("jobId", JString(jobId)) :: Nil)
    HttpResponse[QueryResult](Accepted, content = Some(Left(result))).point[Future]
  }
}<|MERGE_RESOLUTION|>--- conflicted
+++ resolved
@@ -47,8 +47,7 @@
 import scalaz.Validation.{ success, failure }
 import scalaz.syntax.monad._
 
-final class QueryServiceNotAvailable(implicit M: Monad[Future])
-    extends CustomHttpService[ByteChunk, (APIKey, Path, String, QueryOptions) => Future[HttpResponse[QueryResult]]] {
+final class QueryServiceNotAvailable(implicit M: Monad[Future]) extends CustomHttpService[ByteChunk, (APIKey, Path, String, QueryOptions) => Future[HttpResponse[QueryResult]]] {
   val service = { (request: HttpRequest[ByteChunk]) =>
     success({ (r: APIKey, p: Path, q: String, opts: QueryOptions) =>
       M.point(HttpResponse(HttpStatus(NotFound, "This service is not available in this version.")))
@@ -58,20 +57,11 @@
   val metadata = DescriptionMetadata("Takes a quirrel query and returns the result of evaluating the query.")
 }
 
-object QueryServiceHandler {
-  type Service = HttpService[ByteChunk, (APIKey, Path, String, QueryOptions) => Future[HttpResponse[QueryResult]]]
-}
-
-abstract class QueryServiceHandler[A](implicit M: Monad[Future])
-    extends CustomHttpService[ByteChunk, (APIKey, Path, String, QueryOptions) => Future[HttpResponse[QueryResult]]] with Logging {
+abstract class QueryServiceHandler[A](implicit M: Monad[Future]) extends CustomHttpService[ByteChunk, (APIKey, Path, String, QueryOptions) => Future[HttpResponse[QueryResult]]] with Logging {
 
   def platform: Platform[Future, A]
-<<<<<<< HEAD
-
-  def extractResponse(request: HttpRequest[Future[JValue]], a: A): Future[HttpResponse[QueryResult]]
-=======
-  def extractResponse(request: HttpRequest[_], a: A): HttpResponse[QueryResult]
->>>>>>> 81a4ae54
+
+  def extractResponse(request: HttpRequest[_], a: A): Future[HttpResponse[QueryResult]]
 
   private val Command = """:(\w+)\s+(.+)""".r
 
@@ -137,14 +127,13 @@
 }
 
 class BasicQueryServiceHandler(
-<<<<<<< HEAD
     val platform: Platform[Future, (Set[Fault], StreamT[Future, CharBuffer])])(implicit
     val M: Monad[Future]) extends QueryServiceHandler[(Set[Fault], StreamT[Future, CharBuffer])] {
 
-  def extractResponse(request: HttpRequest[Future[JValue]], result: (Set[Fault], StreamT[Future, CharBuffer])): Future[HttpResponse[QueryResult]] = {
+  def extractResponse(request: HttpRequest[_], result: (Set[Fault], StreamT[Future, CharBuffer])): Future[HttpResponse[QueryResult]] = M.point {
     val (faults, stream) = result
     if (faults.isEmpty) {
-      HttpResponse[QueryResult](OK, content = Some(Right(stream))).point[Future]
+      HttpResponse[QueryResult](OK, content = Some(Right(stream)))
     } else {
       val json = JArray(faults.toList map { fault =>
         JObject(
@@ -154,15 +143,8 @@
           } getOrElse Nil)
         )
       })
-      HttpResponse[QueryResult](BadRequest, content = Some(Left(json))).point[Future]
-    }
-=======
-    val platform: Platform[Future, StreamT[Future, CharBuffer]])(implicit
-    val M: Monad[Future]) extends QueryServiceHandler[StreamT[Future, CharBuffer]] {
-
-  def extractResponse(request: HttpRequest[_], stream: StreamT[Future, CharBuffer]): HttpResponse[QueryResult] = {
-    HttpResponse[QueryResult](OK, content = Some(Right(stream)))
->>>>>>> 81a4ae54
+      HttpResponse[QueryResult](BadRequest, content = Some(Left(json)))
+    }
   }
 }
 
@@ -185,11 +167,7 @@
   def ensureTermination(data0: StreamT[Future, CharBuffer]) =
     TerminateJson.ensure(silenceShardQueryExceptions(data0))
 
-<<<<<<< HEAD
-  def extractResponse(request: HttpRequest[Future[JValue]], result: (Option[JobId], StreamT[Future, CharBuffer])): Future[HttpResponse[QueryResult]] = {
-=======
-  def extractResponse(request: HttpRequest[_], result: (Option[JobId], StreamT[Future, CharBuffer])): HttpResponse[QueryResult] = {
->>>>>>> 81a4ae54
+  def extractResponse(request: HttpRequest[_], result: (Option[JobId], StreamT[Future, CharBuffer])): Future[HttpResponse[QueryResult]] = {
     import SyncResultFormat._
 
     val format = request.parameters get 'format map {
@@ -249,6 +227,7 @@
           case None =>
             M.point(None)
         }
+
         HttpResponse[QueryResult](OK, content = Some(Right(result))).point[Future]
     }
   }
@@ -281,11 +260,7 @@
 }
 
 class AsyncQueryServiceHandler(val platform: Platform[Future, JobId])(implicit M: Monad[Future]) extends QueryServiceHandler[JobId] {
-<<<<<<< HEAD
-  def extractResponse(request: HttpRequest[Future[JValue]], jobId: JobId): Future[HttpResponse[QueryResult]] = {
-=======
-  def extractResponse(request: HttpRequest[_], jobId: JobId): HttpResponse[QueryResult] = {
->>>>>>> 81a4ae54
+  def extractResponse(request: HttpRequest[_], jobId: JobId): Future[HttpResponse[QueryResult]] = {
     val result = JObject(JField("jobId", JString(jobId)) :: Nil)
     HttpResponse[QueryResult](Accepted, content = Some(Left(result))).point[Future]
   }
