/*
 *  ____    ____    _____    ____    ___     ____ 
 * |  _ \  |  _ \  | ____|  / ___|  / _/    / ___|        Precog (R)
 * | |_) | | |_) | |  _|   | |     | |  /| | |  _         Advanced Analytics Engine for NoSQL Data
 * |  __/  |  _ <  | |___  | |___  |/ _| | | |_| |        Copyright (C) 2010 - 2013 SlamData, Inc.
 * |_|     |_| \_\ |_____|  \____|   /__/   \____|        All Rights Reserved.
 *
 * This program is free software: you can redistribute it and/or modify it under the terms of the 
 * GNU Affero General Public License as published by the Free Software Foundation, either version 
 * 3 of the License, or (at your option) any later version.
 *
 * This program is distributed in the hope that it will be useful, but WITHOUT ANY WARRANTY; 
 * without even the implied warranty of MERCHANTABILITY or FITNESS FOR A PARTICULAR PURPOSE. See 
 * the GNU Affero General Public License for more details.
 *
 * You should have received a copy of the GNU Affero General Public License along with this 
 * program. If not, see <http://www.gnu.org/licenses/>.
 *
 */
package com.precog.shard
package service

import com.precog.daze._
import com.precog.common._
import com.precog.common.ingest.FileContent

import com.precog.common.security._
import com.precog.common.jobs._
import com.precog.muspelheim._
import com.precog.yggdrasil.table.Slice
import com.precog.yggdrasil.vfs._
import com.precog.util.InstantOrdering

import blueeyes.core.data._
import blueeyes.core.http._
import blueeyes.core.http.HttpStatusCodes._
import blueeyes.core.service._
import blueeyes.json._
import blueeyes.json.serialization.SerializationImplicits._
import blueeyes.util.Clock

import akka.dispatch.Future
import akka.dispatch.ExecutionContext

import com.weiglewilczek.slf4s.Logging

import java.nio.CharBuffer
import java.io.{ StringWriter, PrintWriter }

import scala.math.Ordered._
import scalaz._
import scalaz.NonEmptyList.nels
import scalaz.Validation.{ success, failure }
import scalaz.std.stream._
import scalaz.std.option._
import scalaz.std.anyVal._
import scalaz.syntax.apply._
import scalaz.syntax.applicative._
import scalaz.syntax.monad._
import scalaz.syntax.semigroup._
import scalaz.syntax.traverse._
import scalaz.syntax.std.option._


abstract class QueryServiceHandler[A](implicit M: Monad[Future])
    extends CustomHttpService[ByteChunk, (APIKey, Path, String, QueryOptions) => Future[HttpResponse[QueryResult]]] with Logging {

  def platform: Platform[Future, A]
  def extractResponse(request: HttpRequest[_], a: A, outputType: MimeType): Future[HttpResponse[QueryResult]]

  private val Command = """:(\w+)\s+(.+)""".r

  private def handleErrors[A](query: String, result: EvaluationError): HttpResponse[QueryResult] = result match {
    case SystemError(error) =>
      logger.error("An error occurred processing the query: " + query, error)
      HttpResponse[QueryResult](HttpStatus(InternalServerError, "A problem was encountered processing your query. We're looking into it!"))

    case InvalidStateError(error) =>
      HttpResponse[QueryResult](HttpStatus(PreconditionFailed, error))
  }

  private def appendHeaders[A](opts: QueryOptions)(response: HttpResponse[A]): HttpResponse[A] = {
    import blueeyes.core.http.HttpHeaders._
    import blueeyes.core.http.DispositionTypes._
    import blueeyes.core.http.MimeTypes._

    opts.output match {
      case FileContent.TextCSV => response.copy(headers = response.headers + `Content-Type`(text/csv) + `Content-Disposition`(attachment(Some("results.csv"))))
      case _ => response.copy(headers = response.headers + `Content-Type`(application/json))
    }
  }

  val service = (request: HttpRequest[ByteChunk]) => {
    success { (apiKey: APIKey, path: Path, query: String, opts: QueryOptions) =>
      platform.executorFor(apiKey) flatMap {
        case Success(executor) =>
          executor.execute(apiKey, query, path, opts) flatMap {
            case Success(result) =>
              extractResponse(request, result, opts.output) map (appendHeaders(opts))
            case Failure(error) =>
              handleErrors(query, error).point[Future]
          }

        case Failure(error) =>
          logger.error("Failure during evaluator setup: " + error)
          HttpResponse[QueryResult](HttpStatus(InternalServerError, "A problem was encountered processing your query. We're looking into it!")).point[Future]
      }
    }
  }

  def metadata = DescriptionMetadata("""Takes a quirrel query and returns the result of evaluating the query.""")
}

<<<<<<< HEAD
class AnalysisServiceHandler(platform: Platform[Future, StreamT[Future, Slice]], storedQueries: SecureVFS[Future], clock: Clock)(implicit M: Monad[Future]) 
=======
class AnalysisServiceHandler(storedQueries: StoredQueries[Future], clock: Clock)(implicit M: Monad[Future])
>>>>>>> 18b3c460
    extends CustomHttpService[ByteChunk, (APIKey, Path) => Future[HttpResponse[QueryResult]]] with Logging {
  import blueeyes.core.http.HttpHeaders._
  import blueeyes.core.http.CacheDirectives.{ `max-age`, `no-cache`, `only-if-cached`, `max-stale` }

  val service = (request: HttpRequest[ByteChunk]) => {
    ShardServiceCombinators.queryOpts(request) map { queryOptions =>
      { (apiKey: APIKey, path: Path) =>
        val cacheDirectives = request.headers.header[`Cache-Control`].toSeq.flatMap(_.directives)
        logger.debug("Received analysis request with cache directives: " + cacheDirectives)
        // Internally maxAge/maxStale are compared against ms times
        val maxAge = cacheDirectives.collectFirst { case `max-age`(Some(n)) => n.number * 1000 }
        val maxStale = cacheDirectives.collectFirst { case `max-stale`(Some(n)) => n.number * 1000 }
        val cacheable = cacheDirectives exists { _ != `no-cache`}
        val onlyIfCached = cacheDirectives exists { _ == `only-if-cached`}
<<<<<<< HEAD
        storedQueries.executeStoredQuery(platform, apiKey, path, queryOptions, maxAge |+| maxStale, maxAge, cacheable, onlyIfCached) map {
          case Success(stream) => 
            HttpResponse(OK, content = Some(Right(Resource.toCharBuffers(queryOptions.output, stream))))
          case Failure(evaluationError) => 
=======
        storedQueries.executeStoredQuery(apiKey, path, queryOptions, maxAge |+| maxStale, maxAge, cacheable, onlyIfCached) map {
          case Success(StoredQueryResult(stream, cachedAt)) =>
            val headers = cachedAt map { lastTime =>
              HttpHeaders(`Last-Modified`(HttpDateTimes.StandardDateTime(lastTime.toDateTime)))
            } getOrElse HttpHeaders()
            HttpResponse(OK, headers = headers, content = Some(Right(Resource.toCharBuffers(queryOptions.output, stream))))
          case Failure(evaluationError) =>
>>>>>>> 18b3c460
            logger.error("Evaluation errors prevented returning results from stored query: " + evaluationError)
            HttpResponse(InternalServerError)
        }
      }
    }
  }

  def metadata = DescriptionMetadata("""Returns the result of executing a stored query.""")
}

sealed trait SyncResultFormat
object SyncResultFormat {
  case object Simple extends SyncResultFormat
  case object Detailed extends SyncResultFormat
}

class SyncQueryServiceHandler(
    val platform: Platform[Future, (Option[JobId], StreamT[Future, Slice])],
    jobManager: JobManager[Future],
    defaultFormat: SyncResultFormat)(implicit
    M: Monad[Future]) extends QueryServiceHandler[(Option[JobId], StreamT[Future, Slice])] {

  import scalaz.syntax.std.option._
  import scalaz.std.option._
  import JobManager._

  def ensureTermination(data0: StreamT[Future, CharBuffer]) =
    TerminateJson.ensure(silenceShardQueryExceptions(data0))

  def extractResponse(request: HttpRequest[_], result: (Option[JobId], StreamT[Future, Slice]), outputType: MimeType): Future[HttpResponse[QueryResult]] = {
    import SyncResultFormat._

    val (jobId, slices) = result
    val charBuffers = Resource.toCharBuffers(outputType, slices)

    val format = request.parameters get 'format map {
      case "simple" => Right(Simple)
      case "detailed" => Right(Detailed)
      case badFormat => Left("unknown format '%s'" format badFormat)
    } getOrElse Right(defaultFormat)

    (format, jobId, charBuffers) match {
      case (Left(msg), _, _) =>
        HttpResponse[QueryResult](HttpStatus(BadRequest, msg)).point[Future]

      case (Right(Simple), None, data) =>
        HttpResponse[QueryResult](OK, content = Some(Right(ensureTermination(data)))).point[Future]

      case (Right(Simple), Some(jobId), data) =>
        val errorsM = jobManager.listMessages(jobId, channels.Error, None)
        errorsM map { errors =>
          if (errors.isEmpty) {
            HttpResponse[QueryResult](OK, content = Some(Right(ensureTermination(data))))
          } else {
            val json = JArray(errors.toList map (_.value))
            HttpResponse[QueryResult](BadRequest, content = Some(Left(json)))
          }
        }

      case (Right(Detailed), None, data0) =>
        val data = ensureTermination(data0)
        val prefix = CharBuffer.wrap("""{"errors":[],"warnings":[],"serverWarnings":[{"message":"Job service is down; errors/warnings are disabled."}],"data":""")
        val result: StreamT[Future, CharBuffer] = (prefix :: data) ++ (CharBuffer.wrap("}") :: StreamT.empty[Future, CharBuffer])
        HttpResponse[QueryResult](OK, content = Some(Right(result))).point[Future]

      case (Right(Detailed), Some(jobId), data0) =>
        val prefix = CharBuffer.wrap("""{ "data" : """)
        val data = ensureTermination(data0)
        val result = StreamT.unfoldM(some(prefix :: data)) {
          case Some(stream) =>
            stream.uncons flatMap {
              case Some((buffer, tail)) =>
                M.point(Some((buffer, Some(tail))))
              case None =>
                val warningsM = jobManager.listMessages(jobId, channels.Warning, None)
                val errorsM = jobManager.listMessages(jobId, channels.Error, None)
                val serverErrorsM = jobManager.listMessages(jobId, channels.ServerError, None)
                val serverWarningsM = jobManager.listMessages(jobId, channels.ServerWarning, None)
                (warningsM |@| errorsM |@| serverErrorsM |@| serverWarningsM) { (warnings, errors, serverErrors, serverWarnings) =>
                  val suffix = """, "errors": %s, "warnings": %s, "serverErrors": %s, "serverWarnings": %s }""" format (
                    JArray(errors.toList map (_.value)).renderCompact,
                    JArray(warnings.toList map (_.value)).renderCompact,
                    JArray(serverErrors.toList map (_.value)).renderCompact,
                    JArray(serverWarnings.toList map (_.value)).renderCompact
                  )
                  Some((CharBuffer.wrap(suffix), None))
                }
            }

          case None =>
            M.point(None)
        }

        HttpResponse[QueryResult](OK, content = Some(Right(result))).point[Future]
    }
  }

  /**
   * This will catch ShardQuery-specific exceptions in a Future (ie.
   * QueryCancelledException and QueryExpiredException) and recover the Future
   * by simply terminating the stream normally.
   */
  private def silenceShardQueryExceptions(stream0: StreamT[Future, CharBuffer]): StreamT[Future, CharBuffer] = {
    def loop(stream: StreamT[Future, CharBuffer]): StreamT[Future, CharBuffer] = {
      StreamT(stream.uncons map {
        case Some((s, tail)) => StreamT.Yield(s, loop(tail))
        case None => StreamT.Done
      } recover {
        case _: QueryCancelledException =>
          StreamT.Done
        case _: QueryExpiredException =>
          StreamT.Done
        case ex =>
          val msg = new StringWriter()
          ex.printStackTrace(new PrintWriter(msg))
          logger.error("Error executing shard query:\n" + msg.toString())
          StreamT.Done
      })
    }

    loop(stream0)
  }
}

class AsyncQueryServiceHandler(val platform: Platform[Future, JobId])(implicit M: Monad[Future]) extends QueryServiceHandler[JobId] {
  def extractResponse(request: HttpRequest[_], jobId: JobId, outputType: MimeType): Future[HttpResponse[QueryResult]] = {
    val result = JObject(JField("jobId", JString(jobId)) :: Nil)
    HttpResponse[QueryResult](Accepted, content = Some(Left(result))).point[Future]
  }
}<|MERGE_RESOLUTION|>--- conflicted
+++ resolved
@@ -111,11 +111,7 @@
   def metadata = DescriptionMetadata("""Takes a quirrel query and returns the result of evaluating the query.""")
 }
 
-<<<<<<< HEAD
 class AnalysisServiceHandler(platform: Platform[Future, StreamT[Future, Slice]], storedQueries: SecureVFS[Future], clock: Clock)(implicit M: Monad[Future]) 
-=======
-class AnalysisServiceHandler(storedQueries: StoredQueries[Future], clock: Clock)(implicit M: Monad[Future])
->>>>>>> 18b3c460
     extends CustomHttpService[ByteChunk, (APIKey, Path) => Future[HttpResponse[QueryResult]]] with Logging {
   import blueeyes.core.http.HttpHeaders._
   import blueeyes.core.http.CacheDirectives.{ `max-age`, `no-cache`, `only-if-cached`, `max-stale` }
@@ -130,20 +126,13 @@
         val maxStale = cacheDirectives.collectFirst { case `max-stale`(Some(n)) => n.number * 1000 }
         val cacheable = cacheDirectives exists { _ != `no-cache`}
         val onlyIfCached = cacheDirectives exists { _ == `only-if-cached`}
-<<<<<<< HEAD
         storedQueries.executeStoredQuery(platform, apiKey, path, queryOptions, maxAge |+| maxStale, maxAge, cacheable, onlyIfCached) map {
-          case Success(stream) => 
-            HttpResponse(OK, content = Some(Right(Resource.toCharBuffers(queryOptions.output, stream))))
-          case Failure(evaluationError) => 
-=======
-        storedQueries.executeStoredQuery(apiKey, path, queryOptions, maxAge |+| maxStale, maxAge, cacheable, onlyIfCached) map {
           case Success(StoredQueryResult(stream, cachedAt)) =>
-            val headers = cachedAt map { lastTime =>
-              HttpHeaders(`Last-Modified`(HttpDateTimes.StandardDateTime(lastTime.toDateTime)))
-            } getOrElse HttpHeaders()
-            HttpResponse(OK, headers = headers, content = Some(Right(Resource.toCharBuffers(queryOptions.output, stream))))
+            HttpResponse(OK, 
+              headers =  HttpHeaders(cachedAt map { lmod => `Last-Modified`(HttpDateTimes.StandardDateTime(lmod.toDateTime)) }: _*),
+              content = Some(Right(Resource.toCharBuffers(queryOptions.output, stream))))
+
           case Failure(evaluationError) =>
->>>>>>> 18b3c460
             logger.error("Evaluation errors prevented returning results from stored query: " + evaluationError)
             HttpResponse(InternalServerError)
         }
