--- conflicted
+++ resolved
@@ -243,17 +243,10 @@
           configureShardState(context.config)
         } ->
         request { state =>
-<<<<<<< HEAD
           import CORSHeaderHandler.allowOrigin
-          implicit val compression = CompressService.defaultCompressions
-          compress {
-            allowOrigin("*") {
-              asyncHandler(state) ~ syncHandler(state)
-            }
-          }
-=======
-          asyncHandler(state) ~ syncHandler(state) 
->>>>>>> e8bc574d
+          allowOrigin("*") {
+            asyncHandler(state) ~ syncHandler(state)
+          }
         } ->
         stop { state: ShardState =>
           state.stoppable
