/*
 *  ____    ____    _____    ____    ___     ____ 
 * |  _ \  |  _ \  | ____|  / ___|  / _/    / ___|        Precog (R)
 * | |_) | | |_) | |  _|   | |     | |  /| | |  _         Advanced Analytics Engine for NoSQL Data
 * |  __/  |  _ <  | |___  | |___  |/ _| | | |_| |        Copyright (C) 2010 - 2013 SlamData, Inc.
 * |_|     |_| \_\ |_____|  \____|   /__/   \____|        All Rights Reserved.
 *
 * This program is free software: you can redistribute it and/or modify it under the terms of the 
 * GNU Affero General Public License as published by the Free Software Foundation, either version 
 * 3 of the License, or (at your option) any later version.
 *
 * This program is distributed in the hope that it will be useful, but WITHOUT ANY WARRANTY; 
 * without even the implied warranty of MERCHANTABILITY or FITNESS FOR A PARTICULAR PURPOSE. See 
 * the GNU Affero General Public License for more details.
 *
 * You should have received a copy of the GNU Affero General Public License along with this 
 * program. If not, see <http://www.gnu.org/licenses/>.
 *
 */
<<<<<<< HEAD
package com.precog.shard
=======
package com.precog
package shard

import com.precog.accounts.BasicAccountManager
import com.precog.common.jobs.JobManager
>>>>>>> e01d2c56

import service._

import com.precog.common.Path
import com.precog.common.security._
import com.precog.common.accounts._
import com.precog.daze._

import akka.dispatch.{Future, ExecutionContext}

import blueeyes.util.Clock
import blueeyes.json._
import blueeyes.bkka.Stoppable
import blueeyes.core.data._
import blueeyes.core.data.ByteChunk._
import blueeyes.core.http._
import blueeyes.core.service._
import blueeyes.BlueEyesServiceBuilder

import blueeyes.core.data.{ DefaultBijections, ByteChunk }
import blueeyes.core.http.{HttpHeaders, HttpRequest, HttpResponse}
import blueeyes.core.service.CustomHttpService

import blueeyes.health.metrics.{eternity}
import blueeyes.json.JValue

import DefaultBijections._

import java.nio.CharBuffer

import org.streum.configrity.Configuration

import com.weiglewilczek.slf4s.Logging
import scalaz._

<<<<<<< HEAD
case class ShardState(queryExecutor: QueryExecutor[Future], apiKeyFinder: APIKeyFinder[Future])

trait ShardService extends 
=======
sealed trait BaseShardService extends 
>>>>>>> e01d2c56
    BlueEyesServiceBuilder with 
    ShardServiceCombinators with 
    Logging {

  type SyncQueryExecutorFactory = QueryExecutorFactory[Future, StreamT[Future, CharBuffer]]

  implicit val timeout = akka.util.Timeout(120000) //for now

  implicit def executionContext: ExecutionContext
  implicit def M: Monad[Future]

<<<<<<< HEAD
  def QueryExecutor(config: Configuration, accessControl: AccessControl[Future], accountManager: AccountFinder[Future]): QueryExecutor[Future]
  def APIKeyFinder(config: Configuration): APIKeyFinder[Future]
  def AccountFinder(config: Configuration): AccountFinder[Future]
=======
  def apiKeyManagerFactory(config: Configuration): APIKeyManager[Future]

  def accountManagerFactory(config: Configuration): BasicAccountManager[Future]
>>>>>>> e01d2c56

  implicit val failureToQueryResult: (HttpFailure, String) => HttpResponse[QueryResult] = 
    (fail: HttpFailure, msg: String) => HttpResponse[QueryResult](status = fail, content = Some(Left(JString(msg))))

<<<<<<< HEAD
  implicit val futureJValueToFutureQueryResult: Future[HttpResponse[JValue]] => Future[HttpResponse[QueryResult]] =
    (_: Future[HttpResponse[JValue]]) map { r => r.copy(content = r.content.map(Left(_))) }
=======
  implicit val err: (HttpFailure, String) => HttpResponse[ByteChunk] = { (failure, s) =>
    HttpResponse(failure, content = Some(ByteChunk(s.getBytes("UTF-8"))))
  }

  implicit val failureToQueryResult:
      (HttpFailure, String) => HttpResponse[QueryResult] =
    (fail: HttpFailure, msg: String) =>
  HttpResponse[QueryResult](status = fail, content = Some(Left(JString(msg))))
>>>>>>> e01d2c56

  def optionsResponse = M.point(
    HttpResponse[QueryResult](headers = HttpHeaders(Seq("Allow" -> "GET,POST,OPTIONS",
      "Access-Control-Allow-Origin" -> "*",
      "Access-Control-Allow-Methods" -> "GET, POST, OPTIONS, DELETE",
      "Access-Control-Allow-Headers" -> "Origin, X-Requested-With, Content-Type, X-File-Name, X-File-Size, X-File-Type, X-Precog-Path, X-Precog-Service, X-Precog-Token, X-Precog-Uuid, Accept")))
  )

  import java.nio.ByteBuffer
  import java.nio.charset.Charset

  val utf8 = Charset.forName("UTF-8")
<<<<<<< HEAD
=======

  implicit val queryResultToFutureByteChunk: QueryResult => Future[ByteChunk] = {
    (qr: QueryResult) => qr match {
      case Left(jv) => Future(Left(ByteBuffer.wrap(jv.renderCompact.getBytes)))
      case Right(stream) => Future(Right(stream.map(cb => utf8.encode(cb))))
    }
  }

  implicit val futureByteChunk2byteChunk: Future[ByteChunk] => ByteChunk = { fb =>
    Right(StreamT.wrapEffect[Future, ByteBuffer] {
      fb map {
        case Left(buffer) => buffer :: StreamT.empty[Future, ByteBuffer]
        case Right(stream) => stream
      }
    })
  }

  implicit val queryResult2byteChunk = futureByteChunk2byteChunk compose queryResultToFutureByteChunk

  // I feel dirty inside.
  implicit def futureMapper[A, B](implicit a2b: A => B): Future[HttpResponse[A]] => Future[HttpResponse[B]] = { fa =>
    fa map { res => res.copy(content = res.content map a2b) }
  }

  def asyncQueryService(queryExecutorFactory: AsyncQueryExecutorFactory, apiKeyManager: APIKeyManager[Future], jobManager: JobManager[Future], clock: Clock) = {
    apiKey[ByteChunk, HttpResponse[ByteChunk]](apiKeyManager) {
      path("/analytics/queries") {
        path("'jobId") {
          get(new AsyncQueryResultServiceHandler(jobManager)) ~
          delete(new QueryDeleteHandler(jobManager, clock))
        }
      }
    } ~
    apiKey(apiKeyManager) {
      path("/analytics/queries") {
        asyncQuery {
          post(new AsyncQueryServiceHandler(queryExecutorFactory.asynchronous))
        }
      }
    }
  }

  def basicQueryService(queryExecutorFactory: SyncQueryExecutorFactory, apiKeyManager: APIKeyManager[Future]) = {
    jvalue[ByteChunk] {
      path("/actors/status") {
        get(new ActorStatusHandler(queryExecutorFactory))
      }
    } ~ jsonpcb[QueryResult] {
      apiKey(apiKeyManager) {
        dataPath("analytics/fs") {
          query {
            get(new SyncQueryServiceHandler(queryExecutorFactory)) ~
            // Handle OPTIONS requests internally to simplify the standalone service
            options {
              (request: HttpRequest[ByteChunk]) => {
                (a: APIKeyRecord, p: Path, s: String, o: QueryOptions) => optionsResponse
              }
            }
          }
        } ~
        dataPath("meta/fs") {
          get(new BrowseServiceHandler(queryExecutorFactory, apiKeyManager)) ~
          // Handle OPTIONS requests internally to simplify the standalone service
          options {
            (request: HttpRequest[ByteChunk]) => {
              (a: APIKeyRecord, p: Path) => optionsResponse
            }
          }
        }
      } ~ path("actors/status") {
        get(new ActorStatusHandler(queryExecutorFactory))
      }
    }
  }
}

trait ShardService extends BaseShardService {

  case class ShardState(
    queryExecutorFactory: SyncQueryExecutorFactory,
    apiKeyManager: APIKeyManager[Future]
  )

  def queryExecutorFactoryFactory(config: Configuration,
    accessControl: AccessControl[Future],
    accountManager: BasicAccountManager[Future]): SyncQueryExecutorFactory
>>>>>>> e01d2c56

  val analyticsService = this.service("quirrel", "1.0") {
    requestLogging(timeout) {
      healthMonitor(timeout, List(eternity)) { monitor => context =>
        startup {
          import context._
<<<<<<< HEAD
          
=======

>>>>>>> e01d2c56
          logger.info("Using config: " + config)

          val apiKeyFinder = APIKeyFinder(config.detach("security"))

          logger.trace("apiKeyFinder loaded")

          val accountFinder = AccountFinder(config.detach("accounts"))

          logger.trace("accountManager loaded")

<<<<<<< HEAD
          val queryExecutor = QueryExecutor(config.detach("queryExecutor"), apiKeyFinder, accountFinder)
=======
          val queryExecutorFactory = queryExecutorFactoryFactory(config.detach("queryExecutor"), apiKeyManager, accountManager)
>>>>>>> e01d2c56

          logger.trace("queryExecutorFactory loaded")

<<<<<<< HEAD
          queryExecutor.startup.map { _ =>
            ShardState(queryExecutor, apiKeyFinder)
          }
        } ->
        request { (state: ShardState) =>
          jsonp[ByteChunk] {
            {
              apiKey(state.apiKeyFinder) {
                dataPath("/analytics/fs") {
                  query {
                    get(new QueryServiceHandler[ByteChunk](state.queryExecutor)) ~
                    // Handle OPTIONS requests internally to simplify the standalone service
                    options {
                      (request: HttpRequest[ByteChunk]) => {
                        (a: APIKey, p: Path, s: String, o: QueryOptions) => optionsResponse
                      }
                    }
                  }
                } ~
                dataPath("/meta/fs") {
                  get(new BrowseServiceHandler[ByteChunk](state.queryExecutor, state.apiKeyFinder)) ~
                  // Handle OPTIONS requests internally to simplify the standalone service
                  options {
                    (request: HttpRequest[ByteChunk]) => {
                      (a: APIKey, p: Path) => optionsResponse
                    }
                  }
                }
              } ~ 
              path("actors/status") {
                get(new ActorStatusHandler[ByteChunk](state.queryExecutor))
              }
            } map {
              _ map { 
                _ map {
                  case Left(jv) => Left(ByteBuffer.wrap(jv.renderCompact.getBytes))
                  case Right(stream) => Right(stream.map(cb => utf8.encode(cb)))
                }
              }
            }
=======
          queryExecutorFactory.startup.map { _ =>
            ShardState(queryExecutorFactory, apiKeyManager)
          }
        } ->
        request { case ShardState(queryExecutorFactory, apiKeyManager) =>
          basicQueryService(queryExecutorFactory, apiKeyManager)
        } ->
        shutdown { case ShardState(queryExecutorFactory, apiKeyManager) =>
          for {
            shutdownState <- queryExecutorFactory.shutdown()
            _ <- apiKeyManager.close()
          } yield {
            logger.info("Stopped shard: " + shutdownState)
            Option.empty[Stoppable]
          }
        }
      }
    }
  }
}

trait AsyncShardService extends BaseShardService {

  case class ShardState(
    queryExecutorFactory: AsyncQueryExecutorFactory,
    apiKeyManager: APIKeyManager[Future],
    jobManager: JobManager[Future],
    clock: Clock)

  def clock: Clock

  def jobManagerFactory(config: Configuration): JobManager[Future] 

  def queryExecutorFactoryFactory(config: Configuration,
    accessControl: AccessControl[Future],
    accountManager: BasicAccountManager[Future],
    jobManager: JobManager[Future]): AsyncQueryExecutorFactory

  val analyticsService = this.service("quirrel", "1.0") {
    requestLogging(timeout) {
      healthMonitor(timeout, List(eternity)) { monitor => context =>
        startup {
          import context._

          logger.info("Using config: " + config)

          val apiKeyManager = apiKeyManagerFactory(config.detach("security"))

          logger.trace("apiKeyManager loaded")

          val accountManager = accountManagerFactory(config.detach("accounts"))

          logger.trace("accountManager loaded")

          val jobManager = jobManagerFactory(config.detach("jobs"))

          logger.trace("jobManager loaded")

          val queryExecutorFactory = queryExecutorFactoryFactory(config.detach("queryExecutor"), apiKeyManager, accountManager, jobManager)

          logger.trace("queryExecutorFactory loaded")

          queryExecutorFactory.startup.map { _ =>
            ShardState(queryExecutorFactory, apiKeyManager, jobManager, clock)
>>>>>>> e01d2c56
          }
        } ->
        request { case ShardState(queryExecutorFactory, apiKeyManager, jobManager, clock) =>
          asyncQueryService(queryExecutorFactory, apiKeyManager, jobManager, clock) ~
          basicQueryService(queryExecutorFactory, apiKeyManager)
        } ->
        shutdown { state =>
          for {
<<<<<<< HEAD
            shardShutdown <- state.queryExecutor.shutdown()
=======
            shutdownState <- state.queryExecutorFactory.shutdown()
            _ <- state.apiKeyManager.close()
>>>>>>> e01d2c56
          } yield {
            logger.info("Stopped shard: " + shutdownState)
            Option.empty[Stoppable]
          }
        }
      }
    }
  }
}
<|MERGE_RESOLUTION|>--- conflicted
+++ resolved
@@ -17,18 +17,11 @@
  * program. If not, see <http://www.gnu.org/licenses/>.
  *
  */
-<<<<<<< HEAD
 package com.precog.shard
-=======
-package com.precog
-package shard
-
-import com.precog.accounts.BasicAccountManager
+
+import service._
+
 import com.precog.common.jobs.JobManager
->>>>>>> e01d2c56
-
-import service._
-
 import com.precog.common.Path
 import com.precog.common.security._
 import com.precog.common.accounts._
@@ -55,19 +48,17 @@
 import DefaultBijections._
 
 import java.nio.CharBuffer
+import java.nio.ByteBuffer
+import java.nio.charset.Charset
 
 import org.streum.configrity.Configuration
 
 import com.weiglewilczek.slf4s.Logging
 import scalaz._
 
-<<<<<<< HEAD
 case class ShardState(queryExecutor: QueryExecutor[Future], apiKeyFinder: APIKeyFinder[Future])
 
-trait ShardService extends 
-=======
 sealed trait BaseShardService extends 
->>>>>>> e01d2c56
     BlueEyesServiceBuilder with 
     ShardServiceCombinators with 
     Logging {
@@ -79,32 +70,44 @@
   implicit def executionContext: ExecutionContext
   implicit def M: Monad[Future]
 
-<<<<<<< HEAD
   def QueryExecutor(config: Configuration, accessControl: AccessControl[Future], accountManager: AccountFinder[Future]): QueryExecutor[Future]
   def APIKeyFinder(config: Configuration): APIKeyFinder[Future]
   def AccountFinder(config: Configuration): AccountFinder[Future]
-=======
-  def apiKeyManagerFactory(config: Configuration): APIKeyManager[Future]
-
-  def accountManagerFactory(config: Configuration): BasicAccountManager[Future]
->>>>>>> e01d2c56
-
-  implicit val failureToQueryResult: (HttpFailure, String) => HttpResponse[QueryResult] = 
-    (fail: HttpFailure, msg: String) => HttpResponse[QueryResult](status = fail, content = Some(Left(JString(msg))))
-
-<<<<<<< HEAD
-  implicit val futureJValueToFutureQueryResult: Future[HttpResponse[JValue]] => Future[HttpResponse[QueryResult]] =
-    (_: Future[HttpResponse[JValue]]) map { r => r.copy(content = r.content.map(Left(_))) }
-=======
+
+/*
   implicit val err: (HttpFailure, String) => HttpResponse[ByteChunk] = { (failure, s) =>
     HttpResponse(failure, content = Some(ByteChunk(s.getBytes("UTF-8"))))
   }
-
-  implicit val failureToQueryResult:
-      (HttpFailure, String) => HttpResponse[QueryResult] =
-    (fail: HttpFailure, msg: String) =>
-  HttpResponse[QueryResult](status = fail, content = Some(Left(JString(msg))))
->>>>>>> e01d2c56
+  */
+
+  implicit val failureToQueryResult: (HttpFailure, String) => HttpResponse[QueryResult] = { (failure, s) =>
+    HttpResponse[QueryResult](status = fail, content = Some(Left(JString(msg))))
+  }
+
+  implicit val queryResultToFutureByteChunk: QueryResult => Future[ByteChunk] = {
+    (qr: QueryResult) => qr match {
+      case Left(jv) => Future(Left(ByteBuffer.wrap(jv.renderCompact.getBytes)))
+      case Right(stream) => Future(Right(stream.map(cb => utf8.encode(cb))))
+    }
+  }
+
+  implicit val futureByteChunk2byteChunk: Future[ByteChunk] => ByteChunk = { fb =>
+    Right(StreamT.wrapEffect[Future, ByteBuffer] {
+      fb map {
+        case Left(buffer) => buffer :: StreamT.empty[Future, ByteBuffer]
+        case Right(stream) => stream
+      }
+    })
+  }
+
+  implicit val queryResult2byteChunk = futureByteChunk2byteChunk compose queryResultToFutureByteChunk
+
+  // I feel dirty inside.
+  /*
+  implicit def futureMapper[A, B](implicit a2b: A => B): Future[HttpResponse[A]] => Future[HttpResponse[B]] = { fa =>
+    fa map { res => res.copy(content = res.content map a2b) }
+  }
+  */
 
   def optionsResponse = M.point(
     HttpResponse[QueryResult](headers = HttpHeaders(Seq("Allow" -> "GET,POST,OPTIONS",
@@ -113,37 +116,9 @@
       "Access-Control-Allow-Headers" -> "Origin, X-Requested-With, Content-Type, X-File-Name, X-File-Size, X-File-Type, X-Precog-Path, X-Precog-Service, X-Precog-Token, X-Precog-Uuid, Accept")))
   )
 
-  import java.nio.ByteBuffer
-  import java.nio.charset.Charset
-
   val utf8 = Charset.forName("UTF-8")
-<<<<<<< HEAD
-=======
-
-  implicit val queryResultToFutureByteChunk: QueryResult => Future[ByteChunk] = {
-    (qr: QueryResult) => qr match {
-      case Left(jv) => Future(Left(ByteBuffer.wrap(jv.renderCompact.getBytes)))
-      case Right(stream) => Future(Right(stream.map(cb => utf8.encode(cb))))
-    }
-  }
-
-  implicit val futureByteChunk2byteChunk: Future[ByteChunk] => ByteChunk = { fb =>
-    Right(StreamT.wrapEffect[Future, ByteBuffer] {
-      fb map {
-        case Left(buffer) => buffer :: StreamT.empty[Future, ByteBuffer]
-        case Right(stream) => stream
-      }
-    })
-  }
-
-  implicit val queryResult2byteChunk = futureByteChunk2byteChunk compose queryResultToFutureByteChunk
-
-  // I feel dirty inside.
-  implicit def futureMapper[A, B](implicit a2b: A => B): Future[HttpResponse[A]] => Future[HttpResponse[B]] = { fa =>
-    fa map { res => res.copy(content = res.content map a2b) }
-  }
-
-  def asyncQueryService(queryExecutorFactory: AsyncQueryExecutorFactory, apiKeyManager: APIKeyManager[Future], jobManager: JobManager[Future], clock: Clock) = {
+
+  def asyncQueryService(queryExecutorFactory: AsyncQueryExecutorFactory, apiKeyManager: APIKeyFinder[Future], jobManager: JobManager[Future], clock: Clock) = {
     apiKey[ByteChunk, HttpResponse[ByteChunk]](apiKeyManager) {
       path("/analytics/queries") {
         path("'jobId") {
@@ -161,122 +136,54 @@
     }
   }
 
-  def basicQueryService(queryExecutorFactory: SyncQueryExecutorFactory, apiKeyManager: APIKeyManager[Future]) = {
-    jvalue[ByteChunk] {
+  def basicQueryService(queryExecutorFactory: SyncQueryExecutorFactory, apiKeyFinder: APIKeyFinder[Future]) = {
+    jsonp[ByteChunk] {
       path("/actors/status") {
         get(new ActorStatusHandler(queryExecutorFactory))
-      }
-    } ~ jsonpcb[QueryResult] {
+      } ~ 
       apiKey(apiKeyManager) {
         dataPath("analytics/fs") {
           query {
             get(new SyncQueryServiceHandler(queryExecutorFactory)) ~
-            // Handle OPTIONS requests internally to simplify the standalone service
             options {
-              (request: HttpRequest[ByteChunk]) => {
-                (a: APIKeyRecord, p: Path, s: String, o: QueryOptions) => optionsResponse
-              }
+              (request: HttpRequest[ByteChunk]) => (a: APIKey, p: Path) => optionsResponse 
             }
           }
         } ~
-        dataPath("meta/fs") {
-          get(new BrowseServiceHandler(queryExecutorFactory, apiKeyManager)) ~
+        dataPath("/meta/fs") {
+          get(new BrowseServiceHandler[ByteChunk](queryExecutorFactory, apiKeyFinder)) ~
           // Handle OPTIONS requests internally to simplify the standalone service
           options {
-            (request: HttpRequest[ByteChunk]) => {
-              (a: APIKeyRecord, p: Path) => optionsResponse
-            }
-          }
-        }
-      } ~ path("actors/status") {
-        get(new ActorStatusHandler(queryExecutorFactory))
+            (request: HttpRequest[ByteChunk]) => (a: APIKey, p: Path) => optionsResponse 
+          }
+        }
       }
     }
   }
 }
 
 trait ShardService extends BaseShardService {
-
   case class ShardState(
     queryExecutorFactory: SyncQueryExecutorFactory,
     apiKeyManager: APIKeyManager[Future]
   )
 
-  def queryExecutorFactoryFactory(config: Configuration,
-    accessControl: AccessControl[Future],
-    accountManager: BasicAccountManager[Future]): SyncQueryExecutorFactory
->>>>>>> e01d2c56
+  def QueryExecutorFactory(config: Configuration,
+    apiKeyFinder: APIKeyFinder[Future],
+    accountManager: AccountFinder[Future]): SyncQueryExecutorFactory
 
   val analyticsService = this.service("quirrel", "1.0") {
     requestLogging(timeout) {
       healthMonitor(timeout, List(eternity)) { monitor => context =>
         startup {
           import context._
-<<<<<<< HEAD
-          
-=======
-
->>>>>>> e01d2c56
+
           logger.info("Using config: " + config)
 
           val apiKeyFinder = APIKeyFinder(config.detach("security"))
-
-          logger.trace("apiKeyFinder loaded")
-
           val accountFinder = AccountFinder(config.detach("accounts"))
-
-          logger.trace("accountManager loaded")
-
-<<<<<<< HEAD
-          val queryExecutor = QueryExecutor(config.detach("queryExecutor"), apiKeyFinder, accountFinder)
-=======
-          val queryExecutorFactory = queryExecutorFactoryFactory(config.detach("queryExecutor"), apiKeyManager, accountManager)
->>>>>>> e01d2c56
-
-          logger.trace("queryExecutorFactory loaded")
-
-<<<<<<< HEAD
-          queryExecutor.startup.map { _ =>
-            ShardState(queryExecutor, apiKeyFinder)
-          }
-        } ->
-        request { (state: ShardState) =>
-          jsonp[ByteChunk] {
-            {
-              apiKey(state.apiKeyFinder) {
-                dataPath("/analytics/fs") {
-                  query {
-                    get(new QueryServiceHandler[ByteChunk](state.queryExecutor)) ~
-                    // Handle OPTIONS requests internally to simplify the standalone service
-                    options {
-                      (request: HttpRequest[ByteChunk]) => {
-                        (a: APIKey, p: Path, s: String, o: QueryOptions) => optionsResponse
-                      }
-                    }
-                  }
-                } ~
-                dataPath("/meta/fs") {
-                  get(new BrowseServiceHandler[ByteChunk](state.queryExecutor, state.apiKeyFinder)) ~
-                  // Handle OPTIONS requests internally to simplify the standalone service
-                  options {
-                    (request: HttpRequest[ByteChunk]) => {
-                      (a: APIKey, p: Path) => optionsResponse
-                    }
-                  }
-                }
-              } ~ 
-              path("actors/status") {
-                get(new ActorStatusHandler[ByteChunk](state.queryExecutor))
-              }
-            } map {
-              _ map { 
-                _ map {
-                  case Left(jv) => Left(ByteBuffer.wrap(jv.renderCompact.getBytes))
-                  case Right(stream) => Right(stream.map(cb => utf8.encode(cb)))
-                }
-              }
-            }
-=======
+          val queryExecutorFactory = QueryExecutorFactory(config.detach("queryExecutor"), apiKeyFinder, accountFinder)
+
           queryExecutorFactory.startup.map { _ =>
             ShardState(queryExecutorFactory, apiKeyManager)
           }
@@ -299,7 +206,6 @@
 }
 
 trait AsyncShardService extends BaseShardService {
-
   case class ShardState(
     queryExecutorFactory: AsyncQueryExecutorFactory,
     apiKeyManager: APIKeyManager[Future],
@@ -321,27 +227,13 @@
         startup {
           import context._
 
-          logger.info("Using config: " + config)
-
-          val apiKeyManager = apiKeyManagerFactory(config.detach("security"))
-
-          logger.trace("apiKeyManager loaded")
-
-          val accountManager = accountManagerFactory(config.detach("accounts"))
-
-          logger.trace("accountManager loaded")
-
+          val apiKeyFinder = APIKeyFinder(config.detach("security"))
+          val accountFinder = AccountFinder(config.detach("accounts"))
           val jobManager = jobManagerFactory(config.detach("jobs"))
-
-          logger.trace("jobManager loaded")
-
-          val queryExecutorFactory = queryExecutorFactoryFactory(config.detach("queryExecutor"), apiKeyManager, accountManager, jobManager)
-
-          logger.trace("queryExecutorFactory loaded")
+          val queryExecutorFactory = QueryExecutorFactory(config.detach("queryExecutor"), apiKeyFinder, accountFinder, jobManager)
 
           queryExecutorFactory.startup.map { _ =>
             ShardState(queryExecutorFactory, apiKeyManager, jobManager, clock)
->>>>>>> e01d2c56
           }
         } ->
         request { case ShardState(queryExecutorFactory, apiKeyManager, jobManager, clock) =>
@@ -350,12 +242,7 @@
         } ->
         shutdown { state =>
           for {
-<<<<<<< HEAD
-            shardShutdown <- state.queryExecutor.shutdown()
-=======
-            shutdownState <- state.queryExecutorFactory.shutdown()
-            _ <- state.apiKeyManager.close()
->>>>>>> e01d2c56
+            shardShutdown <- state.queryExecutorFactory.shutdown()
           } yield {
             logger.info("Stopped shard: " + shutdownState)
             Option.empty[Stoppable]
