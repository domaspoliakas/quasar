--- conflicted
+++ resolved
@@ -197,19 +197,12 @@
 
   private def analysisHandler[A](state: ShardState) = {
     jsonAPIKey(state.apiKeyFinder) {
-<<<<<<< HEAD
-      dataPath("/analysis/fs") {
-        get {
-          shardService[({ type λ[+α] = (APIKey, Path) => α })#λ] {
-            new AnalysisServiceHandler(state.platform, state.scheduler, state.clock)
-=======
       requireAccount(state.accountFinder) {
         dataPath("/analysis/fs") {
           get {
             shardService[({ type λ[+α] = ((APIKey, AccountDetails), Path) => α })#λ] {
-              new AnalysisServiceHandler(state.storedQueries, state.clock)
-            }
->>>>>>> 4307e59c
+              new AnalysisServiceHandler(state.platform, state.scheduler, state.clock)
+            }
           }
         }
       }
