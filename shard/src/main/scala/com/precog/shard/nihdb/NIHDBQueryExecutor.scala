/*
 *  ____    ____    _____    ____    ___     ____ 
 * |  _ \  |  _ \  | ____|  / ___|  / _/    / ___|        Precog (R)
 * | |_) | | |_) | |  _|   | |     | |  /| | |  _         Advanced Analytics Engine for NoSQL Data
 * |  __/  |  _ <  | |___  | |___  |/ _| | | |_| |        Copyright (C) 2010 - 2013 SlamData, Inc.
 * |_|     |_| \_\ |_____|  \____|   /__/   \____|        All Rights Reserved.
 *
 * This program is free software: you can redistribute it and/or modify it under the terms of the 
 * GNU Affero General Public License as published by the Free Software Foundation, either version 
 * 3 of the License, or (at your option) any later version.
 *
 * This program is distributed in the hope that it will be useful, but WITHOUT ANY WARRANTY; 
 * without even the implied warranty of MERCHANTABILITY or FITNESS FOR A PARTICULAR PURPOSE. See 
 * the GNU Affero General Public License for more details.
 *
 * You should have received a copy of the GNU Affero General Public License along with this 
 * program. If not, see <http://www.gnu.org/licenses/>.
 *
 */
package com.precog.shard
package nihdb

import blueeyes.json._

import com.precog.common._

import com.precog.common.security._
import com.precog.common.accounts._
import com.precog.common.ingest._
import com.precog.common.jobs._

import com.precog.daze._
import com.precog.muspelheim._
import com.precog.niflheim._
import com.precog.yggdrasil._
import com.precog.yggdrasil.actor._
import com.precog.yggdrasil.metadata._
import com.precog.yggdrasil.nihdb._
import com.precog.yggdrasil.serialization._
import com.precog.yggdrasil.table._
import com.precog.yggdrasil.util._
import com.precog.yggdrasil.vfs._

import com.precog.util.FilesystemFileOps
import com.precog.util.PrecogUnit

import blueeyes.bkka._
import blueeyes.json.serialization.DefaultSerialization.{ DateTimeExtractor => _, DateTimeDecomposer => _, _ }

import akka.actor.{ActorSystem, Props}
import akka.dispatch._
import akka.pattern.ask
import akka.routing.RoundRobinRouter
import akka.util.{Duration, Timeout}
import akka.util.duration._

import org.slf4j.{LoggerFactory, MDC}
import org.joda.time.Instant

import java.io.File

import scalaz._
import scalaz.Validation._
import scalaz.effect.IO
import scalaz.syntax.monad._
import scalaz.syntax.foldable._
import scalaz.syntax.bifunctor._
import scalaz.syntax.std.either._
import scalaz.syntax.traverse._
import scalaz.std.iterable._
import scalaz.std.indexedSeq._
import scalaz.std.anyVal._
import scalaz.std.list._

import org.streum.configrity.Configuration

trait NIHDBQueryExecutorConfig
    extends ShardQueryExecutorConfig
    with BlockStoreColumnarTableModuleConfig
    with ManagedQueryModuleConfig
    with IdSourceConfig
    with EvaluatorConfig
    with KafkaIngestActorProjectionSystemConfig {

  lazy val flatMapTimeout: Duration = config[Int]("precog.evaluator.timeout.fm", 30) seconds
  lazy val maxEvalDuration: Duration = config[Int]("precog.evaluator.timeout.eval", 90) seconds
  lazy val jobPollFrequency: Duration = config[Int]("precog.evaluator.poll.cancellation", 3) seconds

  lazy val howManyChefsInTheKitchen: Int = config[Int]("precog.storage.chef_count", 4)
  lazy val cookThreshold: Int = config[Int]("precog.storage.cook_threshold", 20000)
  def maxSliceSize = cookThreshold
  lazy val storageTimeout: Timeout = Timeout(config[Int]("precog.storage.timeout", 300) seconds)
}

trait NIHDBQueryExecutorComponent  {
  import blueeyes.json.serialization.Extractor

  def platformFactory(config0: Configuration, extApiKeyFinder: APIKeyFinder[Future], extAccountFinder: AccountFinder[Future], extJobManager: JobManager[Future]) = {
    new ManagedPlatform
        with ShardQueryExecutorPlatform[Future]
        with NIHDBColumnarTableModule
        with NIHDBStorageMetadataSource
        with KafkaIngestActorProjectionSystem { platform =>

      type YggConfig = NIHDBQueryExecutorConfig
      val yggConfig = new NIHDBQueryExecutorConfig {
        override val config = config0
        val sortWorkDir = scratchDir
        val memoizationBufferSize = sortBufferSize
        val memoizationWorkDir = scratchDir

        val clock = blueeyes.util.Clock.System
        val smallSliceSize = config[Int]("jdbm.small_slice_size", 8)
        val timestampRequiredAfter = new Instant(config[Long]("ingest.timestamp_required_after", 1363327426906L))

        //TODO: Get a producer ID
        val idSource = new FreshAtomicIdSource
      }

      val clock = blueeyes.util.Clock.System

      val defaultTimeout = yggConfig.maxEvalDuration

      protected lazy val queryLogger = LoggerFactory.getLogger("com.precog.shard.ShardQueryExecutor")

      private val threadPooling = new PerAccountThreadPooling(extAccountFinder)

      implicit val actorSystem = ActorSystem("nihdbExecutorActorSystem")
      implicit val executionContext = ExecutionContext.defaultExecutionContext(actorSystem)
      implicit val M: Monad[Future] = new FutureMonad(executionContext)

      val jobActorSystem = ActorSystem("jobPollingActorSystem")

      val chefs = (1 to yggConfig.howManyChefsInTheKitchen).map { _ =>
        actorSystem.actorOf(Props(Chef(VersionedCookedBlockFormat(Map(1 -> V1CookedBlockFormat)), VersionedSegmentFormat(Map(1 -> V1SegmentFormat)))))
      }
      val masterChef = actorSystem.actorOf(Props[Chef].withRouter(RoundRobinRouter(chefs)))

      val accessControl = extApiKeyFinder
      val storageTimeout = yggConfig.storageTimeout
      val jobManager = extJobManager
      val metadataClient = new StorageMetadataClient[Future](this)

      val permissionsFinder = new PermissionsFinder(extApiKeyFinder, extAccountFinder, yggConfig.timestampRequiredAfter)
      val resourceBuilder = new DefaultResourceBuilder(actorSystem, clock, masterChef, yggConfig.cookThreshold, storageTimeout, permissionsFinder)
      val projectionsActor = actorSystem.actorOf(Props(new PathRoutingActor(yggConfig.dataDir, resourceBuilder, permissionsFinder, storageTimeout.duration, jobManager, clock)))
      val ingestSystem = initShardActors(permissionsFinder, projectionsActor)

      trait TableCompanion extends NIHDBColumnarTableCompanion //{
//        import scalaz.std.anyVal._
//        implicit val geq: scalaz.Equal[Int] = scalaz.Equal[Int]
//      }

      object Table extends TableCompanion

      def ingestFailureLog(checkpoint: YggCheckpoint, logRoot: File): IngestFailureLog = FilesystemIngestFailureLog(logRoot, checkpoint)

      def asyncExecutorFor(apiKey: APIKey): Future[Validation[String, QueryExecutor[Future, JobId]]] = {
        (for {
          executionContext0 <- threadPooling.getAccountExecutionContext(apiKey)
        } yield {
          new AsyncQueryExecutor {
            val executionContext: ExecutionContext = executionContext0
          }
        }).validation
      }

      def syncExecutorFor(apiKey: APIKey): Future[Validation[String, QueryExecutor[Future, (Option[JobId], StreamT[Future, Slice])]]] = {
        (for {
          executionContext0 <- threadPooling.getAccountExecutionContext(apiKey)
        } yield {
          new SyncQueryExecutor {
            val executionContext: ExecutionContext = executionContext0
          }
        }).validation
      }

      override def executor(implicit shardQueryMonad: JobQueryTFMonad): QueryExecutor[JobQueryTF, StreamT[JobQueryTF, Slice]] = {
        implicit val mn = new (Future ~> JobQueryTF) {
          def apply[A](fut: Future[A]) = fut.liftM[JobQueryT]
        }

<<<<<<< HEAD
        new ShardQueryExecutor[ShardQuery](shardQueryMonad) {
=======
        new ShardQueryExecutor[JobQueryTF](shardQueryMonad) with IdSourceScannerModule {
>>>>>>> 3da241d0
          val M = shardQueryMonad.M
          type YggConfig = NIHDBQueryExecutorConfig
          val yggConfig = platform.yggConfig
          val queryReport = errorReport[Option[FaultPosition]](shardQueryMonad, implicitly)
          def freshIdScanner = platform.freshIdScanner
        } map { case (faults, result) =>
          result
        }
      }

      def shutdown() = for {
        _ <- Stoppable.stop(ingestSystem.map(_.stoppable).getOrElse(Stoppable.fromFuture(Future(()))))
        _ <- IngestSystem.actorStop(yggConfig, projectionsActor, "projections")
        _ <- IngestSystem.actorStop(yggConfig, masterChef, "masterChef")
        _ <- chefs.map(IngestSystem.actorStop(yggConfig, _, "masterChef")).sequence
      } yield {
        queryLogger.info("Actor ecossytem shutdown complete.")
        jobActorSystem.shutdown()
        actorSystem.shutdown()
      }
    }
  }
}<|MERGE_RESOLUTION|>--- conflicted
+++ resolved
@@ -180,16 +180,12 @@
           def apply[A](fut: Future[A]) = fut.liftM[JobQueryT]
         }
 
-<<<<<<< HEAD
-        new ShardQueryExecutor[ShardQuery](shardQueryMonad) {
-=======
         new ShardQueryExecutor[JobQueryTF](shardQueryMonad) with IdSourceScannerModule {
->>>>>>> 3da241d0
           val M = shardQueryMonad.M
           type YggConfig = NIHDBQueryExecutorConfig
           val yggConfig = platform.yggConfig
           val queryReport = errorReport[Option[FaultPosition]](shardQueryMonad, implicitly)
-          def freshIdScanner = platform.freshIdScanner
+          override def freshIdScanner = platform.freshIdScanner
         } map { case (faults, result) =>
           result
         }
