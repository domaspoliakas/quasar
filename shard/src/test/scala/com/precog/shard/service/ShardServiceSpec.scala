--- conflicted
+++ resolved
@@ -95,7 +95,7 @@
 
   private val apiKeyManager = new InMemoryAPIKeyManager[Future]
   private val apiKeyFinder = new DirectAPIKeyFinder[Future](apiKeyManager)
-  private val accountFinder =  new TestAccountFinder[Future](Map(), Map())
+  //private val accountFinder =  new TestAccountFinder[Future](Map(), Map())
   protected val jobManager = new InMemoryJobManager[Future] //TODO: should be private?
   private val clock = Clock.System
 
@@ -113,35 +113,18 @@
 
   val expiredPath = Path("expired")
 
-<<<<<<< HEAD
   val expiredAPIKey = apiKeyManager.newStandardAPIKeyRecord("expired", expiredPath).map(_.apiKey).flatMap { expiredAPIKey => 
     apiKeyManager.deriveAndAddGrant(None, None, testAPIKey, testPermissions, expiredAPIKey, Some(new DateTime().minusYears(1000))).map(_ => expiredAPIKey)
   } copoint
 
-  override val configuration = "services { quirrel { v1 { " + config + " } } }"
-
-  override implicit val M: Monad[Future] with Copointed[Future] = new FutureMonad(executor) with Copointed[Future] {
-    def copoint[A](m: Future[A]) = Await.result(m, to)
-  }
-
-  override def configureShardState(config: Configuration): ShardState = {
-    val queryExecutorFactory = new TestQueryExecutorFactory {
+  def configureShardState(config: Configuration) = Future {
+    val queryExecutorFactory = new TestPlatform {
       override val jobActorSystem = self.actorSystem
       override val actorSystem = self.actorSystem
-      override val executionContext = self.executor
-      override val accessControl = self.apiKeyFinder
+      override val executionContext = self.asyncContext
+
+      override val apiKeyFinder = self.apiKeyFinder
       override val jobManager = self.jobManager
-=======
-  def configureShardState(config: Configuration) = Future {
-    val queryExecutorFactory = new TestPlatform {
-      val jobActorSystem = self.actorSystem
-      val actorSystem = self.actorSystem
-      val executionContext = self.asyncContext
-
-      val accessControl = apiKeyManager
-      val accountManager = inMemAccountMgr
-      val jobManager = self.jobManager
->>>>>>> 2b0a9edc
 
       val ownerMap = Map(
         Path("/")     ->             Set("root"),
@@ -153,15 +136,7 @@
       )
     }
 
-<<<<<<< HEAD
-    ManagedQueryShardState(queryExecutorFactory, apiKeyFinder, jobManager, clock)
-=======
-    val stoppable = Stoppable.fromFuture {
-      Future(())
-    }
-
-    ManagedQueryShardState(queryExecutorFactory, apiKeyManager, inMemAccountMgr, jobManager, clock, stoppable)
->>>>>>> 2b0a9edc
+    ManagedQueryShardState(queryExecutorFactory, apiKeyManager, jobManager, clock, Stoppable.Noop)
   }
 
   implicit val queryResultByteChunkTranscoder = new AsyncHttpTranscoder[QueryResult, ByteChunk] {
@@ -200,14 +175,8 @@
   */
 }
 
-<<<<<<< HEAD
-
-class ShardServiceSpec extends TestShardService with FutureMatchers {
-  val executionContext = defaultFutureDispatch
-=======
 class ShardServiceSpec extends TestShardService with FutureMatchers {
   val executionContext = ExecutionContext.defaultExecutionContext(actorSystem)
->>>>>>> 2b0a9edc
 
   def syncClient(query: String, apiKey: Option[String] = Some(testAPIKey)) = {
     apiKey.map{ queryService.query("apiKey", _) }.getOrElse(queryService).query("q", query)
