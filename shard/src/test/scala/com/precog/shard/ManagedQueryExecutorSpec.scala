/*
 *  ____    ____    _____    ____    ___     ____ 
 * |  _ \  |  _ \  | ____|  / ___|  / _/    / ___|        Precog (R)
 * | |_) | | |_) | |  _|   | |     | |  /| | |  _         Advanced Analytics Engine for NoSQL Data
 * |  __/  |  _ <  | |___  | |___  |/ _| | | |_| |        Copyright (C) 2010 - 2013 SlamData, Inc.
 * |_|     |_| \_\ |_____|  \____|   /__/   \____|        All Rights Reserved.
 *
 * This program is free software: you can redistribute it and/or modify it under the terms of the 
 * GNU Affero General Public License as published by the Free Software Foundation, either version 
 * 3 of the License, or (at your option) any later version.
 *
 * This program is distributed in the hope that it will be useful, but WITHOUT ANY WARRANTY; 
 * without even the implied warranty of MERCHANTABILITY or FITNESS FOR A PARTICULAR PURPOSE. See 
 * the GNU Affero General Public License for more details.
 *
 * You should have received a copy of the GNU Affero General Public License along with this 
 * program. If not, see <http://www.gnu.org/licenses/>.
 *
 */
package com.precog.shard

import com.precog.common._
import com.precog.common.jobs._

import com.precog.common.security._
import com.precog.common.accounts._

import com.precog.daze._
import com.precog.yggdrasil.table.Slice
import com.precog.yggdrasil.execution._

import java.nio.CharBuffer

import java.util.concurrent.TimeUnit
import java.util.concurrent.atomic.AtomicInteger

import akka.actor._
import akka.dispatch._
import akka.util.Duration

import blueeyes.util.Clock
import blueeyes.core.http.{ MimeType, MimeTypes }
import blueeyes.json._
import blueeyes.bkka._
import blueeyes.json.serialization.DefaultSerialization.{ DateTimeExtractor => _, DateTimeDecomposer => _, _ }

import org.specs2.mutable.Specification

import scalaz._
import scalaz.std.option._
import scalaz.syntax.monad._
import scalaz.syntax.comonad._

class ManagedQueryExecutorSpec extends TestManagedPlatform with Specification {
  import JobState._

  val JSON = MimeTypes.application / MimeTypes.json

  val actorSystem = ActorSystem("managedQueryModuleSpec")
  val jobActorSystem = ActorSystem("managedQueryModuleSpecJobActorSystem")
  implicit val executionContext = ExecutionContext.defaultExecutionContext(actorSystem)
  implicit val M: Monad[Future] with Comonad[Future] = new blueeyes.bkka.UnsafeFutureComonad(executionContext, Duration(15, "seconds"))
  val defaultTimeout = Duration(90, TimeUnit.SECONDS)

  val jobManager: JobManager[Future] = new InMemoryJobManager[Future]
  val apiKey = "O.o"
<<<<<<< HEAD
  val ticker = actorSystem.actorOf(Props(new Ticker(ticks)))

  def execute(numTicks: Int, ticksToTimeout: Option[Int] = None): Future[JobId] = {
    val timeout = ticksToTimeout map { t => Duration(clock.duration * t, TimeUnit.MILLISECONDS) }
    val executionResult = for {
      executor <- asyncExecutorFor(apiKey) leftMap { EvaluationError.invalidState }
      result <- executor.execute(apiKey, numTicks.toString, Path("/\\\\/\\///\\/"), QueryOptions(timeout = timeout))
    } yield result 

    executionResult.valueOr(err => sys.error(err.toString))
=======
  val account = AccountDetails("test", "test@test.test", clock.now(),
    apiKey, Path.Root, AccountPlan.Free)

  def execute(numTicks: Int, ticksToTimeout: Option[Int] = None): Future[JobId] = {
    val timeout = ticksToTimeout map { t => Duration(clock.duration * t, TimeUnit.MILLISECONDS) }
    for {
      executor <- asyncExecutorFor(apiKey) map (_ getOrElse sys.error("Barrel of monkeys."))
      ctx = EvaluationContext(apiKey, account, Path("/\\\\/\\///\\/"), clock.now())
      result <- executor.execute(numTicks.toString, ctx, QueryOptions(timeout = timeout))
    } yield {
      result getOrElse sys.error("Jellybean Sunday")
    }
>>>>>>> 4307e59c
  }

  def cancel(jobId: JobId, ticks: Int): Future[Boolean] = schedule(ticks) {
    jobManager.cancel(jobId, "Yarrrr", yggConfig.clock.now()).map (_.fold(_ => false, _ => true)).copoint
  }

  def poll(jobId: JobId): Future[Option[(Option[MimeType], String)]] = {
    jobManager.getResult(jobId) flatMap {
      case Left(_) =>
        Future(None)
      case Right((mimeType, stream)) =>
        stream.foldLeft(new Array[Byte](0))(_ ++ _) map { data => Some(mimeType -> new String(data, "UTF-8")) }
    }
  }

  def waitForJobCompletion(jobId: JobId): Future[Job] = {
    import JobState._

    for {
      _ <- waitFor(1)
      Some(job) <- jobManager.findJob(jobId)
      finalJob <- job.state match {
        case NotStarted | Started(_, _) | Cancelled(_, _, _) =>
          waitForJobCompletion(jobId)
        case _ =>
          Future(job)
      }
    } yield finalJob
  }

  step {
    actorSystem.scheduler.schedule(Duration(0, "milliseconds"), Duration(clock.duration, "milliseconds")) {
        ticker ! Tick
    }

    startup.copoint
  }

  "An asynchronous query" should {
    "return a job ID" in {
      execute(1).copoint must not(throwA[Exception])
    }

    "return the results of a completed job" in {
      val result = for {
        jobId <- execute(3)
        _ <- waitForJobCompletion(jobId)
        _ <- waitFor(3)
        result <- poll(jobId)
      } yield result

      result.copoint must_== Some((Some(JSON), """[".",".","."]"""))
    }

    "not return results if the job is still running" in {
      val results = for {
        jobId <- execute(20)
        _ <- waitFor(1)
        results <- poll(jobId)
      } yield results

      results.copoint must_== None
    }

    "be in the finished state if the job has finished" in {
      val result = for {
        jobId <- execute(1)
        job <- waitForJobCompletion(jobId)
      } yield job

      result.copoint must beLike {
        case Job(_, _, _, _, _, Finished(_, _)) => ok
      }
    }

    "not return the results of an aborted job" in {
      val result = for {
        jobId <- execute(8)
        _ <- cancel(jobId, 1)
        _ <- waitForJobCompletion(jobId)
        result <- poll(jobId)
      } yield result

      result.copoint must_== None
    }
  }

  step {
    shutdown.copoint
    actorSystem.shutdown()
    actorSystem.awaitTermination()
  }
}

trait TestManagedPlatform extends ManagedExecution with ManagedQueryModule with SchedulableFuturesModule { self =>
  def actorSystem: ActorSystem
  implicit def executionContext: ExecutionContext
  implicit def M: Monad[Future]
  
  val jobManager: JobManager[Future]

  type YggConfig = ManagedQueryModuleConfig

  object yggConfig extends ManagedQueryModuleConfig {
    val jobPollFrequency: Duration = Duration(10, "milliseconds")
    val clock = self.clock
  }

  protected def executor(implicit shardQueryMonad: JobQueryTFMonad): QueryExecutor[JobQueryTF, StreamT[JobQueryTF, Slice]] = {
    new QueryExecutor[JobQueryTF, StreamT[JobQueryTF, Slice]] {

      import UserQuery.Serialization._

      def execute(query: String, ctx: EvaluationContext, opts: QueryOptions) = {
        val numTicks = query.toInt
        EitherT.right[JobQueryTF, EvaluationError, StreamT[JobQueryTF, Slice]] {
          schedule(0) {
            StreamT.unfoldM[JobQueryTF, Slice, Int](0) {
              case i if i < numTicks =>
                schedule(1) {
                  Some((Slice.fromJValues(Stream(JObject("value" -> JString(".")))), i + 1))
                }.liftM[JobQueryT]

              case _ =>
                shardQueryMonad.point { None }
            }
          }.liftM[JobQueryT]
        }
      }
    }
  }

  def asyncExecutorFor(apiKey: APIKey): EitherT[Future, String, QueryExecutor[Future, JobId]] = {
    EitherT.right(Future(new AsyncQueryExecutor {
      val executionContext = self.executionContext
    }))
  }

  def syncExecutorFor(apiKey: APIKey): EitherT[Future, String, QueryExecutor[Future, (Option[JobId], StreamT[Future, Slice])]] = {
    EitherT.right(Future(new SyncQueryExecutor {
      val executionContext = self.executionContext
    }))
  }

  def startup = Future { true }
  def shutdown = Future { actorSystem.shutdown; true }
}<|MERGE_RESOLUTION|>--- conflicted
+++ resolved
@@ -64,31 +64,18 @@
 
   val jobManager: JobManager[Future] = new InMemoryJobManager[Future]
   val apiKey = "O.o"
-<<<<<<< HEAD
+  val account = AccountDetails("test", "test@test.test", clock.now(), apiKey, Path.Root, AccountPlan.Free)
   val ticker = actorSystem.actorOf(Props(new Ticker(ticks)))
 
   def execute(numTicks: Int, ticksToTimeout: Option[Int] = None): Future[JobId] = {
     val timeout = ticksToTimeout map { t => Duration(clock.duration * t, TimeUnit.MILLISECONDS) }
     val executionResult = for {
       executor <- asyncExecutorFor(apiKey) leftMap { EvaluationError.invalidState }
-      result <- executor.execute(apiKey, numTicks.toString, Path("/\\\\/\\///\\/"), QueryOptions(timeout = timeout))
-    } yield result 
-
-    executionResult.valueOr(err => sys.error(err.toString))
-=======
-  val account = AccountDetails("test", "test@test.test", clock.now(),
-    apiKey, Path.Root, AccountPlan.Free)
-
-  def execute(numTicks: Int, ticksToTimeout: Option[Int] = None): Future[JobId] = {
-    val timeout = ticksToTimeout map { t => Duration(clock.duration * t, TimeUnit.MILLISECONDS) }
-    for {
-      executor <- asyncExecutorFor(apiKey) map (_ getOrElse sys.error("Barrel of monkeys."))
       ctx = EvaluationContext(apiKey, account, Path("/\\\\/\\///\\/"), clock.now())
       result <- executor.execute(numTicks.toString, ctx, QueryOptions(timeout = timeout))
-    } yield {
-      result getOrElse sys.error("Jellybean Sunday")
-    }
->>>>>>> 4307e59c
+    } yield result 
+
+    executionResult.valueOr(err => sys.error(err.toString))
   }
 
   def cancel(jobId: JobId, ticks: Int): Future[Boolean] = schedule(ticks) {
