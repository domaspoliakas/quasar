/*
 *  ____    ____    _____    ____    ___     ____ 
 * |  _ \  |  _ \  | ____|  / ___|  / _/    / ___|        Precog (R)
 * | |_) | | |_) | |  _|   | |     | |  /| | |  _         Advanced Analytics Engine for NoSQL Data
 * |  __/  |  _ <  | |___  | |___  |/ _| | | |_| |        Copyright (C) 2010 - 2013 SlamData, Inc.
 * |_|     |_| \_\ |_____|  \____|   /__/   \____|        All Rights Reserved.
 *
 * This program is free software: you can redistribute it and/or modify it under the terms of the 
 * GNU Affero General Public License as published by the Free Software Foundation, either version 
 * 3 of the License, or (at your option) any later version.
 *
 * This program is distributed in the hope that it will be useful, but WITHOUT ANY WARRANTY; 
 * without even the implied warranty of MERCHANTABILITY or FITNESS FOR A PARTICULAR PURPOSE. See 
 * the GNU Affero General Public License for more details.
 *
 * You should have received a copy of the GNU Affero General Public License along with this 
 * program. If not, see <http://www.gnu.org/licenses/>.
 *
 */
package com.precog.ingest
package service

import akka.dispatch.{ExecutionContext, Future}

import blueeyes.core.data.ByteChunk
import blueeyes.core.http.MimeType
import blueeyes.core.http.HttpHeaders._
import blueeyes.core.http.HttpRequest
import blueeyes.core.http.MimeTypes._
import blueeyes.json.{AsyncParser, AsyncParse }
import AsyncParser._

import com.precog.common.Path
import com.precog.common.jobs.JobId
import com.precog.common.security.{APIKey, Authorities}

import java.nio.ByteBuffer

import scala.annotation.tailrec

import scalaz._
import scalaz.syntax.std.boolean._

object IngestProcessing {
  sealed trait ErrorHandling
  case object StopOnFirstError extends ErrorHandling
  case object AllOrNothing extends ErrorHandling
  case object IngestAllPossible extends ErrorHandling

  sealed trait Durability { def jobId: Option[JobId] }
  case object LocalDurability extends Durability { val jobId = None }
  case class GlobalDurability(jid: JobId) extends Durability { val jobId = Some(jid) }

  sealed trait IngestResult
  case class BatchResult(total: Int, ingested: Int, errors: Vector[(Int, String)]) extends IngestResult
  case class StreamingResult(ingested: Int, error: Option[String]) extends IngestResult
  case class NotIngested(reason: String) extends IngestResult

  val JSON = application/json
  val JSON_STREAM = MimeType("application", "x-json-stream")
  val CSV = text/csv

  /** Chain of responsibility element used to determine a IngestProcessing strategy */
  @tailrec final def select(from: List[IngestProcessingSelector], partialData: Array[Byte], request: HttpRequest[_]): Option[IngestProcessing] = {
    from match {
      case hd :: tl =>
        hd.select(partialData, request) match { // not using map so as to get tailrec
          case None => select(tl, partialData, request)
          case some => some
        }

      case Nil => None
    }
  }
}

trait IngestProcessing {
  import IngestProcessing._

  type IngestProcessor <: IngestProcessorLike 

  /**
   * Build an ingest processor based only upon the request metadata. The type of HttpRequest is existential here
   * specifically to prohibit implementations from peeking at the data.
   */
  def forRequest(request: HttpRequest[_]): ValidationNel[String, IngestProcessor]

  trait IngestProcessorLike {
    def ingest(durability: Durability, errorHandling: ErrorHandling, data: ByteChunk): Future[IngestResult]
  }
}

trait IngestProcessingSelector {
  def select(partialData: Array[Byte], request: HttpRequest[_]): Option[IngestProcessing]
}

class DefaultIngestProcessingSelectors(maxFields: Int, batchSize: Int, ingestStore: IngestStore)(implicit M: Monad[Future], executor: ExecutionContext){
  import IngestProcessing._

  class MimeIngestProcessingSelector(apiKey: APIKey, path: Path, authorities: Authorities) extends IngestProcessingSelector {
    def select(partialData: Array[Byte], request: HttpRequest[_]): Option[IngestProcessing] = {
      request.headers.header[`Content-Type`].toSeq.flatMap(_.mimeTypes) collectFirst {
        case JSON => new JSONIngestProcessing(apiKey, path, authorities, JSONValueStyle, maxFields, ingestStore)
        case JSON_STREAM => new JSONIngestProcessing(apiKey, path, authorities, JSONStreamStyle, maxFields, ingestStore)
        case CSV => new CSVIngestProcessing(apiKey, path, authorities, batchSize, ingestStore)
      }
    }
  }

<<<<<<< HEAD
  class JsonIngestProcessorSelector(apiKey: APIKey, path: Path, authorities: Authorities) extends IngestProcessorSelector {
    def select(partialData: Array[Byte], parseDirectives: Set[ParseDirective]): Option[IngestProcessor] = {
      val (AsyncParse(errors, values), parser) = AsyncParser(true).apply(Some(ByteBuffer.wrap(partialData)))
=======
  class JSONIngestProcessingSelector(apiKey: APIKey, path: Path, authorities: Authorities) extends IngestProcessingSelector {
    def select(partialData: Array[Byte], request: HttpRequest[_]): Option[IngestProcessing] = {
      val (AsyncParse(errors, values), parser) = AsyncParser(true).apply(More(ByteBuffer.wrap(partialData)))
>>>>>>> a9dcbe26
      if (errors.isEmpty && !values.isEmpty) {
        request.headers.header[`Content-Type`].toSeq.flatMap(_.mimeTypes) collectFirst {
          case JSON_STREAM => new JSONIngestProcessing(apiKey, path, authorities, JSONStreamStyle, maxFields, ingestStore)
        } orElse {
          Some(new JSONIngestProcessing(apiKey, path, authorities, JSONValueStyle, maxFields, ingestStore))
        } 
      } else {
        None
      }
    }
  }

  def selectors(apiKey: APIKey, path: Path, authorities: Authorities): List[IngestProcessingSelector] = List(
    new MimeIngestProcessingSelector(apiKey, path, authorities),
    new JSONIngestProcessingSelector(apiKey, path, authorities)
  )
}<|MERGE_RESOLUTION|>--- conflicted
+++ resolved
@@ -107,15 +107,9 @@
     }
   }
 
-<<<<<<< HEAD
-  class JsonIngestProcessorSelector(apiKey: APIKey, path: Path, authorities: Authorities) extends IngestProcessorSelector {
-    def select(partialData: Array[Byte], parseDirectives: Set[ParseDirective]): Option[IngestProcessor] = {
-      val (AsyncParse(errors, values), parser) = AsyncParser(true).apply(Some(ByteBuffer.wrap(partialData)))
-=======
   class JSONIngestProcessingSelector(apiKey: APIKey, path: Path, authorities: Authorities) extends IngestProcessingSelector {
     def select(partialData: Array[Byte], request: HttpRequest[_]): Option[IngestProcessing] = {
       val (AsyncParse(errors, values), parser) = AsyncParser(true).apply(More(ByteBuffer.wrap(partialData)))
->>>>>>> a9dcbe26
       if (errors.isEmpty && !values.isEmpty) {
         request.headers.header[`Content-Type`].toSeq.flatMap(_.mimeTypes) collectFirst {
           case JSON_STREAM => new JSONIngestProcessing(apiKey, path, authorities, JSONStreamStyle, maxFields, ingestStore)
