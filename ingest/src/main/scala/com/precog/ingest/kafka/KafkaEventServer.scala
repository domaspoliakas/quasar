/*
 *  ____    ____    _____    ____    ___     ____ 
 * |  _ \  |  _ \  | ____|  / ___|  / _/    / ___|        Precog (R)
 * | |_) | | |_) | |  _|   | |     | |  /| | |  _         Advanced Analytics Engine for NoSQL Data
 * |  __/  |  _ <  | |___  | |___  |/ _| | | |_| |        Copyright (C) 2010 - 2013 SlamData, Inc.
 * |_|     |_| \_\ |_____|  \____|   /__/   \____|        All Rights Reserved.
 *
 * This program is free software: you can redistribute it and/or modify it under the terms of the 
 * GNU Affero General Public License as published by the Free Software Foundation, either version 
 * 3 of the License, or (at your option) any later version.
 *
 * This program is distributed in the hope that it will be useful, but WITHOUT ANY WARRANTY; 
 * without even the implied warranty of MERCHANTABILITY or FITNESS FOR A PARTICULAR PURPOSE. See 
 * the GNU Affero General Public License for more details.
 *
 * You should have received a copy of the GNU Affero General Public License along with this 
 * program. If not, see <http://www.gnu.org/licenses/>.
 *
 */
package com.precog.ingest
package kafka

import com.precog.common._
import com.precog.common.jobs._
import com.precog.common.accounts._
import com.precog.common.ingest._
import com.precog.common.security._
import com.precog.common.security.service._
import com.precog.common.client.BaseClient._
import com.precog.ingest.service._
import WebJobManager._

import blueeyes.BlueEyesServer
import blueeyes.bkka._
import blueeyes.util.Clock

import akka.util.Timeout
import akka.dispatch.{ ExecutionContext, Future }

import org.streum.configrity.Configuration

import scalaz._

<<<<<<< HEAD
object KafkaEventServer extends BlueEyesServer with AkkaDefaults {
=======
object KafkaEventServer extends
    BlueEyesServer with
    EventService with
    AccountManagerClientComponent with
    MongoAPIKeyManagerComponent with
    KafkaEventStoreComponent {

>>>>>>> 4b07b734
  val clock = Clock.System
  implicit val executionContext = defaultFutureDispatch
  implicit val M: Monad[Future] = new FutureMonad(defaultFutureDispatch)

  def APIKeyFinder(config: Configuration) = WebAPIKeyFinder(config)
  def AccountFinder(config: Configuration) = WebAccountFinder(config)
  def JobManager(config: Configuration) = WebJobManager(config).withM[Future]
  def EventStore(config: Configuration): EventStore = {
    val centralZookeeperHosts = getConfig(config, "central.zk.connect")

    val serviceUID = ZookeeperSystemCoordination.extractServiceUID(config)
    val coordination = ZookeeperSystemCoordination(centralZookeeperHosts, serviceUID, true)
    val agent = serviceUID.hostId + serviceUID.serviceId

    val localConfig = config.detach("local")

    val eventIdSeq = new SystemEventIdSequence(agent, coordination)
    val accountFinder = AccountFinder(config.detach("accountFinder"))
    val eventStore = new LocalKafkaEventStore(localConfig)
    val relayAgent = new KafkaRelayAgent(accountFinder, eventIdSeq, localConfig, config.detach("central"))

    new EventStore {
      def save(action: Event, timeout: Timeout) = eventStore.save(action, timeout)
      def start() = relayAgent.start flatMap { _ => eventStore.start }
      def stop() = eventStore.stop flatMap { _ => relayAgent.stop }
    }
  }

  def getConfig(cfg: Configuration, key: String): String = cfg.get[String](key) getOrElse {
    sys.error("Invalid configuration eventStore.%s required".format(key))
<<<<<<< HEAD
  }
}
=======
  )

}
>>>>>>> 4b07b734
<|MERGE_RESOLUTION|>--- conflicted
+++ resolved
@@ -41,17 +41,7 @@
 
 import scalaz._
 
-<<<<<<< HEAD
-object KafkaEventServer extends BlueEyesServer with AkkaDefaults {
-=======
-object KafkaEventServer extends
-    BlueEyesServer with
-    EventService with
-    AccountManagerClientComponent with
-    MongoAPIKeyManagerComponent with
-    KafkaEventStoreComponent {
-
->>>>>>> 4b07b734
+object KafkaEventServer extends BlueEyesServer with EventService with AkkaDefaults {
   val clock = Clock.System
   implicit val executionContext = defaultFutureDispatch
   implicit val M: Monad[Future] = new FutureMonad(defaultFutureDispatch)
@@ -82,11 +72,5 @@
 
   def getConfig(cfg: Configuration, key: String): String = cfg.get[String](key) getOrElse {
     sys.error("Invalid configuration eventStore.%s required".format(key))
-<<<<<<< HEAD
   }
-}
-=======
-  )
-
-}
->>>>>>> 4b07b734
+}