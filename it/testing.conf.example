--- conflicted
+++ resolved
@@ -1,11 +1,4 @@
 #postgresql_metastore = "{\"host\":\"localhost\",\"port\":5432,\"database\":\"metastore_test\",\"userName\":\"postgres\",\"password\":\"postgres\"}"
 #mongodb_3_4       ="mongodb://<host>:<port>"
-<<<<<<< HEAD
-#mongodb_read_only ="mongodb://<host>:<port>"
-#marklogic         ="xcc://<username>:<password>@<host>:<port>/<database>"
-#couchbase         ="couchbase://<host>[:<port>]/<bucket-name>?password=<password>&docTypeKey=<type>[&queryTimeoutSeconds=<seconds>]"
 #mimir             ="<path_to_folder>"
-#lwc_local         ="<path_to_folder>"
-=======
-#mimir              ="<path_to_folder>"
->>>>>>> 192a8610
+#lwc_local         ="<path_to_folder>"