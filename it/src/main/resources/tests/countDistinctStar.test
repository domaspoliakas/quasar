{
    "name": "count distinct *",
    "backends": {
<<<<<<< HEAD
        "mimir":      "pending",
        "postgresql": "pending"
=======
        "mimir":"pending",
        "mongodb_q_3_2":     "pending"
>>>>>>> 5f7a7285
    },
    "data": "olympics.data",
    "query": "select count(distinct *) as cnt from olympics",
    "predicate": "exactly",
    "ignoreResultOrder": true,
    "expected": [{ "cnt": 2304 }]
}<|MERGE_RESOLUTION|>--- conflicted
+++ resolved
@@ -1,13 +1,7 @@
 {
     "name": "count distinct *",
     "backends": {
-<<<<<<< HEAD
-        "mimir":      "pending",
-        "postgresql": "pending"
-=======
-        "mimir":"pending",
-        "mongodb_q_3_2":     "pending"
->>>>>>> 5f7a7285
+        "mimir":      "pending"
     },
     "data": "olympics.data",
     "query": "select count(distinct *) as cnt from olympics",
