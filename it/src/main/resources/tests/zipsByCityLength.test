{
    "name": "count occurrences of each value of length(city), with filtering",
    "backends": {
        "couchbase":      "ignoreFieldOrder",
        "marklogic_json": "ignoreFieldOrder",
<<<<<<< HEAD
        "mimir":          "skip",
        "postgresql":     "pending"
=======
        "mimir":"pending",
        "mongodb_2_6": "ignoreFieldOrder",
        "mongodb_3_0": "ignoreFieldOrder",
        "mongodb_3_2": "ignoreFieldOrder",
        "mongodb_3_4": "ignoreFieldOrder",
        "mongodb_q_3_2": "ignoreFieldOrder",
        "mongodb_read_only": "pending",
        "postgresql":        "pending"
>>>>>>> fc732bd4
    },
    "data": "largeZips.data",
    "query": "select length(city) as len, count(*) as cnt
                from largeZips
                where state != \"MI\"
                group by length(city)",
    "predicate": "exactly",
    "ignoreResultOrder": true,
    "expected": [{ "len":  3, "cnt":   2 },
                 { "len":  4, "cnt":  65 },
                 { "len":  5, "cnt": 206 },
                 { "len":  6, "cnt": 446 },
                 { "len":  7, "cnt": 554 },
                 { "len":  8, "cnt": 482 },
                 { "len":  9, "cnt": 438 },
                 { "len": 10, "cnt": 377 },
                 { "len": 11, "cnt": 340 },
                 { "len": 12, "cnt": 215 },
                 { "len": 13, "cnt": 141 },
                 { "len": 14, "cnt":  89 },
                 { "len": 15, "cnt":  65 },
                 { "len": 16, "cnt": 122 }]
}<|MERGE_RESOLUTION|>--- conflicted
+++ resolved
@@ -1,21 +1,10 @@
 {
     "name": "count occurrences of each value of length(city), with filtering",
     "backends": {
-        "couchbase":      "ignoreFieldOrder",
+        "couchbase": "ignoreFieldOrder",
         "marklogic_json": "ignoreFieldOrder",
-<<<<<<< HEAD
-        "mimir":          "skip",
-        "postgresql":     "pending"
-=======
-        "mimir":"pending",
-        "mongodb_2_6": "ignoreFieldOrder",
-        "mongodb_3_0": "ignoreFieldOrder",
-        "mongodb_3_2": "ignoreFieldOrder",
-        "mongodb_3_4": "ignoreFieldOrder",
-        "mongodb_q_3_2": "ignoreFieldOrder",
-        "mongodb_read_only": "pending",
-        "postgresql":        "pending"
->>>>>>> fc732bd4
+        "mimir": "pending",
+        "postgresql": "pending"
     },
     "data": "largeZips.data",
     "query": "select length(city) as len, count(*) as cnt
