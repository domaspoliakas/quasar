--- conflicted
+++ resolved
@@ -3,13 +3,8 @@
     "backends": {
         "mongodb_read_only": "pending",
         "postgresql":        "pending",
-<<<<<<< HEAD
-        "marklogic":         "pending",
+        "marklogic":         "skip",
         "couchbase":         "skip"
-=======
-        "marklogic":         "skip",
-        "couchbase":         "pending"
->>>>>>> d33594b8
     },
     "data": "zips.data",
     "query": "select z1.city as city1, z1.loc as loc1, z2.city as city2, z2.loc as loc2 from zips as z1 join largeZips as z2 on z1.loc[*] = z2.loc[*] where z1.city < z2.city",
