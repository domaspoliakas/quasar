--- conflicted
+++ resolved
@@ -1,10 +1,6 @@
 {
     "name": "propagate undefined and null in JS",
     "backends": {
-<<<<<<< HEAD
-        "mimir": "pending",
-=======
->>>>>>> e0f345c4
         "couchbase":         "pending",
         "mongodb_2_6":       "pending",
         "mongodb_3_0":       "pending",
