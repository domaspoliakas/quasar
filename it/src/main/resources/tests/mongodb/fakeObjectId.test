--- conflicted
+++ resolved
@@ -1,28 +1,18 @@
 {
     "name": "convert a field to ObjectId",
     "backends": {
-<<<<<<< HEAD
-        "mimir":"skip",
-        "mongodb_q_3_2": "pending",
-        "marklogic_json":    "skip",
-        "marklogic_xml":     "skip",
-        "couchbase":         "skip",
-        "spark_local":       "skip",
-        "spark_hdfs":        "skip",
-        "spark_cassandra":        "skip"
-=======
-        "couchbase": "skip",
-        "marklogic_json": "skip",
-        "marklogic_xml": "skip",
-        "mimir": "skip",
-        "mongodb_2_6": "pending",
-        "mongodb_3_0": "pending",
-        "mongodb_3_2": "pending",
-        "mongodb_3_4": "pending",
-        "mongodb_read_only": "pending",
-        "spark_hdfs": "skip",
-        "spark_local": "skip"
->>>>>>> 2efde00a
+        "couchbase":              "skip",
+        "marklogic_json":         "skip",
+        "marklogic_xml":          "skip",
+        "mimir":                  "skip",
+        "mongodb_2_6":            "pending",
+        "mongodb_3_0":            "pending",
+        "mongodb_3_2":            "pending",
+        "mongodb_3_4":            "pending",
+        "mongodb_read_only":      "pending",
+        "spark_hdfs":             "skip",
+        "spark_local":            "skip",
+        "spark_cassandra":        "skip"	
     },
     "data": "../objectids.data",
     "query": "select oid(bar) from `../objectids`",
