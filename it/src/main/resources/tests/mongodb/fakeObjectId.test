--- conflicted
+++ resolved
@@ -1,7 +1,6 @@
 {
     "name": "convert a field to ObjectId",
     "backends": {
-<<<<<<< HEAD
         "couchbase": "skip",
         "marklogic_json": "skip",
         "marklogic_xml": "skip",
@@ -11,18 +10,8 @@
         "mongodb_3_2": "pending",
         "mongodb_3_4": "pending",
         "mongodb_read_only": "pending",
-        "postgresql": "skip",
         "spark_hdfs": "skip",
         "spark_local": "skip"
-=======
-        "mimir":"pending",
-        "mongodb_q_3_2": "pending",
-        "marklogic_json":    "skip",
-        "marklogic_xml":     "skip",
-        "couchbase":         "skip",
-        "spark_local":       "skip",
-        "spark_hdfs":        "skip"
->>>>>>> 5f7a7285
     },
     "data": "../objectids.data",
     "query": "select oid(bar) from `../objectids`",
