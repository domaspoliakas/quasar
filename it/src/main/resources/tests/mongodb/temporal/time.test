--- conflicted
+++ resolved
@@ -5,17 +5,11 @@
         "couchbase":         "skip",
         "marklogic_json":    "skip",
         "marklogic_xml":     "skip",
-<<<<<<< HEAD
-        "mongodb_q_3_2":     "pending",
-        "spark_local":       "skip",
-        "spark_hdfs":        "skip",
-        "spark_cassandra":   "skip"
-=======
         "mimir":             "skip",
         "mongodb_2_6":       "pending",
         "spark_hdfs":        "skip",
-        "spark_local":       "skip"
->>>>>>> 2efde00a
+        "spark_local":       "skip",
+        "spark_cassandra":   "skip"
     },
 
     "data": "../../days.data",
