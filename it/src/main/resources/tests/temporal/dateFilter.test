--- conflicted
+++ resolved
@@ -2,14 +2,8 @@
   "name": "filter on date part",
 
   "backends": {
-<<<<<<< HEAD
         "mimir":"skip",
-    "mongodb_q_3_2":  "pending",
-    "postgresql":     "pending"
-=======
-        "mimir":"pending",
     "mongodb_q_3_2":  "pending"
->>>>>>> 25534826
   },
 
   "data": "../days.data",
