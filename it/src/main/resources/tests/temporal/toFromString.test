--- conflicted
+++ resolved
@@ -3,21 +3,12 @@
     "backends": {
         "couchbase": "ignoreFieldOrder",
         "marklogic_json": "ignoreFieldOrder",
-<<<<<<< HEAD
-        "mimir": "pending",
-=======
         "mimir":"skip",
->>>>>>> 5f7a7285
         "mongodb_2_6":       "pending",
         "mongodb_3_0":       "pending",
         "mongodb_3_2":       "pending",
         "mongodb_3_4":       "pending",
-        "mongodb_read_only": "pending",
-<<<<<<< HEAD
-        "postgresql":        "pending"
-=======
-        "mongodb_q_3_2":     "pending"
->>>>>>> 5f7a7285
+        "mongodb_read_only": "pending"
     },
     "data": "../days.data",
     "query": "select date(substring(str, 0, 10)) as d, time(substring(str, 11, 8)) as t, timestamp(str) as ts, to_string(ts) as s from `../days`",
