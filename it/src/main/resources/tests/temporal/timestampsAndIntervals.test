--- conflicted
+++ resolved
@@ -2,17 +2,13 @@
     "name": "timestamp and interval syntax",
 
     "backends": {
-<<<<<<< HEAD
-=======
-        "mimir":"pending",
->>>>>>> fc732bd4
-        "couchbase":      "pending",
-        "marklogic_json":    "pending",
-        "marklogic_xml":     "pending",
-        "mimir": "skip",
-        "postgresql":        "pending",
-        "spark_hdfs":        "pending",
-        "spark_local":       "pending"
+        "couchbase": "pending",
+        "marklogic_json": "pending",
+        "marklogic_xml": "pending",
+        "mimir": "pending",
+        "postgresql": "pending",
+        "spark_hdfs": "pending",
+        "spark_local": "pending"
     },
 
     "data": "../days.data",
