--- conflicted
+++ resolved
@@ -2,13 +2,8 @@
   "name": "convert epoch milliseconds value to timestamp",
 
   "backends": {
-<<<<<<< HEAD
+    "mimir": "skip",
     "postgresql":  "pending"
-=======
-        "mimir": "skip",
-    "mongodb_q_3_2": "pending",
-    "postgresql":    "pending"
->>>>>>> 6e15928a
   },
 
   "data": "../days.data",
