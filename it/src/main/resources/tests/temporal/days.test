{
    "name": "dow and isodow",

    "backends": {
        "marklogic_json": "ignoreFieldOrder",
<<<<<<< HEAD
        "mimir": "pending",
        "postgresql": "pending"
    },
=======
        "mimir":"skip",
        "mongodb_q_3_2": "pending"
  },
>>>>>>> 5f7a7285

    "data": "../days.data",

    "query": "select distinct day, date_part(\"dow\", ts) as dow, date_part(\"isodow\", ts) as isodow from `../days`",

    "predicate": "exactly",
    "ignoreResultOrder": true,

    "expected": [
        { "day": "Sunday" ,   "dow": 0, "isodow" : 7 },
        { "day": "Monday",    "dow": 1, "isodow" : 1 },
        { "day": "Tuesday",   "dow": 2, "isodow" : 2 },
        { "day": "Wednesday", "dow": 3, "isodow" : 3 },
        { "day": "Thursday",  "dow": 4, "isodow" : 4 },
        { "day": "Friday",    "dow": 5, "isodow" : 5 },
        { "day": "Saturday",  "dow": 6, "isodow" : 6 }]
}<|MERGE_RESOLUTION|>--- conflicted
+++ resolved
@@ -3,15 +3,8 @@
 
     "backends": {
         "marklogic_json": "ignoreFieldOrder",
-<<<<<<< HEAD
-        "mimir": "pending",
-        "postgresql": "pending"
+        "mimir": "skip"
     },
-=======
-        "mimir":"skip",
-        "mongodb_q_3_2": "pending"
-  },
->>>>>>> 5f7a7285
 
     "data": "../days.data",
 
