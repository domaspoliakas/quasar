{
    "name": "select over fields with same name",
    "backends": {
        "mongodb_read_only": "pending",
        "postgresql":        "pending",
<<<<<<< HEAD
        "marklogic":         "pending",
        "couchbase":         "skip"
=======
        "marklogic":         "skip",
        "couchbase":         "pending"
>>>>>>> d33594b8
    },
    "data": ["owners.data", "cars.data"],
    "query": "SELECT owner.name, car.name from owners as owner join cars as car on car._id = owner.carId",
    "predicate": "containsExactly",
    "expected": [
        { "name": "emma",  "name0": "RangeRover-Evoque" },
        { "name": "scott", "name0": "Honda-civic" },
        { "name": "scott", "name0": "BMW-X5" }]
}<|MERGE_RESOLUTION|>--- conflicted
+++ resolved
@@ -3,13 +3,8 @@
     "backends": {
         "mongodb_read_only": "pending",
         "postgresql":        "pending",
-<<<<<<< HEAD
-        "marklogic":         "pending",
+        "marklogic":         "skip",
         "couchbase":         "skip"
-=======
-        "marklogic":         "skip",
-        "couchbase":         "pending"
->>>>>>> d33594b8
     },
     "data": ["owners.data", "cars.data"],
     "query": "SELECT owner.name, car.name from owners as owner join cars as car on car._id = owner.carId",
