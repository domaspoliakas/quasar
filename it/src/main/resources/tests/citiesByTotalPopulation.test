--- conflicted
+++ resolved
@@ -3,19 +3,10 @@
 
     "backends": {
         "couchbase":         "ignoreFieldOrder",
-<<<<<<< HEAD
-        "mimir":             "pending",
+        "mimir":             "pendingIgnoreFieldOrder",
         "mongodb_2_6":       "ignoreResultOrder",
         "mongodb_3_0":       "ignoreResultOrder",
         "mongodb_read_only": "ignoreResultOrder"
-=======
-        "mimir":             "pendingIgnoreFieldOrder",
-        "mongodb_2_6":       "ignoreFieldOrder",
-        "mongodb_3_0":       "ignoreFieldOrder",
-        "mongodb_3_2":       "ignoreFieldOrder",
-        "mongodb_3_4":       "ignoreFieldOrder",
-        "mongodb_read_only": "ignoreFieldOrder"
->>>>>>> 618bca10
     },
     "data": "zips.data",
     "query": "select city, state, sum(pop) as population from zips group by city, state order by population desc limit 5",
