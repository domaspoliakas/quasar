--- conflicted
+++ resolved
@@ -1,13 +1,9 @@
 {
     "name": "flatten a grouped object with filter",
     "backends": {
-<<<<<<< HEAD
-=======
-        "mimir":"pendingIgnoreFieldOrder",
->>>>>>> 618bca10
         "couchbase":         "pending",
         "marklogic_json":    "pending",
-        "mimir":             "pending",
+        "mimir":             "pendingIgnoreFieldOrder",
         "mongodb_2_6":       "pending",
         "mongodb_3_0":       "pending",
         "mongodb_3_2":       "pending",
