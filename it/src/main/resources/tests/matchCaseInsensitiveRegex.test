--- conflicted
+++ resolved
@@ -1,12 +1,7 @@
 {
     "name": "match on case-insensitive string",
     "backends": {
-<<<<<<< HEAD
-        "mimir": "pending",
-        "postgresql": "pending"
-=======
         "mimir":"pending"
->>>>>>> 5f7a7285
     },
     "data": "zips.data",
     "query": "select * from zips where city ~* \"^bOu\"",
