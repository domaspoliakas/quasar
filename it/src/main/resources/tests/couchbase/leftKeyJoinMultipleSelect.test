--- conflicted
+++ resolved
@@ -4,11 +4,7 @@
         "couchbase":         "ignoreFieldOrder",
         "marklogic_json":    "skip",
         "marklogic_xml":     "skip",
-<<<<<<< HEAD
-        "mimir": "pending",
-=======
-        "mimir":"skip",
->>>>>>> 618bca10
+        "mimir":             "skip",
         "mongodb_2_6":       "skip",
         "mongodb_3_0":       "skip",
         "mongodb_3_2":       "skip",
