{
    "name": "handle let as project of select",

    "backends": {
        "postgresql": "pending",
<<<<<<< HEAD
        "marklogic":  "skip",
        "couchbase":  "skip"
=======
        "couchbase":  "pending"
>>>>>>> d8e283c0
    },

    "data": ["cars.data", "zips.data"],

    "query": "select (zips := select * from cars; select * from zips) as value from zips",

    "predicate": "containsExactly",

    "expected": [{ "value": { "_id": "1", "name": "RangeRover-Evoque" } },
                 { "value": { "_id": "2", "name": "Honda-civic" } },
                 { "value": { "_id": "3", "name": "BMW-X5" } }]
}<|MERGE_RESOLUTION|>--- conflicted
+++ resolved
@@ -3,12 +3,7 @@
 
     "backends": {
         "postgresql": "pending",
-<<<<<<< HEAD
-        "marklogic":  "skip",
         "couchbase":  "skip"
-=======
-        "couchbase":  "pending"
->>>>>>> d8e283c0
     },
 
     "data": ["cars.data", "zips.data"],
