{
    "name": "variable with a non-trivial value",

    "backends": {
<<<<<<< HEAD
        "mimir":"pending",
        "postgres":"pending"
=======
        "marklogic_json": "pending",
        "marklogic_xml": "pending",
        "mimir":"pending"
>>>>>>> e2f46ed0
    },
    "NB": "Pending for postgres connector due to PSQLException errors qz-3737",
    "data": "days.data",

    "variables": {
        "start": "DATE(\"2014-08-20\")",
        "end": "TIMESTAMP(\"2014-08-21T00:00:00Z\") + INTERVAL(\"PT24H\")"
    },

    "query": "select day from days where ts >= start_of_day(:start) and ts <= :end",

    "predicate": "exactly",
    "ignoreResultOrder": true,
    "expected": ["Wednesday", "Thursday"]
}<|MERGE_RESOLUTION|>--- conflicted
+++ resolved
@@ -2,14 +2,10 @@
     "name": "variable with a non-trivial value",
 
     "backends": {
-<<<<<<< HEAD
-        "mimir":"pending",
-        "postgres":"pending"
-=======
+        "postgres":"pending",
         "marklogic_json": "pending",
         "marklogic_xml": "pending",
         "mimir":"pending"
->>>>>>> e2f46ed0
     },
     "NB": "Pending for postgres connector due to PSQLException errors qz-3737",
     "data": "days.data",
