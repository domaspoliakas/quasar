{
    "name": "variable with a non-trivial value",

    "backends": {
<<<<<<< HEAD
        "mimir":"skip",
        "postgresql": "pending"
=======
        "mimir":"timeout"
>>>>>>> 25534826
    },

    "data": "days.data",

    "variables": {
        "start": "DATE(\"2014-08-20\")",
        "end": "TIMESTAMP(\"2014-08-21T00:00:00Z\") + INTERVAL(\"PT24H\")"
    },

    "query": "select day from days where ts >= start_of_day(:start) and ts <= :end",

    "predicate": "exactly",
    "expected": ["Wednesday", "Thursday"]
}<|MERGE_RESOLUTION|>--- conflicted
+++ resolved
@@ -2,12 +2,7 @@
     "name": "variable with a non-trivial value",
 
     "backends": {
-<<<<<<< HEAD
-        "mimir":"skip",
-        "postgresql": "pending"
-=======
-        "mimir":"timeout"
->>>>>>> 25534826
+        "mimir":"skip"
     },
 
     "data": "days.data",
