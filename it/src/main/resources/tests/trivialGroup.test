--- conflicted
+++ resolved
@@ -7,17 +7,14 @@
     "data": "largeZips.data",
     "query": "select city, sum(pop) as totalPop from largeZips group by city",
     "predicate": "containsAtLeast",
-<<<<<<< HEAD
-    "ignoreFieldOrder": [ "couchbase", "marklogic", "spark_local", "spark_hdfs" ],
-    "expected": [{ "totalPop": 110948, "city": "BOULDER" }]
-=======
     "ignoreFieldOrder": [
         "couchbase",
         "mongodb_2_6",
         "mongodb_3_0",
         "mongodb_3_2",
-        "mongodb_read_only"
+        "mongodb_read_only",
+	"spark_local",
+	"spark_hdfs
     ],
     "expected": [{ "city": "BOULDER", "totalPop": 110948 }]
->>>>>>> 5576a1c0
 }