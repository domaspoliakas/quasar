--- conflicted
+++ resolved
@@ -5,15 +5,10 @@
         "couchbase":      "pending",
         "marklogic_json": "timeout",
         "marklogic_xml":  "timeout",
-<<<<<<< HEAD
-        "mimir":          "pendingIgnoreFieldOrder",
-        "mongodb_q_3_2":  "pending",
+        "mimir":          "ignoreFieldOrder",
         "spark_local":    "pending",
         "spark_hdfs":     "pending",
         "spark_cassandra":"pending"
-=======
-        "mimir":          "ignoreFieldOrder"
->>>>>>> 2efde00a
     },
 
     "NB": "#2110: Disabled in all qscript-based connectors due to qscript bug.",
