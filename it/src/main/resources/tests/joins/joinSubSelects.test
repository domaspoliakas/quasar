--- conflicted
+++ resolved
@@ -5,12 +5,7 @@
         "couchbase":      "timeout",
         "marklogic_json": "timeout",
         "marklogic_xml":  "timeout",
-<<<<<<< HEAD
-        "mimir": "skip"
-=======
-        "mimir":          "pendingIgnoreFieldOrder",
-        "mongodb_q_3_2":  "pending"
->>>>>>> 618bca10
+        "mimir":          "pendingIgnoreFieldOrder"
     },
 
     "NB": "#1587: Disabled in couchbase due to lack of general join.",
