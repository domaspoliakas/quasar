{
    "name": "select over fields with same name and condition with AND",

    "backends": {
        "couchbase":         "skip",
<<<<<<< HEAD
        "marklogic_json":    "skip",
        "mongodb_2_6":       "pending",
        "mongodb_3_0":       "pending",
        "mongodb_3_2":       "pending",
        "mongodb_read_only": "pending",
=======
        "mongodb_read_only": "pending",
        "mongodb_q_3_2":     "pending",
>>>>>>> b049f72d
        "postgresql":        "pending"
    },

    "NB": "#1587: Disabled in couchbase due to lack of general join.",

    "data": ["../owners.data", "../cars.data"],

    "query": "SELECT owner.name, car.name
              from `../owners` as owner join `../cars` as car
              on car.`_id` = owner.carId and owner.year = car.year[0]",

    "predicate": "containsExactly",

    "ignoreFieldOrder": ["marklogic_json"],

    "expected": [{ "name": "emma",  "name0": "RangeRover-Evoque" },
                 { "name": "scott", "name0": "Honda-civic" },
                 { "name": "scott", "name0": "BMW-X5" }]
}<|MERGE_RESOLUTION|>--- conflicted
+++ resolved
@@ -3,16 +3,11 @@
 
     "backends": {
         "couchbase":         "skip",
-<<<<<<< HEAD
         "marklogic_json":    "skip",
         "mongodb_2_6":       "pending",
         "mongodb_3_0":       "pending",
         "mongodb_3_2":       "pending",
         "mongodb_read_only": "pending",
-=======
-        "mongodb_read_only": "pending",
-        "mongodb_q_3_2":     "pending",
->>>>>>> b049f72d
         "postgresql":        "pending"
     },
 
