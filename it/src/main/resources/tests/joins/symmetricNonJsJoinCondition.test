--- conflicted
+++ resolved
@@ -3,18 +3,12 @@
 
     "backends": {
         "couchbase":         "pending",
-<<<<<<< HEAD
-        "marklogic_json":    "timeout",
-        "marklogic_xml":     "timeout",
-        "mongodb_q_3_2":     "pending",
+        "marklogic_json":    "skip",
+        "marklogic_xml":     "skip",
+        "mimir":"pendingIgnoreFieldOrder",
         "spark_hdfs":        "pending",
         "spark_local":       "pending",
         "spark_cassandra":   "pending"
-=======
-        "marklogic_json":    "skip",
-        "marklogic_xml":     "skip",
-        "mimir":"pendingIgnoreFieldOrder"
->>>>>>> 2efde00a
     },
 
     "data": ["../zips.data", "../largeZips.data"],
