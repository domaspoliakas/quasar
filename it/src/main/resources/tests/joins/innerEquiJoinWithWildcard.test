{
    "name": "perform inner equi-join with wildcard",

    "backends": {
        "couchbase":         "pending",
        "marklogic_json":    "timeout",
        "marklogic_xml":     "timeout",
<<<<<<< HEAD
        "mimir":          "skip",
=======
        "mimir":"pending",
        "mongodb_q_3_2": "pending",
>>>>>>> fc732bd4
        "postgresql":        "pending"
    },

    "NB": "#1587: Disabled in couchbase due to lack of general join.",

    "data": ["../smallZips.data", "../zips.data"],

    "query": "select * from `../smallZips` join `../zips` on smallZips.`_id` = zips.`_id`",

    "predicate": "atLeast",
    "ignoreResultOrder": true,

    "ignoreFieldOrder": true,

    "expected": [
        {"_id":"01001", "city":"AGAWAM",       "loc":[-72.622739,42.070206], "pop":15338, "state":"MA"},
        {"_id":"01002", "city":"CUSHMAN",      "loc":[-72.51565,42.377017],  "pop":36963, "state":"MA"},
        {"_id":"01005", "city":"BARRE",        "loc":[-72.108354,42.409698], "pop":4546,  "state":"MA"},
        {"_id":"01007", "city":"BELCHERTOWN",  "loc":[-72.410953,42.275103], "pop":10579, "state":"MA"},
        {"_id":"01008", "city":"BLANDFORD",    "loc":[-72.936114,42.182949], "pop":1240,  "state":"MA"},
        {"_id":"01010", "city":"BRIMFIELD",    "loc":[-72.188455,42.116543], "pop":3706,  "state":"MA"},
        {"_id":"01011", "city":"CHESTER",      "loc":[-72.988761,42.279421], "pop":1688,  "state":"MA"},
        {"_id":"01012", "city":"CHESTERFIELD", "loc":[-72.833309,42.38167],  "pop":177,   "state":"MA"},
        {"_id":"01013", "city":"CHICOPEE",     "loc":[-72.607962,42.162046], "pop":23396, "state":"MA"},
        {"_id":"01020", "city":"CHICOPEE",     "loc":[-72.576142,42.176443], "pop":31495, "state":"MA"}]
}<|MERGE_RESOLUTION|>--- conflicted
+++ resolved
@@ -5,12 +5,7 @@
         "couchbase":         "pending",
         "marklogic_json":    "timeout",
         "marklogic_xml":     "timeout",
-<<<<<<< HEAD
-        "mimir":          "skip",
-=======
-        "mimir":"pending",
-        "mongodb_q_3_2": "pending",
->>>>>>> fc732bd4
+        "mimir": "pending",
         "postgresql":        "pending"
     },
 
