--- conflicted
+++ resolved
@@ -5,16 +5,7 @@
         "couchbase": "skip",
         "marklogic_json": "pending",
         "marklogic_xml": "pending",
-<<<<<<< HEAD
-        "mimir": "pending",
-        "mongodb_2_6": "pending",
-        "mongodb_3_0": "pending",
-        "mongodb_3_2": "pending",
-        "mongodb_3_4": "pending",
-        "mongodb_read_only": "pending",
-=======
         "mimir": "ignoreFieldOrder",
->>>>>>> a72cc495
         "mongodb_q_2_6": "pending",
         "mongodb_q_3_0": "pending",
         "mongodb_q_3_2": "pending",
