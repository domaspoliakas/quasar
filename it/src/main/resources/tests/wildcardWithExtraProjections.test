--- conflicted
+++ resolved
@@ -6,12 +6,9 @@
     "mongodb_read_only": "skip",
     "mongodb_3_2":       "skip",
     "postgresql":        "pending",
-<<<<<<< HEAD
     "spark_local": "skip",
-    "spark_hdfs": "skip"
-=======
-    "couchbase":         "skipCI"
->>>>>>> 81e4bde3
+    "spark_hdfs": "skip",
+    "couchbase":         "skipCI"    
   },
   "data": "zips.data",
   "query": "select *, concat(city, concat(\", \", state)) as city_state, city = \"BOULDER\" as boulderish from zips where city like \"BOULDER%\"",
