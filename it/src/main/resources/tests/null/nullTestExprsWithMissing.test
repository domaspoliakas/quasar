{
    "name": "expressions with `= null` and `is null`, with missing fields (pending #465)",
    "backends": {
        "mongodb_2_6":       "pending",
        "mongodb_3_0":       "pending",
        "mongodb_read_only": "pending",
        "mongodb_3_2":       "pending",
        "postgresql":        "pending",
<<<<<<< HEAD
        "couchbase":         "skip"
=======
        "couchbase":         "pending",
        "marklogic":         "skip"
>>>>>>> d33594b8
    },
    "data": "nullsWithMissing.data",
    "query": "select name,
                     val, val = null, val is null, val is not null,
                     nested.val as nval, nested.val = null, nested.val is null, nested.val is not null
              from nulls",
    "predicate": "containsExactly",
    "expected": [
        { "name": "missing parent",              "2": true,  "3": true,  "4": false,               "6": true,  "7": true,  "8": false },
        { "name": "missing",                     "2": true,  "3": true,  "4": false,               "6": true,  "7": true,  "8": false },
        { "name": "null",           "val": null, "2": true,  "3": true,  "4": false, "nval": null, "6": true,  "7": true,  "8": false },
        { "name": "empty",          "val": {},   "2": false, "3": false, "4": true,  "nval": {},   "6": false, "7": false, "8": true  },
        { "name": "one",            "val": 1,    "2": false, "3": false, "4": true,  "nval": 1,    "6": false, "7": false, "8": true  }]
}<|MERGE_RESOLUTION|>--- conflicted
+++ resolved
@@ -6,12 +6,8 @@
         "mongodb_read_only": "pending",
         "mongodb_3_2":       "pending",
         "postgresql":        "pending",
-<<<<<<< HEAD
+        "marklogic":         "skip",
         "couchbase":         "skip"
-=======
-        "couchbase":         "pending",
-        "marklogic":         "skip"
->>>>>>> d33594b8
     },
     "data": "nullsWithMissing.data",
     "query": "select name,
