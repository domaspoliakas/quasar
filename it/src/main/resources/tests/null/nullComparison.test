{
    "name": "filter on `!= null`",
    "backends": {
<<<<<<< HEAD
        "mimir":"pending"
=======
        "mongodb_q_3_2":  "pending"
>>>>>>> e0f345c4
    },
    "data": "nulls.data",
    "query": "select distinct (val != null) as expr from nulls where val != null",
    "predicate": "exactly",
    "ignoreResultOrder": true,
    "expected": [{ "expr": true }]
}<|MERGE_RESOLUTION|>--- conflicted
+++ resolved
@@ -1,11 +1,6 @@
 {
     "name": "filter on `!= null`",
     "backends": {
-<<<<<<< HEAD
-        "mimir":"pending"
-=======
-        "mongodb_q_3_2":  "pending"
->>>>>>> e0f345c4
     },
     "data": "nulls.data",
     "query": "select distinct (val != null) as expr from nulls where val != null",
