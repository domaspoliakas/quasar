--- conflicted
+++ resolved
@@ -2,21 +2,11 @@
     "name": "shortest city names",
     "backends": {
         "couchbase":         "pending",
-<<<<<<< HEAD
-        "mimir": "pending",
         "mongodb_2_6":       "pending",
         "mongodb_3_0":       "pending",
         "mongodb_3_2":       "pending",
         "mongodb_3_4":       "pending",
-        "mongodb_read_only": "pending",
-        "postgresql":        "pending"
-=======
-        "marklogic_json":    "pending",
-        "marklogic_xml":     "pending",
-        "mongodb_q_3_2":     "pending",
-        "spark_hdfs":        "pending",
-        "spark_local":       "pending"
->>>>>>> 5f7a7285
+        "mongodb_read_only": "pending"
     },
     "data": "largeZips.data",
     "query": "select distinct city from largeZips order by length(city), city limit 5",
