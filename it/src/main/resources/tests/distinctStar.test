--- conflicted
+++ resolved
@@ -1,13 +1,7 @@
 {
     "name": "distinct *",
     "backends": {
-        "mongodb_2_6":       "pending",
-        "mongodb_3_0":       "pending",
-        "mongodb_3_2":       "pending",
-<<<<<<< HEAD
         "mongodb_read_only": "pending",
-=======
->>>>>>> 518dc93b
         "postgresql":        "pending"
     },
     "data": "cities.data",
