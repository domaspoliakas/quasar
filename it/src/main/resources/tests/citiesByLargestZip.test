--- conflicted
+++ resolved
@@ -4,21 +4,14 @@
         "couchbase":      "pending",
         "marklogic_json": "pending",
         "marklogic_xml":  "pending",
-<<<<<<< HEAD
         "mimir":          "pending",
         "mongodb_2_6":    "pending",
         "mongodb_3_0":    "pending",
         "mongodb_3_2":    "pending",
         "mongodb_3_4":    "pending",
         "mongodb_read_only": "pending",
-        "postgresql":     "pending",
         "spark_hdfs":     "pending",
         "spark_local":    "pending"
-=======
-        "mongodb_q_3_2": "pending",
-        "spark_local": "pending",
-        "spark_hdfs": "pending"
->>>>>>> 5f7a7285
     },
     "NB": "Skipped for all connectors due to reduce/sort ordering bug.
            Bug is fixed on @sellout's new mongo branch, but the fix breaks old mongo.
