{
    "name": "unify flattened fields with multiple shape-preserving ops.",
    "backends": {
<<<<<<< HEAD
        "couchbase":      "skip",
        "marklogic_json": "skip",
        "marklogic_xml":  "skip",
        "mimir": "skip",
        "mongodb_2_6":    "pending",
        "mongodb_3_0":    "pending",
        "mongodb_3_2":    "pending",
        "postgresql":     "pending",
        "spark_hdfs":     "pending",
        "spark_local":    "pending"
=======
        "mimir": "skip",
        "couchbase": "pending",
        "marklogic_json": "skip",
        "marklogic_xml": "skip",
        "mongodb_q_3_2": "pending",
        "postgresql": "pending",
        "spark_local": "pending",
        "spark_hdfs": "pending"
>>>>>>> 6bfef4e9
    },
    "NB": "Skipped in marklogic because it times out.",
    "data": "zips.data",
    "query": "select `_id` as zip, loc[*] from zips where loc[*] > 68 order by loc[*]",
    "predicate": "exactly",
    "expected": [{ "zip": "99722", "loc": 68.077395},
                 { "zip": "99721", "loc": 68.11878},
                 { "zip": "99766", "loc": 68.312058},
                 { "zip": "99759", "loc": 69.705626},
                 { "zip": "99747", "loc": 70.042889},
                 { "zip": "99734", "loc": 70.070057},
                 { "zip": "99789", "loc": 70.192737},
                 { "zip": "99782", "loc": 70.620064},
                 { "zip": "99723", "loc": 71.234637}]
}<|MERGE_RESOLUTION|>--- conflicted
+++ resolved
@@ -1,27 +1,17 @@
 {
     "name": "unify flattened fields with multiple shape-preserving ops.",
     "backends": {
-<<<<<<< HEAD
-        "couchbase":      "skip",
+        "couchbase": "pending",
         "marklogic_json": "skip",
         "marklogic_xml":  "skip",
         "mimir": "skip",
         "mongodb_2_6":    "pending",
         "mongodb_3_0":    "pending",
         "mongodb_3_2":    "pending",
+        "mongodb_3_4":    "pending",
         "postgresql":     "pending",
         "spark_hdfs":     "pending",
         "spark_local":    "pending"
-=======
-        "mimir": "skip",
-        "couchbase": "pending",
-        "marklogic_json": "skip",
-        "marklogic_xml": "skip",
-        "mongodb_q_3_2": "pending",
-        "postgresql": "pending",
-        "spark_local": "pending",
-        "spark_hdfs": "pending"
->>>>>>> 6bfef4e9
     },
     "NB": "Skipped in marklogic because it times out.",
     "data": "zips.data",
