{
    "name": "combine case (3-arg expr) with group by",

    "backends": {
        "couchbase":         "pending",
        "marklogic_json":    "pending",
        "marklogic_xml":     "pending",
        "mimir":"pendingIgnoreFieldOrder",
<<<<<<< HEAD
        "marklogic_json": "pending",
        "marklogic_xml": "pending",
        "mongodb_q_3_2": "pending",
        "couchbase": "pending",
        "spark_hdfs": "pending",
        "spark_local": "pending",
        "spark_cassandra": "pending"
=======
        "mongodb_2_6":       "pendingIgnoreFieldOrder",
        "mongodb_3_0":       "pendingIgnoreFieldOrder",
        "mongodb_3_2":       "pendingIgnoreFieldOrder",
        "mongodb_3_4":       "pendingIgnoreFieldOrder",
        "mongodb_read_only": "pendingIgnoreFieldOrder",
        "spark_hdfs":        "pending",
        "spark_local":       "pending"
>>>>>>> 2efde00a
    },

    "data": "zips.data",

    "query": "select distinct
                state as abbr,
                count(pop) as quantity,
                case
                  when state = \"CO\" then 1
                  when state = \"WA\" then 2
                  when state = \"PA\" then 3
                  when state = \"VA\" then 4
                  else 100
                end as funnel
                from zips
                group by state
                order by funnel, state",

    "predicate": "initial",
    "expected": [{ "abbr": "CO", "quantity":  414, "funnel":   1 },
                 { "abbr": "WA", "quantity":  484, "funnel":   2 },
                 { "abbr": "PA", "quantity": 1458, "funnel":   3 },
                 { "abbr": "VA", "quantity":  816, "funnel":   4 },
                 { "abbr": "AK", "quantity":  195, "funnel": 100 }]
}<|MERGE_RESOLUTION|>--- conflicted
+++ resolved
@@ -5,24 +5,15 @@
         "couchbase":         "pending",
         "marklogic_json":    "pending",
         "marklogic_xml":     "pending",
-        "mimir":"pendingIgnoreFieldOrder",
-<<<<<<< HEAD
-        "marklogic_json": "pending",
-        "marklogic_xml": "pending",
-        "mongodb_q_3_2": "pending",
-        "couchbase": "pending",
-        "spark_hdfs": "pending",
-        "spark_local": "pending",
-        "spark_cassandra": "pending"
-=======
+        "mimir":             "pendingIgnoreFieldOrder",
         "mongodb_2_6":       "pendingIgnoreFieldOrder",
         "mongodb_3_0":       "pendingIgnoreFieldOrder",
         "mongodb_3_2":       "pendingIgnoreFieldOrder",
         "mongodb_3_4":       "pendingIgnoreFieldOrder",
         "mongodb_read_only": "pendingIgnoreFieldOrder",
         "spark_hdfs":        "pending",
-        "spark_local":       "pending"
->>>>>>> 2efde00a
+        "spark_local":       "pending",
+        "spark_cassandra":   "pending"	
     },
 
     "data": "zips.data",
