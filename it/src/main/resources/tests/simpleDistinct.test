--- conflicted
+++ resolved
@@ -2,11 +2,7 @@
   "name": "simple distinct",
 
   "backends": {
-<<<<<<< HEAD
-=======
         "mimir": "skip",
-    "mongodb_q_3_2": "pending",
->>>>>>> 6e15928a
     "postgresql": "pending"
   },
 
