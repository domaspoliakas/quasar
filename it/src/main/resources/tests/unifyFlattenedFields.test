{
    "name": "unify flattened fields",
    "backends": {
        "couchbase":  "skip",
<<<<<<< HEAD
        "marklogic_json": "skip",
        "marklogic_xml":  "skip",
=======
>>>>>>> b00813cb
        "mongodb_q_3_2": "pending",
        "postgresql": "pending",
        "spark_local": "skip",
        "spark_hdfs": "skip"
    },
    "data": "zips.data",
    "query": "select loc[*] from zips where loc[*] < 0",
    "predicate": "containsAtLeast",
    "expected": [-72.622739,
                 -72.51565,
                 -72.108354,
                 -72.410953,
                 -72.936114,
                 -72.188455,
                 -72.988761,
                 -72.833309,
                 -72.607962,
                 -72.576142]
}<|MERGE_RESOLUTION|>--- conflicted
+++ resolved
@@ -2,11 +2,6 @@
     "name": "unify flattened fields",
     "backends": {
         "couchbase":  "skip",
-<<<<<<< HEAD
-        "marklogic_json": "skip",
-        "marklogic_xml":  "skip",
-=======
->>>>>>> b00813cb
         "mongodb_q_3_2": "pending",
         "postgresql": "pending",
         "spark_local": "skip",
