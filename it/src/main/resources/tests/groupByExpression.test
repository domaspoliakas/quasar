{
    "name": "group by a computed value",

    "backends": {
<<<<<<< HEAD
        "couchbase":  "skip",
=======
>>>>>>> b049f72d
        "postgresql": "pending"
    },
    "ignoreFieldOrder": [
        "marklogic_json",
        "mongodb_2_6",
        "mongodb_3_0",
        "mongodb_3_2",
        "mongodb_read_only"
    ],
    "data": "zips.data",

    "query": "select substring(city, 0, 1) as `first`, count(*) as numZips from zips group by substring(city, 0, 1)",

    "predicate": "containsAtLeast",
    "expected": [
        { "first": "X", "numZips":    2 },
        { "first": "Z", "numZips":   48 },
        { "first": "C", "numZips": 2692 },
        { "first": "B", "numZips": 2344 },
        { "first": "M", "numZips": 2348 },
        { "first": "H", "numZips": 1621 },
        { "first": "A", "numZips": 1398 },
        { "first": "W", "numZips": 1834 },
        { "first": "U", "numZips":  165 },
        { "first": "T", "numZips":  955 },
        { "first": "F", "numZips": 1091 },
        { "first": "O", "numZips":  767 },
        { "first": "S", "numZips": 2871 }]
}<|MERGE_RESOLUTION|>--- conflicted
+++ resolved
@@ -2,10 +2,6 @@
     "name": "group by a computed value",
 
     "backends": {
-<<<<<<< HEAD
-        "couchbase":  "skip",
-=======
->>>>>>> b049f72d
         "postgresql": "pending"
     },
     "ignoreFieldOrder": [
