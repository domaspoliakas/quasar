{
    "name": "field and flattened map value and key on heterogeneous",
    "backends": {
<<<<<<< HEAD
        "lwc_local":         "ignoreFieldOrder",
        "mimir":             "ignoreFieldOrder",
        "mongodb_3_4":       "pending",
=======
        "lwc_local":         "pendingIgnoreFieldOrder",
        "mimir":             "pendingIgnoreFieldOrder",
>>>>>>> f3f24f2f
        "mongodb_3_4_13":    "pending",
        "mongodb_3_6":       "pending"
    },
    "data": "heterogeneous.data",
    "query": "select a, b{*}, b{*:} as k from heterogeneous",
    "predicate": "exactly",
    "ignoreResultOrder": true,
    "expected": [
      { "a": 1, "b": 42, "k": "x" },
      { "a": 1, "b": 21, "k": "y" },
      { "a": 2 },
      { "a": 3 },
      { "a": 4 },
      { "a": 5, "b": "string", "k": "z" },
      { "a": 6 },
      { "a": 7 },
      { "a": 8 },
      { "a": 9, "b": [ 1, 2, 3 ], "k": "d" },
      { "a": 9, "b": { "n": 1 }, "k": "e" },
      { "a": 9, "b": null, "k": "f" },
      { "a": 9, "b": "foo", "k": "g" },
      { "a": 9, "b": {  }, "k": "h" },
      { "a": 9, "b": [], "k": "i" },
      { "a": 10 }
    ]
}<|MERGE_RESOLUTION|>--- conflicted
+++ resolved
@@ -1,14 +1,8 @@
 {
     "name": "field and flattened map value and key on heterogeneous",
     "backends": {
-<<<<<<< HEAD
         "lwc_local":         "ignoreFieldOrder",
         "mimir":             "ignoreFieldOrder",
-        "mongodb_3_4":       "pending",
-=======
-        "lwc_local":         "pendingIgnoreFieldOrder",
-        "mimir":             "pendingIgnoreFieldOrder",
->>>>>>> f3f24f2f
         "mongodb_3_4_13":    "pending",
         "mongodb_3_6":       "pending"
     },
