--- conflicted
+++ resolved
@@ -1,15 +1,8 @@
 {
     "name": "long city names in Colorado",
     "backends": {
-<<<<<<< HEAD
         "couchbase": "ignoreFieldOrder",
-        "mimir": "pending",
-        "postgresql": "pending"
-=======
-        "couchbase":  "ignoreFieldOrder",
-        "mimir":"pending",
-        "mongodb_q_3_2": "pending"
->>>>>>> 5f7a7285
+        "mimir": "pending"
     },
     "data": "largeZips.data",
     "query": "select distinct city, length(city) as len from largeZips where state=\"CO\" and length(city) >= 10",
