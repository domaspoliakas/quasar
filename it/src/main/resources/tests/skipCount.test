{
    "name": "skip and count",

    "backends": {
        "mimir": "skip",
<<<<<<< HEAD
        "couchbase":      "pending",
        "marklogic_json": "skip",
        "marklogic_xml":  "skip",
        "mongodb_2_6":    "pending",
        "mongodb_3_0":    "pending",
        "mongodb_3_2":    "pending",
        "postgresql":     "pending",
        "spark_hdfs":     "skip",
        "spark_local":    "skip"
=======
        "postgresql": "pending"
>>>>>>> ad23b798
    },

    "data": "zips.data",

    "query": "select count(*) from (select * from zips offset 10) as x",

    "predicate": "exactly",
    "ignoreResultOrder": true,
    "expected": [29343]
}<|MERGE_RESOLUTION|>--- conflicted
+++ resolved
@@ -3,19 +3,7 @@
 
     "backends": {
         "mimir": "skip",
-<<<<<<< HEAD
-        "couchbase":      "pending",
-        "marklogic_json": "skip",
-        "marklogic_xml":  "skip",
-        "mongodb_2_6":    "pending",
-        "mongodb_3_0":    "pending",
-        "mongodb_3_2":    "pending",
-        "postgresql":     "pending",
-        "spark_hdfs":     "skip",
-        "spark_local":    "skip"
-=======
         "postgresql": "pending"
->>>>>>> ad23b798
     },
 
     "data": "zips.data",
