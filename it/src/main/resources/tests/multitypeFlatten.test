--- conflicted
+++ resolved
@@ -4,22 +4,14 @@
         "couchbase":         "pending",
         "marklogic_json":    "pending",
         "marklogic_xml":     "timeout",
-<<<<<<< HEAD
         "mimir": "pending",
         "mongodb_2_6":       "pending",
         "mongodb_3_0":       "pending",
         "mongodb_3_2":       "pending",
         "mongodb_3_4":       "pending",
         "mongodb_read_only": "pending",
-        "postgresql":        "pending",
         "spark_hdfs":        "pending",
         "spark_local":       "pending"
-=======
-        "mimir":"pending",
-        "mongodb_q_3_2":     "pending",
-        "spark_local":       "pending",
-        "spark_hdfs":        "pending"
->>>>>>> 5f7a7285
     },
     "data": "nested_foo.data",
     "query": "select * from nested_foo where (
