--- conflicted
+++ resolved
@@ -1,8 +1,6 @@
 {
     "name": "sort wildcard on expression",
-<<<<<<< HEAD
     "backends": {
-        "mimir": "pending",
         "mongodb_2_6":       "ignoreResultOrder",
         "mongodb_3_0":       "ignoreResultOrder",
         "mongodb_3_2":       "ignoreResultOrder",
@@ -12,8 +10,6 @@
         "spark_local":       "pending"
     },
     "NB": "spark_hdfs and spark_local not on par with master",
-=======
->>>>>>> e0f345c4
     "data": "largeZips.data",
     "query": "select * from largeZips order by pop/10 desc",
     "predicate": "initial",
