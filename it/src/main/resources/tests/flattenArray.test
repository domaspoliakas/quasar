{
    "name": "flatten array",
    "backends": {
        "postgresql": "pending",
<<<<<<< HEAD
        "marklogic":  "pending",
        "couchbase":  "skip"
=======
        "marklogic":  "skip",
        "couchbase":  "pending"
>>>>>>> d33594b8
    },
    "data": "zips.data",
    "query": "SELECT loc[*] AS loc FROM zips LIMIT 1",
    "predicate": "containsExactly",
    "expected": [{ "loc" : -72.622739}]
}<|MERGE_RESOLUTION|>--- conflicted
+++ resolved
@@ -2,13 +2,8 @@
     "name": "flatten array",
     "backends": {
         "postgresql": "pending",
-<<<<<<< HEAD
-        "marklogic":  "pending",
+        "marklogic":  "skip",
         "couchbase":  "skip"
-=======
-        "marklogic":  "skip",
-        "couchbase":  "pending"
->>>>>>> d33594b8
     },
     "data": "zips.data",
     "query": "SELECT loc[*] AS loc FROM zips LIMIT 1",
