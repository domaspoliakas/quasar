--- conflicted
+++ resolved
@@ -4,12 +4,7 @@
   "backends": {
         "couchbase": "ignoreFieldOrder",
         "marklogic_json": "ignoreFieldOrder",
-<<<<<<< HEAD
-        "mimir":"pendingIgnoreFieldOrder"
-=======
-        "mimir":"ignoreFieldOrder",
-        "mongodb_q_3_2":  "pending"
->>>>>>> e0f345c4
+        "mimir":"ignoreFieldOrder"
   },
 
   "data": "largeZips.data",
