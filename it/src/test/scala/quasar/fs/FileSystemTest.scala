/*
 * Copyright 2014–2017 SlamData Inc.
 *
 * Licensed under the Apache License, Version 2.0 (the "License");
 * you may not use this file except in compliance with the License.
 * You may obtain a copy of the License at
 *
 *     http://www.apache.org/licenses/LICENSE-2.0
 *
 * Unless required by applicable law or agreed to in writing, software
 * distributed under the License is distributed on an "AS IS" BASIS,
 * WITHOUT WARRANTIES OR CONDITIONS OF ANY KIND, either express or implied.
 * See the License for the specific language governing permissions and
 * limitations under the License.
 */

package quasar.fs

import slamdata.Predef._
import quasar.{BackendCapability, BackendName, BackendRef, Data, TestConfig}
import quasar.contrib.pathy._
import quasar.contrib.scalaz.eitherT._
import quasar.fp._
import quasar.fp.free._
import quasar.fs.mount._, BackendDef.DefinitionResult
import quasar.effect._
import quasar.main.{KvsMounter, HierarchicalFsEffM, PhysFsEff, PhysFsEffM}
import quasar.mimir
import quasar.physical._
import quasar.physical.couchbase.Couchbase
import quasar.physical.marklogic.MarkLogic
import quasar.regression.{interpretHfsIO, HfsIO}

import scala.Either

import eu.timepit.refined.auto._
import monocle.Optional
import monocle.function.Index
import org.specs2.specification.core.{Fragment, Fragments}
import org.specs2.execute.{Failure => _, _}
import pathy.Path._
import scalaz.{EphemeralStream => EStream, Optional => _, Failure => _, _}, Scalaz._
import scalaz.concurrent.Task
import scalaz.stream.Process

/** Executes all the examples defined within the `fileSystemShould` block
  * for each file system in `fileSystems`.
  *
  * TODO: Currently, examples for a single filesystem are executed concurrently,
  *       but the suites themselves are executed sequentially due to the `step`s
  *       inserted for setup/teardown. It'd be nice if the tests for all
  *       filesystems would run concurrently.
  */
abstract class FileSystemTest[S[_]](
  val fileSystems: Task[IList[SupportedFs[S]]]
) extends quasar.Qspec {

  sequential

  type F[A]      = Free[S, A]
  type FsTask[A] = FileSystemErrT[Task, A]
  type Run       = F ~> Task

  def fileSystemShould(examples: (FileSystemUT[S], FileSystemUT[S]) => Fragment): Fragments =
    fileSystems.map { fss =>
      Fragments.foreach(fss.toList)(fs =>
        (fs.impl |@| fs.implNonChrooted.orElse(fs.impl)) { (f0, f1) =>
          s"${fs.ref.name.shows} FileSystem" >>
            Fragments(examples(f0, f1), step(f0.close.unsafePerformSync))
        } getOrElse {
          val confParamName = TestConfig.backendConfName(fs.ref.name)
          Fragments(s"${fs.ref.name.shows} FileSystem" >> 
            skipped(s"No connection uri found to test this FileSystem, set config parameter $confParamName in '${TestConfig.confFile}' in order to do so"))
        })
    }.unsafePerformSync

  /** Returns the given result if the filesystem supports the given capabilities or `Skipped` otherwise. */
  def ifSupports[A: AsResult](fs: FileSystemUT[S], capability: BackendCapability, capabilities: BackendCapability*)(a: => A): Result =
    NonEmptyList(capability, capabilities: _*)
      .traverse_(c => fs.supports(c).fold(().successNel[BackendCapability], c.failureNel))
      .as(AsResult(a))
      .valueOr(cs => skipped(s"Doesn't support: ${cs.map(_.shows).intercalate(", ")}"))

  def pendingFor[A: AsResult](fs: FileSystemUT[S])(toPend: Set[String])(a: => A): Result = {
    val name: String = fs.ref.name.name
    toPend.contains(name).fold(pending(s"PENDING: Not supported for $name."), AsResult(a))
  }

  def pendingForF[A: AsResult](fs: FileSystemUT[S])(toPend: Set[String])(fa: => F[A])(implicit run: Run): Result =
    pendingFor(fs)(toPend)(run(fa).unsafePerformSync)

  def runT(run: Run): FileSystemErrT[F, ?] ~> FsTask =
    Hoist[FileSystemErrT].hoist(run)

  def runLog[A](run: Run, p: Process[F, A]): Task[Vector[A]] =
    p.translate[Task](run).runLog

  def runLogT[A](run: Run, p: Process[FileSystemErrT[F, ?], A]): FsTask[Vector[A]] =
    p.translate[FsTask](runT(run)).runLog

  def execT[A](run: Run, p: Process[FileSystemErrT[F, ?], A]): FsTask[Unit] =
    p.translate[FsTask](runT(run)).run

  ////

  implicit class FSExample(s: String) {
    def >>*[A: AsResult](fa: => F[A])(implicit run: Run): Fragment =
      s >> run(fa).unsafePerformSync
  }

  implicit class RunFsTask[A](fst: FsTask[A]) {
    import Leibniz.===

    def run_\/ : FileSystemError \/ A =
      fst.run.unsafePerformSync

    def runEither: Either[FileSystemError, A] =
      fst.run.unsafePerformSync.toEither

    def runOption(implicit ev: A === Unit): Option[FileSystemError] =
      fst.run.unsafePerformSync.swap.toOption

    def runVoid(implicit ev: A === Unit): Unit =
      fst.run.void.unsafePerformSync
  }
}

object FileSystemTest {

  val oneDoc: Vector[Data] =
    Vector(Data.Obj(ListMap("a" -> Data.Int(1))))

  val anotherDoc: Vector[Data] =
    Vector(Data.Obj(ListMap("b" -> Data.Int(2))))

  def manyDocs(n: Int): EStream[Data] =
    EStream.range(0, n) map (n => Data.Obj(ListMap("a" -> Data.Int(n))))

  def vectorFirst[A]: Optional[Vector[A], A] =
    Index.index[Vector[A], Int, A](0)

  //--- FileSystems to Test ---

  def allFsUT: Task[IList[SupportedFs[BackendEffect]]] =
    (localFsUT |@| externalFsUT) { (loc, ext) =>
      (loc ::: ext) map (sf => sf.copy(impl = sf.impl.map(ut => ut.contramapF(chroot.backendEffect[BackendEffect](ut.testDir)))))
    }

  def fsTestConfig(fsType: FileSystemType, fsDef: BackendDef[Free[filesystems.Eff, ?]])
    : PartialFunction[(MountConfig, ADir), Task[(BackendEffect ~> Task, Task[Unit])]] = {
    case (MountConfig.FileSystemConfig(FileSystemType(fsType.value), uri), dir) =>
      filesystems.testFileSystem(uri, dir, fsDef.apply(fsType, uri).run)
  }

  def externalFsUT = {
    val marklogicDef =
      MarkLogic(10000L, 10000L).definition translate injectFT[Task, filesystems.Eff]

    TestConfig.externalFileSystems {
      fsTestConfig(couchbase.fs.FsType,       Couchbase.definition translate injectFT[Task, filesystems.Eff]) orElse
      fsTestConfig(marklogic.fs.FsType,       marklogicDef)                  orElse
      fsTestConfig(mimir.Mimir.Type,          mimir.Mimir.definition translate injectFT[Task, filesystems.Eff]) orElse
<<<<<<< HEAD
      fsTestConfig(mongodb.fs.FsType,         mongodb.fs.definition)         orElse
      fsTestConfig(sparkcore.fs.hdfs.FsType,  sparkcore.fs.hdfs.definition)  orElse
      fsTestConfig(sparkcore.fs.local.FsType, sparkcore.fs.local.definition)
=======
      fsTestConfig(mongodb.fs.FsType,         mongodb.fs.definition) orElse
      fsTestConfig(mongodb.fs.QScriptFsType,  mongodb.fs.qscriptDefinition) orElse
      fsTestConfig(sparkcore.fs.hdfs.FsType,  sparkcore.fs.hdfs.definition) orElse
      fsTestConfig(sparkcore.fs.local.FsType, sparkcore.fs.local.definition) orElse
      fsTestConfig(sparkcore.fs.elastic.FsType, sparkcore.fs.elastic.definition)
>>>>>>> e616c6d3
    }
  }

  def localFsUT: Task[IList[SupportedFs[BackendEffect]]] =
    (inMemUT |@| hierarchicalUT |@| nullViewUT) { (mem, hier, nullUT) =>
      IList(
        SupportedFs(mem.ref, mem.some),
        SupportedFs(hier.ref, hier.some),
        SupportedFs(nullUT.ref, nullUT.some)
      )
    }

  def nullViewUT: Task[FileSystemUT[BackendEffect]] =
    (
      inMemUT                                             |@|
      TaskRef(0L)                                         |@|
      ViewState.toTask(Map())                             |@|
      TaskRef(Map[APath, MountConfig]())                  |@|
      TaskRef(Empty.backendEffect[HierarchicalFsEffM])       |@|
      TaskRef(Mounts.empty[DefinitionResult[PhysFsEffM]])
    ) {
      (mem, seqRef, viewState, cfgsRef, hfsRef, mntdRef) =>

      val mounting: Mounting ~> Task = {
        val toPhysFs = KvsMounter.interpreter[Task, PhysFsEff](
          KeyValueStore.impl.fromTaskRef(cfgsRef), hfsRef, mntdRef)

        foldMapNT(reflNT[Task] :+: Failure.toRuntimeError[Task, PhysicalError])
          .compose(toPhysFs)
      }

      type ViewBackendEffect[A] = (
        Mounting
          :\: PathMismatchFailure
          :\: MountingFailure
          :\: ViewState
          :\: MonotonicSeq
          :/: BackendEffect
      )#M[A]

      val memPlus: ViewBackendEffect ~> Task = mounting :+:
      Failure.toRuntimeError[Task, Mounting.PathTypeMismatch] :+:
      Failure.toRuntimeError[Task, MountingError] :+:
      viewState :+:
      MonotonicSeq.fromTaskRef(seqRef) :+:
      mem.testInterp

      val fs = foldMapNT(memPlus) compose view.backendEffect[ViewBackendEffect]
      val ref = BackendRef.name.set(BackendName("No-view"))(mem.ref)

      FileSystemUT(ref, fs, fs, mem.testDir, mem.close)
    }

  def hierarchicalUT: Task[FileSystemUT[BackendEffect]] = {
    val mntDir: ADir = rootDir </> dir("mnt") </> dir("inmem")

    def fs(f: HfsIO ~> Task, r: BackendEffect ~> Task) =
      foldMapNT[HfsIO, Task](f) compose
        hierarchical.backendEffect[Task, HfsIO](Mounts.singleton(mntDir, r))

    (interpretHfsIO |@| inMemUT)((f, mem) =>
      FileSystemUT(
        BackendRef.name.set(BackendName("hierarchical"))(mem.ref),
        fs(f, mem.testInterp),
        fs(f, mem.setupInterp),
        mntDir,
        mem.close))
  }

  def inMemUT: Task[FileSystemUT[BackendEffect]] = {
    val ref = BackendRef(BackendName("in-memory"), ISet singleton BackendCapability.write())

    InMemory.runStatefully(InMemory.InMemState.empty)
      .map(_ compose InMemory.fileSystem)
      .map(f => Empty.analyze[Task] :+: f)
      .map(f => FileSystemUT(ref, f, f, rootDir, ().point[Task]))
  }
}<|MERGE_RESOLUTION|>--- conflicted
+++ resolved
@@ -160,17 +160,10 @@
       fsTestConfig(couchbase.fs.FsType,       Couchbase.definition translate injectFT[Task, filesystems.Eff]) orElse
       fsTestConfig(marklogic.fs.FsType,       marklogicDef)                  orElse
       fsTestConfig(mimir.Mimir.Type,          mimir.Mimir.definition translate injectFT[Task, filesystems.Eff]) orElse
-<<<<<<< HEAD
       fsTestConfig(mongodb.fs.FsType,         mongodb.fs.definition)         orElse
       fsTestConfig(sparkcore.fs.hdfs.FsType,  sparkcore.fs.hdfs.definition)  orElse
-      fsTestConfig(sparkcore.fs.local.FsType, sparkcore.fs.local.definition)
-=======
-      fsTestConfig(mongodb.fs.FsType,         mongodb.fs.definition) orElse
-      fsTestConfig(mongodb.fs.QScriptFsType,  mongodb.fs.qscriptDefinition) orElse
-      fsTestConfig(sparkcore.fs.hdfs.FsType,  sparkcore.fs.hdfs.definition) orElse
       fsTestConfig(sparkcore.fs.local.FsType, sparkcore.fs.local.definition) orElse
       fsTestConfig(sparkcore.fs.elastic.FsType, sparkcore.fs.elastic.definition)
->>>>>>> e616c6d3
     }
   }
 
