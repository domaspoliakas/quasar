/*
 * Copyright 2014–2016 SlamData Inc.
 *
 * Licensed under the Apache License, Version 2.0 (the "License");
 * you may not use this file except in compliance with the License.
 * You may obtain a copy of the License at
 *
 *     http://www.apache.org/licenses/LICENSE-2.0
 *
 * Unless required by applicable law or agreed to in writing, software
 * distributed under the License is distributed on an "AS IS" BASIS,
 * WITHOUT WARRANTIES OR CONDITIONS OF ANY KIND, either express or implied.
 * See the License for the specific language governing permissions and
 * limitations under the License.
 */

package quasar.fs

import quasar.Predef._
import quasar.{BackendName, Data, TestConfig}
import quasar.contrib.pathy._
import quasar.fp.{TaskRef, reflNT}
import quasar.fp.eitherT._
import quasar.fp.free._
import quasar.fs.mount._, FileSystemDef.DefinitionResult
import quasar.effect._
import quasar.main.{KvsMounter, HierarchicalFsEffM, PhysFsEff, PhysFsEffM}
import quasar.physical._
import quasar.regression.{interpretHfsIO, HfsIO}

import scala.Either

import monocle.Optional
import monocle.function.Index
import monocle.std.vector._
import org.specs2.specification.core.Fragment
import org.specs2.execute.{Failure => _, _}
import pathy.Path._
import scalaz.{EphemeralStream => EStream, Optional => _, Failure => _, _}, Scalaz._
import scalaz.concurrent.Task
import scalaz.stream.Process

/** Executes all the examples defined within the `fileSystemShould` block
  * for each file system in `fileSystems`.
  *
  * TODO: Currently, examples for a single filesystem are executed concurrently,
  *       but the suites themselves are executed sequentially due to the `step`s
  *       inserted for setup/teardown. It'd be nice if the tests for all
  *       filesystems would run concurrently.
  */
abstract class FileSystemTest[S[_]](
  val fileSystems: Task[IList[FileSystemUT[S]]]
) extends quasar.Qspec with FileSystemContext.Free[S] {

  sequential

  type FsTask[A] = FileSystemErrT[Task, A]
  type Run       = F ~> Task

  def fileSystemShould(examples: FileSystemUT[S] => Fragment): Unit =
    fileSystems.map(_ traverse_[Id] { fs =>
      s"${fs.name.name} FileSystem" should examples(fs)

      step(fs.close.unsafePerformSync)

      ()
    }).unsafePerformSync

  def runT(run: Run): ER ~> FsTask                               = Hoist[FileSystemErrT].hoist(run)
  def runLog[A](run: Run, p: Process[F, A]): Task[Vector[A]]     = p.translate(run).runLog
  def runLogT[A](run: Run, p: Process[ER, A]): FsTask[Vector[A]] = p.translate(runT(run)).runLog
  def execT[A](run: Run, p: Process[ER, A]): FsTask[Unit]        = p.translate(runT(run)).run

  ////

  implicit class FSExample(s: String) {
    def >>*[A: AsResult](fa: => F[A])(implicit run: Run) =
      s >> run(fa).unsafePerformSync
  }

  implicit class RunFsTask[A](fst: FsTask[A]) {
    import Leibniz.===

    def run_\/ : FileSystemError \/ A =
      fst.run.unsafePerformSync

    def runEither: Either[FileSystemError, A] =
      fst.run.unsafePerformSync.toEither

    def runOption(implicit ev: A === Unit): Option[FileSystemError] =
      fst.run.unsafePerformSync.swap.toOption

    def runVoid(implicit ev: A === Unit): Unit =
      fst.run.void.unsafePerformSync
  }
}

object FileSystemTest {

  val oneDoc: Vector[Data] =
    Vector(Data.Obj(ListMap("a" -> Data.Int(1))))

  val anotherDoc: Vector[Data] =
    Vector(Data.Obj(ListMap("b" -> Data.Int(2))))

  def manyDocs(n: Int): EStream[Data] =
    EStream.range(0, n) map (n => Data.Obj(ListMap("a" -> Data.Int(n))))

  def vectorFirst[A]: Optional[Vector[A], A] =
    Index.index[Vector[A], Int, A](0)

  //--- FileSystems to Test ---

  def allFsUT: Task[IList[FileSystemUT[FileSystem]]] =
    (localFsUT |@| externalFsUT) { (loc, ext) =>
      (loc ::: ext) map (ut => ut.contramapF(chroot.fileSystem[FileSystem](ut.testDir)))
    }

  def fsTestConfig(fsType: FileSystemType, fsDef: FileSystemDef[Free[filesystems.Eff, ?]])
    : PartialFunction[(MountConfig, ADir), Task[(FileSystem ~> Task, Task[Unit])]] = {
    case (MountConfig.FileSystemConfig(FileSystemType(fsType.value), uri), dir) =>
      filesystems.testFileSystem(uri, dir, fsDef.apply(fsType, uri).run)
  }

  def externalFsUT = TestConfig.externalFileSystems {
<<<<<<< HEAD
    fsTestConfig(mongodb.fs.MongoDBFsType, mongodb.fs.mongoDbFileSystemDef) orElse
    fsTestConfig(skeleton.fs.FsType, skeleton.fs.definition)                orElse
    fsTestConfig(jsonfile.fs.FsType, jsonfile.fs.definition)                orElse
    fsTestConfig(postgresql.fs.FsType, postgresql.fs.definition)            orElse
    fsTestConfig(sparkcore.fs.local.FsType, sparkcore.fs.local.definition)  orElse
    fsTestConfig(marklogic.fs.FsType, marklogic.fs.definition)
=======
    fsTestConfig(mongodb.fs.MongoDBFsType,  mongodb.fs.mongoDbFileSystemDef) orElse
    fsTestConfig(skeleton.fs.FsType,        skeleton.fs.definition)          orElse
    fsTestConfig(postgresql.fs.FsType,      postgresql.fs.definition)        orElse
    fsTestConfig(sparkcore.fs.local.FsType, sparkcore.fs.local.definition)   orElse
    fsTestConfig(sparkcore.fs.hdfs.FsType, sparkcore.fs.hdfs.definition)     orElse
    fsTestConfig(marklogic.fs.FsType,       marklogic.fs.definition)         orElse
    fsTestConfig(couchbase.fs.FsType,       couchbase.fs.definition)
>>>>>>> 36053952
  }

  def localFsUT: Task[IList[FileSystemUT[FileSystem]]] =
    IList(
      inMemUT,
      hierarchicalUT,
      nullViewUT
    ).sequence

  def nullViewUT: Task[FileSystemUT[FileSystem]] =
    (
      inMemUT                                             |@|
      TaskRef(0L)                                         |@|
      ViewState.toTask(Map())                             |@|
      TaskRef(Map[APath, MountConfig]())                  |@|
      TaskRef(Empty[HierarchicalFsEffM].fileSystem)       |@|
      TaskRef(Mounts.empty[DefinitionResult[PhysFsEffM]])
    ) {
      (mem, seqRef, viewState, cfgsRef, hfsRef, mntdRef) =>

      val mounting: Mounting ~> Task = {
        val toPhysFs = KvsMounter.interpreter[Task, PhysFsEff](
          KeyValueStore.impl.fromTaskRef(cfgsRef), hfsRef, mntdRef)

        foldMapNT(reflNT[Task] :+: Failure.toRuntimeError[Task, PhysicalError])
          .compose(toPhysFs)
      }

      val memPlus: ViewFileSystem ~> Task =
        ViewFileSystem.interpret(
          mounting,
          Failure.toRuntimeError[Task, Mounting.PathTypeMismatch],
          Failure.toRuntimeError[Task, MountingError],
          viewState,
          MonotonicSeq.fromTaskRef(seqRef),
          mem.testInterp)

      val fs = foldMapNT(memPlus) compose view.fileSystem[ViewFileSystem]

      FileSystemUT(BackendName("No-view"), fs, fs, mem.testDir, mem.close)
    }

  def hierarchicalUT: Task[FileSystemUT[FileSystem]] = {
    val mntDir: ADir = rootDir </> dir("mnt") </> dir("inmem")

    def fs(f: HfsIO ~> Task, r: FileSystem ~> Task) =
      foldMapNT[HfsIO, Task](f) compose
        hierarchical.fileSystem[Task, HfsIO](Mounts.singleton(mntDir, r))

    (interpretHfsIO |@| inMemUT)((f, mem) =>
      FileSystemUT(
        BackendName("hierarchical"),
        fs(f, mem.testInterp),
        fs(f, mem.setupInterp),
        mntDir,
        mem.close))
  }

  def inMemUT: Task[FileSystemUT[FileSystem]] = {
    InMemory.runStatefully(InMemory.InMemState.empty)
      .map(_ compose InMemory.fileSystem)
      .map(f => FileSystemUT(BackendName("in-memory"), f, f, rootDir, ().point[Task]))
  }
}<|MERGE_RESOLUTION|>--- conflicted
+++ resolved
@@ -123,22 +123,14 @@
   }
 
   def externalFsUT = TestConfig.externalFileSystems {
-<<<<<<< HEAD
-    fsTestConfig(mongodb.fs.MongoDBFsType, mongodb.fs.mongoDbFileSystemDef) orElse
-    fsTestConfig(skeleton.fs.FsType, skeleton.fs.definition)                orElse
-    fsTestConfig(jsonfile.fs.FsType, jsonfile.fs.definition)                orElse
-    fsTestConfig(postgresql.fs.FsType, postgresql.fs.definition)            orElse
-    fsTestConfig(sparkcore.fs.local.FsType, sparkcore.fs.local.definition)  orElse
-    fsTestConfig(marklogic.fs.FsType, marklogic.fs.definition)
-=======
     fsTestConfig(mongodb.fs.MongoDBFsType,  mongodb.fs.mongoDbFileSystemDef) orElse
     fsTestConfig(skeleton.fs.FsType,        skeleton.fs.definition)          orElse
     fsTestConfig(postgresql.fs.FsType,      postgresql.fs.definition)        orElse
     fsTestConfig(sparkcore.fs.local.FsType, sparkcore.fs.local.definition)   orElse
     fsTestConfig(sparkcore.fs.hdfs.FsType, sparkcore.fs.hdfs.definition)     orElse
     fsTestConfig(marklogic.fs.FsType,       marklogic.fs.definition)         orElse
+    fsTestConfig(jsonfile.fs.FsType,        jsonfile.fs.definition)          orElse
     fsTestConfig(couchbase.fs.FsType,       couchbase.fs.definition)
->>>>>>> 36053952
   }
 
   def localFsUT: Task[IList[FileSystemUT[FileSystem]]] =
