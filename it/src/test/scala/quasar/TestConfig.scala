/*
 * Copyright 2014–2017 SlamData Inc.
 *
 * Licensed under the Apache License, Version 2.0 (the "License");
 * you may not use this file except in compliance with the License.
 * You may obtain a copy of the License at
 *
 *     http://www.apache.org/licenses/LICENSE-2.0
 *
 * Unless required by applicable law or agreed to in writing, software
 * distributed under the License is distributed on an "AS IS" BASIS,
 * WITHOUT WARRANTIES OR CONDITIONS OF ANY KIND, either express or implied.
 * See the License for the specific language governing permissions and
 * limitations under the License.
 */

package quasar

import slamdata.Predef._
import quasar.contrib.pathy._
import quasar.fs._
import quasar.fs.mount.{ConnectionUri, MountConfig}
import quasar.physical.{couchbase, marklogic, mongodb, sparkcore}

import pathy.Path._
import knobs.{Required, Optional, FileResource, SysPropsResource, Prefix}
import scalaz._, Scalaz._
import scalaz.concurrent._

object TestConfig {

  /** The directory under which test data may be found as well as where tests
    * can write test data/output.
    */
  val DefaultTestPrefix: ADir = rootDir </> dir("t")

  /** The environment variable used to externally specify the test path prefix.
    *
    * NB: The same path prefix is used for all backends under test.
    */
  val TestPathPrefixEnvName = "QUASAR_TEST_PATH_PREFIX"

  /** External Backends. */
  val COUCHBASE       = ExternalBackendRef(BackendRef(BackendName("couchbase")        , BackendCapability.All), couchbase.fs.FsType)
  val MARKLOGIC_JSON  = ExternalBackendRef(BackendRef(BackendName("marklogic_json")   , BackendCapability.All), marklogic.fs.FsType)
  val MARKLOGIC_XML   = ExternalBackendRef(BackendRef(BackendName("marklogic_xml")    , BackendCapability.All), marklogic.fs.FsType)
  val MIMIR           = ExternalBackendRef(BackendRef(BackendName("mimir")            , BackendCapability.All), mimir.Mimir.Type)
  val MONGO_2_6       = ExternalBackendRef(BackendRef(BackendName("mongodb_2_6")      , BackendCapability.All), mongodb.fs.FsType)
  val MONGO_3_0       = ExternalBackendRef(BackendRef(BackendName("mongodb_3_0")      , BackendCapability.All), mongodb.fs.FsType)
  val MONGO_3_2       = ExternalBackendRef(BackendRef(BackendName("mongodb_3_2")      , BackendCapability.All), mongodb.fs.FsType)
  val MONGO_3_4       = ExternalBackendRef(BackendRef(BackendName("mongodb_3_4")      , BackendCapability.All), mongodb.fs.FsType)
  val MONGO_READ_ONLY = ExternalBackendRef(BackendRef(BackendName("mongodb_read_only"), ISet singleton BackendCapability.query()), mongodb.fs.FsType)
<<<<<<< HEAD
  val SPARK_HDFS      = ExternalBackendRef(BackendRef(BackendName("spark_hdfs")       , BackendCapability.All), sparkcore.fs.hdfs.FsType)
  val SPARK_LOCAL     = ExternalBackendRef(BackendRef(BackendName("spark_local")      , BackendCapability.All), sparkcore.fs.local.FsType)
=======
  val MONGO_Q_2_6     = ExternalBackendRef(BackendRef(BackendName("mongodb_q_2_6")    , BackendCapability.All), mongodb.fs.QScriptFsType)
  val MONGO_Q_3_0     = ExternalBackendRef(BackendRef(BackendName("mongodb_q_3_0")    , BackendCapability.All), mongodb.fs.QScriptFsType)
  val MONGO_Q_3_2     = ExternalBackendRef(BackendRef(BackendName("mongodb_q_3_2")    , BackendCapability.All), mongodb.fs.QScriptFsType)
  val MONGO_Q_3_4     = ExternalBackendRef(BackendRef(BackendName("mongodb_q_3_4")    , BackendCapability.All), mongodb.fs.QScriptFsType)
  val SPARK_HDFS      = ExternalBackendRef(BackendRef(BackendName("spark_hdfs")       , BackendCapability.All), sparkcore.fs.hdfs.SparkHdfsBackendModule.Type)
  val SPARK_LOCAL     = ExternalBackendRef(BackendRef(BackendName("spark_local")      , BackendCapability.All), sparkcore.fs.local.SparkLocalBackendModule.Type)
>>>>>>> c69aa1e4
  val SPARK_ELASTIC     = ExternalBackendRef(BackendRef(BackendName("spark_elastic")      , BackendCapability.All), sparkcore.fs.elastic.FsType)
  val SPARK_CASSANDRA = ExternalBackendRef(BackendRef(BackendName("spark_cassandra")  , BackendCapability.All), sparkcore.fs.cassandra.FsType)


  lazy val backendRefs: List[ExternalBackendRef] = List(
    COUCHBASE,
    MARKLOGIC_JSON, MARKLOGIC_XML,
    MIMIR,
    MONGO_2_6, MONGO_3_0, MONGO_3_2, MONGO_3_4, MONGO_READ_ONLY,
    SPARK_HDFS, SPARK_LOCAL, SPARK_ELASTIC, SPARK_CASSANDRA)

  final case class UnsupportedFileSystemConfig(c: MountConfig)
    extends RuntimeException(s"Unsupported filesystem config: $c")

  /** True if this backend configuration is for a couchbase connection.
    */
  def isCouchbase(backendRef: BackendRef): Boolean =
    backendRef === COUCHBASE.ref

  /** Returns the name of the environment variable used to configure the
    * given backend.
    */
  def backendConfName(backendName: BackendName): String =
    backendName.name

  /** The name of the configuration parameter that points to uri that should be
    *  used for inserting
    */
  def insertConfName(b: BackendName) = backendConfName(b) + "_insert"

  /** Returns the list of filesystems to test, using the provided function
    * to select an interpreter for a given config.
    */
  def externalFileSystems[S[_]](
    pf: PartialFunction[(MountConfig, ADir), Task[(S ~> Task, Task[Unit])]]
  ): Task[IList[SupportedFs[S]]] = {
    def fs(
      envName: String,
      p: ADir,
      typ: FileSystemType
    ): OptionT[Task, Task[(S ~> Task, Task[Unit])]] =
      TestConfig.loadConnectionUri(envName) flatMapF { uri =>
        val config = MountConfig.fileSystemConfig(typ, uri)
        pf.lift((config, p)).cata(
          Task.delay(_),
          Task.fail(new UnsupportedFileSystemConfig(config)))
      }

    def lookupFileSystem(r: ExternalBackendRef, p: ADir): OptionT[Task, FileSystemUT[S]] = {
      def rsrc(connect: Task[(S ~> Task, Task[Unit])]): Task[TaskResource[(S ~> Task, Task[Unit])]] =
        TaskResource(connect, Strategy.DefaultStrategy)(_._2)

      // Put the evaluation of a Task to produce an interpreter _into_ the interpreter:
      def embed(t: Task[S ~> Task]): S ~> Task = new (S ~> Task) {
        def apply[A](a: S[A]): Task[A] =
          t.flatMap(_(a))
      }

      for {
        test     <- fs(backendConfName(r.ref.name), p, r.fsType)
        setup    <- fs(insertConfName(r.ref.name), p, r.fsType).run.liftM[OptionT]
        s        <- NameGenerator.salt.liftM[OptionT]
        testRef  <- rsrc(test).liftM[OptionT]
        setupRef <- setup.cata(rsrc, Task.now(testRef)).liftM[OptionT]
      } yield FileSystemUT(r.ref,
          embed(testRef.get.map(_._1)),
          embed(setupRef.get.map(_._1)),
          p </> dir("run" + s),
          testRef.release *> setupRef.release)
    }

    TestConfig.testDataPrefix flatMap { prefix =>
      TestConfig.backendRefs.toIList
        .traverse(r => lookupFileSystem(r, prefix).run.map(SupportedFs(r.ref,_)))
    }
  }

  /** Loads all the configurations for a particular type of FileSystem. */
  def fileSystemConfigs(tpe: FileSystemType): Task[List[(BackendRef, ConnectionUri, ConnectionUri)]] =
    backendRefs.filter(_.fsType === tpe).foldMapM(r => TestConfig.loadConnectionUriPair(r.name).run map (_.toList map {
      case (testUri, setupUri) => (r.ref, testUri, setupUri)
    }))

  val confFile: String = "it/testing.conf"
  val defaultConfFile: String = "it/testing.conf.example"

  def confValue(name: String): OptionT[Task, String] = {
    val config = knobs.loadImmutable(
      Optional(SysPropsResource(Prefix("")))                    ::
      Optional(FileResource(new java.io.File(confFile)))        ::
      Required(FileResource(new java.io.File(defaultConfFile))) ::
      Nil)
    OptionT(config.map(_.lookup[String](name)))
  }

  /** Load backend config from environment variable.
    *
    * Fails if it cannot parse the config and returns None if there is no config.
    */
  def loadConnectionUri(name: String): OptionT[Task, ConnectionUri] =
    confValue(name).map(ConnectionUri(_))

  def loadConnectionUri(ref: BackendRef): OptionT[Task, ConnectionUri] =
    loadConnectionUri(backendConfName(ref.name))

  /** Load a pair of backend configs, the first for inserting test data, and
    * the second for actually running tests. If no config is specified for
    * inserting, then the test config is just returned twice.
    */
  def loadConnectionUriPair(name: BackendName): OptionT[Task, (ConnectionUri, ConnectionUri)] = {
    OptionT((loadConnectionUri(insertConfName(name)).run |@| loadConnectionUri(backendConfName(name)).run) { (c1, c2) =>
      c2.map(c2 => (c1.getOrElse(c2), c2))
    })
  }

  /** Returns the absolute path within a filesystem to the directory where tests
    * may write data.
    *
    * One may specify this externally by setting the [[TestPathPrefixEnvName]].
    * The returned [[Task]] will fail if an invalid path is provided from the
    * environment and return the [[DefaultTestPrefix]] if nothing is provided.
    */
  def testDataPrefix: Task[ADir] =
    console.readEnv(TestPathPrefixEnvName) flatMap { s =>
      posixCodec.parseAbsDir(s).cata(
        d => OptionT(sandbox(rootDir, d).map(rootDir </> _).point[Task]),
        fail[ADir](s"Test data dir must be an absolute dir, got: $s").liftM[OptionT])
    } getOrElse DefaultTestPrefix

  ////

  private def fail[A](msg: String): Task[A] = Task.fail(new RuntimeException(msg))
}<|MERGE_RESOLUTION|>--- conflicted
+++ resolved
@@ -50,18 +50,9 @@
   val MONGO_3_2       = ExternalBackendRef(BackendRef(BackendName("mongodb_3_2")      , BackendCapability.All), mongodb.fs.FsType)
   val MONGO_3_4       = ExternalBackendRef(BackendRef(BackendName("mongodb_3_4")      , BackendCapability.All), mongodb.fs.FsType)
   val MONGO_READ_ONLY = ExternalBackendRef(BackendRef(BackendName("mongodb_read_only"), ISet singleton BackendCapability.query()), mongodb.fs.FsType)
-<<<<<<< HEAD
-  val SPARK_HDFS      = ExternalBackendRef(BackendRef(BackendName("spark_hdfs")       , BackendCapability.All), sparkcore.fs.hdfs.FsType)
-  val SPARK_LOCAL     = ExternalBackendRef(BackendRef(BackendName("spark_local")      , BackendCapability.All), sparkcore.fs.local.FsType)
-=======
-  val MONGO_Q_2_6     = ExternalBackendRef(BackendRef(BackendName("mongodb_q_2_6")    , BackendCapability.All), mongodb.fs.QScriptFsType)
-  val MONGO_Q_3_0     = ExternalBackendRef(BackendRef(BackendName("mongodb_q_3_0")    , BackendCapability.All), mongodb.fs.QScriptFsType)
-  val MONGO_Q_3_2     = ExternalBackendRef(BackendRef(BackendName("mongodb_q_3_2")    , BackendCapability.All), mongodb.fs.QScriptFsType)
-  val MONGO_Q_3_4     = ExternalBackendRef(BackendRef(BackendName("mongodb_q_3_4")    , BackendCapability.All), mongodb.fs.QScriptFsType)
   val SPARK_HDFS      = ExternalBackendRef(BackendRef(BackendName("spark_hdfs")       , BackendCapability.All), sparkcore.fs.hdfs.SparkHdfsBackendModule.Type)
   val SPARK_LOCAL     = ExternalBackendRef(BackendRef(BackendName("spark_local")      , BackendCapability.All), sparkcore.fs.local.SparkLocalBackendModule.Type)
->>>>>>> c69aa1e4
-  val SPARK_ELASTIC     = ExternalBackendRef(BackendRef(BackendName("spark_elastic")      , BackendCapability.All), sparkcore.fs.elastic.FsType)
+  val SPARK_ELASTIC   = ExternalBackendRef(BackendRef(BackendName("spark_elastic")    , BackendCapability.All), sparkcore.fs.elastic.FsType)
   val SPARK_CASSANDRA = ExternalBackendRef(BackendRef(BackendName("spark_cassandra")  , BackendCapability.All), sparkcore.fs.cassandra.FsType)
 
 
