--- conflicted
+++ resolved
@@ -64,12 +64,7 @@
     MIMIR,
     MONGO_2_6, MONGO_3_0, MONGO_3_2, MONGO_3_4, MONGO_READ_ONLY,
     MONGO_Q_2_6, MONGO_Q_3_0, MONGO_Q_3_2, MONGO_Q_3_4,
-<<<<<<< HEAD
-    POSTGRESQL,
     SPARK_HDFS, SPARK_LOCAL, SPARK_ELASTIC)
-=======
-    SPARK_HDFS, SPARK_LOCAL)
->>>>>>> e0f345c4
 
   final case class UnsupportedFileSystemConfig(c: MountConfig)
     extends RuntimeException(s"Unsupported filesystem config: $c")
