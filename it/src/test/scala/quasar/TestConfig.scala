/*
 * Copyright 2014–2017 SlamData Inc.
 *
 * Licensed under the Apache License, Version 2.0 (the "License");
 * you may not use this file except in compliance with the License.
 * You may obtain a copy of the License at
 *
 *     http://www.apache.org/licenses/LICENSE-2.0
 *
 * Unless required by applicable law or agreed to in writing, software
 * distributed under the License is distributed on an "AS IS" BASIS,
 * WITHOUT WARRANTIES OR CONDITIONS OF ANY KIND, either express or implied.
 * See the License for the specific language governing permissions and
 * limitations under the License.
 */

package quasar

import slamdata.Predef._
import quasar.contrib.pathy._
import quasar.fs._
import quasar.fs.mount.{ConnectionUri, MountConfig}
import quasar.physical.{couchbase, marklogic, mongodb, sparkcore}

import pathy.Path._
import knobs.{Required, Optional, FileResource, SysPropsResource, Prefix}
import scalaz._, Scalaz._
import scalaz.concurrent._

object TestConfig {

  /** The directory under which test data may be found as well as where tests
    * can write test data/output.
    */
  val DefaultTestPrefix: ADir = rootDir </> dir("t")

  /** The environment variable used to externally specify the test path prefix.
    *
    * NB: The same path prefix is used for all backends under test.
    */
  val TestPathPrefixEnvName = "QUASAR_TEST_PATH_PREFIX"

  /** External Backends. */
  val COUCHBASE       = ExternalBackendRef(BackendRef(BackendName("couchbase")        , BackendCapability.All), couchbase.fs.FsType)
  val MARKLOGIC_JSON  = ExternalBackendRef(BackendRef(BackendName("marklogic_json")   , BackendCapability.All), marklogic.fs.FsType)
  val MARKLOGIC_XML   = ExternalBackendRef(BackendRef(BackendName("marklogic_xml")    , BackendCapability.All), marklogic.fs.FsType)
  val MIMIR           = ExternalBackendRef(BackendRef(BackendName("mimir")            , BackendCapability.All), mimir.Mimir.Type)
  val MONGO_2_6       = ExternalBackendRef(BackendRef(BackendName("mongodb_2_6")      , BackendCapability.All), mongodb.fs.FsType)
  val MONGO_3_0       = ExternalBackendRef(BackendRef(BackendName("mongodb_3_0")      , BackendCapability.All), mongodb.fs.FsType)
  val MONGO_3_2       = ExternalBackendRef(BackendRef(BackendName("mongodb_3_2")      , BackendCapability.All), mongodb.fs.FsType)
  val MONGO_3_4       = ExternalBackendRef(BackendRef(BackendName("mongodb_3_4")      , BackendCapability.All), mongodb.fs.FsType)
  val MONGO_READ_ONLY = ExternalBackendRef(BackendRef(BackendName("mongodb_read_only"), ISet singleton BackendCapability.query()), mongodb.fs.FsType)
  val MONGO_Q_2_6     = ExternalBackendRef(BackendRef(BackendName("mongodb_q_2_6")    , BackendCapability.All), mongodb.fs.QScriptFsType)
  val MONGO_Q_3_0     = ExternalBackendRef(BackendRef(BackendName("mongodb_q_3_0")    , BackendCapability.All), mongodb.fs.QScriptFsType)
  val MONGO_Q_3_2     = ExternalBackendRef(BackendRef(BackendName("mongodb_q_3_2")    , BackendCapability.All), mongodb.fs.QScriptFsType)
  val MONGO_Q_3_4     = ExternalBackendRef(BackendRef(BackendName("mongodb_q_3_4")    , BackendCapability.All), mongodb.fs.QScriptFsType)
  val SPARK_HDFS      = ExternalBackendRef(BackendRef(BackendName("spark_hdfs")       , BackendCapability.All), sparkcore.fs.hdfs.FsType)
  val SPARK_LOCAL     = ExternalBackendRef(BackendRef(BackendName("spark_local")      , BackendCapability.All), sparkcore.fs.local.FsType)
<<<<<<< HEAD
  val SPARK_CASSANDRA = ExternalBackendRef(BackendRef(BackendName("spark_cassandra")  , BackendCapability.All), sparkcore.fs.cassandra.FsType)
=======
  val SPARK_ELASTIC     = ExternalBackendRef(BackendRef(BackendName("spark_elastic")      , BackendCapability.All), sparkcore.fs.elastic.FsType)
>>>>>>> 887278e9

  lazy val backendRefs: List[ExternalBackendRef] = List(
    COUCHBASE,
    MARKLOGIC_JSON, MARKLOGIC_XML,
<<<<<<< HEAD
    MONGO_2_6, MONGO_3_0, MONGO_3_2, MONGO_READ_ONLY,
    MONGO_Q_2_6, MONGO_Q_3_0, MONGO_Q_3_2,
    POSTGRESQL,
    SPARK_HDFS, SPARK_LOCAL, SPARK_CASSANDRA)
=======
    MIMIR,
    MONGO_2_6, MONGO_3_0, MONGO_3_2, MONGO_3_4, MONGO_READ_ONLY,
    MONGO_Q_2_6, MONGO_Q_3_0, MONGO_Q_3_2, MONGO_Q_3_4,
    SPARK_HDFS, SPARK_LOCAL, SPARK_ELASTIC)
>>>>>>> 887278e9

  final case class UnsupportedFileSystemConfig(c: MountConfig)
    extends RuntimeException(s"Unsupported filesystem config: $c")

  /** True if this backend configuration is for a couchbase connection.
    */
  def isCouchbase(backendRef: BackendRef): Boolean =
    backendRef === COUCHBASE.ref

  /** Returns the name of the environment variable used to configure the
    * given backend.
    */
  def backendConfName(backendName: BackendName): String =
    backendName.name

  /** The name of the configuration parameter that points to uri that should be
    *  used for inserting
    */
  def insertConfName(b: BackendName) = backendConfName(b) + "_insert"

  /** Returns the list of filesystems to test, using the provided function
    * to select an interpreter for a given config.
    */
  def externalFileSystems[S[_]](
    pf: PartialFunction[(MountConfig, ADir), Task[(S ~> Task, Task[Unit])]]
  ): Task[IList[SupportedFs[S]]] = {
    def fs(
      envName: String,
      p: ADir,
      typ: FileSystemType
    ): OptionT[Task, Task[(S ~> Task, Task[Unit])]] =
      TestConfig.loadConnectionUri(envName) flatMapF { uri =>
        val config = MountConfig.fileSystemConfig(typ, uri)
        pf.lift((config, p)).cata(
          Task.delay(_),
          Task.fail(new UnsupportedFileSystemConfig(config)))
      }

    def lookupFileSystem(r: ExternalBackendRef, p: ADir): OptionT[Task, FileSystemUT[S]] = {
      def rsrc(connect: Task[(S ~> Task, Task[Unit])]): Task[TaskResource[(S ~> Task, Task[Unit])]] =
        TaskResource(connect, Strategy.DefaultStrategy)(_._2)

      // Put the evaluation of a Task to produce an interpreter _into_ the interpreter:
      def embed(t: Task[S ~> Task]): S ~> Task = new (S ~> Task) {
        def apply[A](a: S[A]): Task[A] =
          t.flatMap(_(a))
      }

      for {
        test     <- fs(backendConfName(r.ref.name), p, r.fsType)
        setup    <- fs(insertConfName(r.ref.name), p, r.fsType).run.liftM[OptionT]
        s        <- NameGenerator.salt.liftM[OptionT]
        testRef  <- rsrc(test).liftM[OptionT]
        setupRef <- setup.cata(rsrc, Task.now(testRef)).liftM[OptionT]
      } yield FileSystemUT(r.ref,
          embed(testRef.get.map(_._1)),
          embed(setupRef.get.map(_._1)),
          p </> dir("run" + s),
          testRef.release *> setupRef.release)
    }

    TestConfig.testDataPrefix flatMap { prefix =>
      TestConfig.backendRefs.toIList
        .traverse(r => lookupFileSystem(r, prefix).run.map(SupportedFs(r.ref,_)))
    }
  }

  /** Loads all the configurations for a particular type of FileSystem. */
  def fileSystemConfigs(tpe: FileSystemType): Task[List[(BackendRef, ConnectionUri, ConnectionUri)]] =
    backendRefs.filter(_.fsType === tpe).foldMapM(r => TestConfig.loadConnectionUriPair(r.name).run map (_.toList map {
      case (testUri, setupUri) => (r.ref, testUri, setupUri)
    }))

  val confFile: String = "it/testing.conf"
  val defaultConfFile: String = "it/testing.conf.example"

  def confValue(name: String): OptionT[Task, String] = {
    val config = knobs.loadImmutable(
      Optional(SysPropsResource(Prefix("")))                    ::
      Optional(FileResource(new java.io.File(confFile)))        ::
      Required(FileResource(new java.io.File(defaultConfFile))) ::
      Nil)
    OptionT(config.map(_.lookup[String](name)))
  }

  /** Load backend config from environment variable.
    *
    * Fails if it cannot parse the config and returns None if there is no config.
    */
  def loadConnectionUri(name: String): OptionT[Task, ConnectionUri] =
    confValue(name).map(ConnectionUri(_))

  def loadConnectionUri(ref: BackendRef): OptionT[Task, ConnectionUri] =
    loadConnectionUri(backendConfName(ref.name))

  /** Load a pair of backend configs, the first for inserting test data, and
    * the second for actually running tests. If no config is specified for
    * inserting, then the test config is just returned twice.
    */
  def loadConnectionUriPair(name: BackendName): OptionT[Task, (ConnectionUri, ConnectionUri)] = {
    OptionT((loadConnectionUri(insertConfName(name)).run |@| loadConnectionUri(backendConfName(name)).run) { (c1, c2) =>
      c2.map(c2 => (c1.getOrElse(c2), c2))
    })
  }

  /** Returns the absolute path within a filesystem to the directory where tests
    * may write data.
    *
    * One may specify this externally by setting the [[TestPathPrefixEnvName]].
    * The returned [[Task]] will fail if an invalid path is provided from the
    * environment and return the [[DefaultTestPrefix]] if nothing is provided.
    */
  def testDataPrefix: Task[ADir] =
    console.readEnv(TestPathPrefixEnvName) flatMap { s =>
      posixCodec.parseAbsDir(s).cata(
        d => OptionT(sandbox(rootDir, d).map(rootDir </> _).point[Task]),
        fail[ADir](s"Test data dir must be an absolute dir, got: $s").liftM[OptionT])
    } getOrElse DefaultTestPrefix

  ////

  private def fail[A](msg: String): Task[A] = Task.fail(new RuntimeException(msg))
}<|MERGE_RESOLUTION|>--- conflicted
+++ resolved
@@ -56,26 +56,17 @@
   val MONGO_Q_3_4     = ExternalBackendRef(BackendRef(BackendName("mongodb_q_3_4")    , BackendCapability.All), mongodb.fs.QScriptFsType)
   val SPARK_HDFS      = ExternalBackendRef(BackendRef(BackendName("spark_hdfs")       , BackendCapability.All), sparkcore.fs.hdfs.FsType)
   val SPARK_LOCAL     = ExternalBackendRef(BackendRef(BackendName("spark_local")      , BackendCapability.All), sparkcore.fs.local.FsType)
-<<<<<<< HEAD
+  val SPARK_ELASTIC     = ExternalBackendRef(BackendRef(BackendName("spark_elastic")      , BackendCapability.All), sparkcore.fs.elastic.FsType)
   val SPARK_CASSANDRA = ExternalBackendRef(BackendRef(BackendName("spark_cassandra")  , BackendCapability.All), sparkcore.fs.cassandra.FsType)
-=======
-  val SPARK_ELASTIC     = ExternalBackendRef(BackendRef(BackendName("spark_elastic")      , BackendCapability.All), sparkcore.fs.elastic.FsType)
->>>>>>> 887278e9
+
 
   lazy val backendRefs: List[ExternalBackendRef] = List(
     COUCHBASE,
     MARKLOGIC_JSON, MARKLOGIC_XML,
-<<<<<<< HEAD
-    MONGO_2_6, MONGO_3_0, MONGO_3_2, MONGO_READ_ONLY,
-    MONGO_Q_2_6, MONGO_Q_3_0, MONGO_Q_3_2,
-    POSTGRESQL,
-    SPARK_HDFS, SPARK_LOCAL, SPARK_CASSANDRA)
-=======
     MIMIR,
     MONGO_2_6, MONGO_3_0, MONGO_3_2, MONGO_3_4, MONGO_READ_ONLY,
     MONGO_Q_2_6, MONGO_Q_3_0, MONGO_Q_3_2, MONGO_Q_3_4,
-    SPARK_HDFS, SPARK_LOCAL, SPARK_ELASTIC)
->>>>>>> 887278e9
+    SPARK_HDFS, SPARK_LOCAL, SPARK_ELASTIC, SPARK_CASSANDRA)
 
   final case class UnsupportedFileSystemConfig(c: MountConfig)
     extends RuntimeException(s"Unsupported filesystem config: $c")
