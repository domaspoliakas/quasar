--- conflicted
+++ resolved
@@ -56,14 +56,8 @@
   }
 
   def receive = {
-<<<<<<< HEAD
-    case Prepare(blockid, seqId, root, file) =>
-      val (handler, _, _) = RawHandler.load(blockid, file)
-      cook(root, handler.snapshot.segments) match {
-=======
     case Prepare(blockid, seqId, root, source) =>
       cook(root, source.snapshot.segments) match {
->>>>>>> bdce5333
         case Success(files) =>
           sender ! Cooked(blockid, seqId, root, files)
         case Failure(_) =>
