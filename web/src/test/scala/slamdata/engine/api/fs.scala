--- conflicted
+++ resolved
@@ -40,16 +40,11 @@
   Start a server, with the given backend, execute something, and then tear
   down the server.
   */
-<<<<<<< HEAD
-  def withServer[A](backend: Backend)(body: => A): A = {
-    val srv = Server.run(port, backend, ".", Config.empty, None).run
-=======
-  def withServer[A](fs: Map[Path, Backend], config: Config)(body: => A): A = {
-    val srv = Server.run(port, FileSystemApi(FSTable(fs), ".", config, cfg => Task.delay {
+  def withServer[A](backend: Backend, config: Config)(body: => A): A = {
+    val srv = Server.run(port, FileSystemApi(backend, ".", config, cfg => Task.delay {
       historyBuff += Action.Reload(cfg)
       ()
     })).run
->>>>>>> 15a4ce67
 
     try {
       body
@@ -81,47 +76,34 @@
       val evaluator = Stub.evaluator
       val RP = PlanRenderTree
 
-      def scan(path: Path, offset: Option[Long], limit: Option[Long]) =
-<<<<<<< HEAD
-        EitherT(Task.now[PathError \/ List[Data]](files.get(path) \/> NonexistentPathError(path, Some("no backend")))).map(Process.emitAll)
-=======
-        files.get(path).map(js => Process.emitAll(js).drop(offset.map(_.toInt).getOrElse(0)).take(limit.map(_.toInt).getOrElse(Int.MaxValue)))
-          .getOrElse(Process.fail(FileSystem.FileNotFoundError(path)))
->>>>>>> 15a4ce67
+      def scan0(path: Path, offset: Option[Long], limit: Option[Long]) =
+        EitherT(Task.now[PathError \/ List[Data]](files.get(path) \/> NonexistentPathError(path, Some("no backend")))).map(
+          Process.emitAll(_)
+            .drop(offset.fold(0)(_.toInt))
+            .take(limit.fold(Int.MaxValue)(_.toInt)))
 
       def count(path: Path) =
         EitherT(Task.now[PathError \/ List[Data]](files.get(path) \/> NonexistentPathError(path, Some("no backend")))).map(_.length.toLong)
 
       def save(path: Path, values: Process[Task, Data]) =
-<<<<<<< HEAD
         if (path.pathname.contains("pathError"))
           EitherT.left(Task.now(InvalidPathError("simulated (client) error")))
         else if (path.pathname.contains("valueError"))
           Backend.liftP(Task.fail(WriteError(Data.Str(""), Some("simulated (value) error"))))
-        else ().point[Backend.PathTask]
+        else Backend.liftP(values.runLog.map { rows =>
+          historyBuff += Action.Save(path, rows.toList)
+          ()
+        })
 
       def append(path: Path, values: Process[Task, Data]) =
         if (path.pathname.contains("pathError"))
           EitherT.left(Task.now(InvalidPathError("simulated (client) error")))
         else if (path.pathname.contains("valueError"))
           Process.eval(Task.now(WriteError(Data.Str(""), Some("simulated (value) error")))).point[Backend.PathTask]
-        else Process.empty.point[Backend.PathTask]
-=======
-        if (path.pathname.contains("pathError")) Task.fail(PathError(Some("simulated (client) error")))
-        else if (path.pathname.contains("valueError")) Task.fail(WriteError(Data.Str(""), Some("simulated (value) error")))
-        else values.runLog.map { rows =>
-          historyBuff += Action.Save(path, rows.toList)
-          ()
-        }
-
-      def append(path: Path, values: Process[Task, Data]) =
-        if (path.pathname.contains("pathError")) Process.fail(PathError(Some("simulated (client) error")))
-        else if (path.pathname.contains("valueError")) Process.emit(WriteError(Data.Str(""), Some("simulated (value) error")))
-        else Process.eval_(values.runLog.map { rows =>
+        else EitherT.right(Task.now(Process.eval_(values.runLog.map { rows =>
           historyBuff += Action.Append(path, rows.toList)
           ()
-        })
->>>>>>> 15a4ce67
+        })))
 
       def delete(path: Path) = ().point[Backend.PathTask]
 
@@ -189,11 +171,7 @@
     val corsHeaders = header("Access-Control-Allow-Headers") andThen commaSep
 
     "advertise GET and POST for /query path" in {
-<<<<<<< HEAD
-      withServer(noBackends) {
-=======
-      withServer(Map(), config1) {
->>>>>>> 15a4ce67
+      withServer(noBackends, config1) {
         val methods = Http(optionsRoot / "query" / "fs" / "" > corsMethods)
 
         methods() must contain(allOf("GET", "POST"))
@@ -201,11 +179,7 @@
     }
 
     "advertise Destination header for /query path and method POST" in {
-<<<<<<< HEAD
-      withServer(noBackends) {
-=======
-      withServer(Map(), config1) {
->>>>>>> 15a4ce67
+      withServer(noBackends, config1) {
         val headers = Http((optionsRoot / "query" / "fs" / "").setHeader("Access-Control-Request-Method", "POST") > corsHeaders)
 
         headers() must contain(allOf("Destination"))
@@ -213,11 +187,7 @@
     }
 
     "advertise GET, PUT, POST, DELETE, and MOVE for /data path" in {
-<<<<<<< HEAD
-      withServer(noBackends) {
-=======
-      withServer(Map(), config1) {
->>>>>>> 15a4ce67
+      withServer(noBackends, config1) {
         val methods = Http(optionsRoot / "data" / "fs" / "" > corsMethods)
 
         methods() must contain(allOf("GET", "PUT", "POST", "DELETE", "MOVE"))
@@ -225,11 +195,7 @@
     }
 
     "advertise Destination header for /data path and method MOVE" in {
-<<<<<<< HEAD
-      withServer(noBackends) {
-=======
-      withServer(Map(), config1) {
->>>>>>> 15a4ce67
+      withServer(noBackends, config1) {
         val headers = Http((optionsRoot / "data" / "fs" / "").setHeader("Access-Control-Request-Method", "MOVE") > corsHeaders)
 
         headers() must contain(allOf("Destination"))
@@ -246,11 +212,7 @@
     val root = svc / "metadata" / "fs" / ""  // Note: trailing slash required
 
     "return no filesystems" in {
-<<<<<<< HEAD
-      withServer(noBackends) {
-=======
-      withServer(Map(), config1) {
->>>>>>> 15a4ce67
+      withServer(noBackends, config1) {
         val meta = Http(root OK asJson)
 
         meta() must beRightDisj((jsonContentType, List(Json("children" := List[Json]()))))
@@ -258,11 +220,7 @@
     }
 
     "be 404 with missing backend" in {
-<<<<<<< HEAD
-      withServer(noBackends) {
-=======
-      withServer(Map(), config1) {
->>>>>>> 15a4ce67
+      withServer(noBackends, config1) {
         val path = root / "missing"
         val meta = Http(path > code)
 
@@ -348,11 +306,7 @@
 
     "GET" should {
       "be 404 for missing backend" in {
-<<<<<<< HEAD
-        withServer(noBackends) {
-=======
-        withServer(Map(), config1) {
->>>>>>> 15a4ce67
+        withServer(noBackends, config1) {
           val path = root / "missing"
           val meta = Http(path > code)
 
@@ -465,11 +419,7 @@
 
     "PUT" should {
       "be 404 for missing backend" in {
-<<<<<<< HEAD
-        withServer(noBackends) {
-=======
-        withServer(Map(), config1) {
->>>>>>> 15a4ce67
+        withServer(noBackends, config1) {
           val path = root / "missing"
           val meta = Http(path.PUT.setBody("{\"a\": 1}\n{\"b\": 2}") > code)
 
@@ -498,9 +448,6 @@
       "accept valid (Precise) JSON" in {
         withServer(backends1, config1) {
           val path = root / "foo" / "bar"
-<<<<<<< HEAD
-          val meta = Http(path.PUT.setBody("{\"a\": 1}\n{\"b\": 2}") OK as.String)
-=======
           val meta = Http(path.PUT.setBody("{\"a\": 1}\n{\"b\": \"12:34:56\"}") OK as.String)
 
           meta() must_== ""
@@ -552,7 +499,6 @@
             .setBody("a|b\n1|\n|'[1|2|3]'\n")
           val meta = Http(req OK as.String)
 
->>>>>>> 15a4ce67
           meta() must_== ""
           history must_== List(
             Action.Save(
@@ -608,11 +554,7 @@
 
     "POST" should {
       "be 404 for missing backend" in {
-<<<<<<< HEAD
-        withServer(noBackends) {
-=======
-        withServer(Map(), config1) {
->>>>>>> 15a4ce67
+        withServer(noBackends, config1) {
           val path = root / "missing"
           val meta = Http(path.POST.setBody("{\"a\": 1}\n{\"b\": 2}") > code)
 
@@ -774,11 +716,7 @@
       val moveRoot = root.setMethod("MOVE")
 
       "be 400 for missing src backend" in {
-<<<<<<< HEAD
-        withServer(noBackends) {
-=======
-        withServer(Map(), config1) {
->>>>>>> 15a4ce67
+        withServer(noBackends, config1) {
           val req = moveRoot / "foo"
           val meta = Http(req > code)
 
@@ -822,13 +760,8 @@
         }
       }
 
-<<<<<<< HEAD
       "be 501 for src and dst not in same backend" in {
-        withServer(backends1) {
-=======
-      "be 500 for src and dst not in same backend" in {
-        withServer(backends1, config1) {
->>>>>>> 15a4ce67
+        withServer(backends1, config1) {
           val req = (moveRoot / "foo" / "bar").setHeader("Destination", "/empty/a")
           val meta = Http(req > code)
 
@@ -840,11 +773,7 @@
 
     "DELETE" should {
       "be 404 for missing backend" in {
-<<<<<<< HEAD
-        withServer(noBackends) {
-=======
-        withServer(Map(), config1) {
->>>>>>> 15a4ce67
+        withServer(noBackends, config1) {
           val path = root / "missing"
           val meta = Http(path.DELETE > code)
 
@@ -895,11 +824,7 @@
 
     "GET" should {
       "be 404 for missing backend" in {
-<<<<<<< HEAD
-        withServer(noBackends) {
-=======
-        withServer(Map(), config1) {
->>>>>>> 15a4ce67
+        withServer(noBackends, config1) {
           val path = root / "missing" <<? Map("q" -> "select * from bar")
           val meta = Http(path > code)
 
@@ -928,13 +853,8 @@
       }
 
       "be 400 for query error" in {
-<<<<<<< HEAD
-        withServer(backends1) {
+        withServer(backends1, config1) {
           val path = root / "foo" / "" <<? Map("q" -> "select date where")
-=======
-        withServer(backends1, config1) {
-          val path = root / "foo" / "" <<? Map("q" -> "error")
->>>>>>> 15a4ce67
           val result = Http(path > code)
 
           result() must_== 400
@@ -944,11 +864,7 @@
 
     "POST" should {
       "be 404 with missing backend" in {
-<<<<<<< HEAD
-        withServer(noBackends) {
-=======
-        withServer(Map(), config1) {
->>>>>>> 15a4ce67
+        withServer(noBackends, config1) {
           val req = (root / "missing" / "").POST.setBody("select * from bar").setHeader("Destination", "/tmp/gen0")
 
           val result = Http(req > code)
@@ -994,11 +910,7 @@
 
     "GET" should {
       "be 404 with missing backend" in {
-<<<<<<< HEAD
-        withServer(noBackends) {
-=======
-        withServer(Map(), config1) {
->>>>>>> 15a4ce67
+        withServer(noBackends, config1) {
           val req = root / "missing" / "" <<? Map("q" -> "select * from bar")
           val result = Http(req > code)
 
@@ -1027,7 +939,7 @@
 
       "be 400 for query error" in {
         withServer(backends1, config1) {
-          val path = root / "foo" / "" <<? Map("q" -> "error")
+          val path = root / "foo" / "" <<? Map("q" -> "select date where")
           val result = Http(path > code)
 
           result() must_== 400
@@ -1037,11 +949,7 @@
 
     "POST" should {
       "be 404 with missing backend" in {
-<<<<<<< HEAD
-        withServer(noBackends) {
-=======
-        withServer(Map(), config1) {
->>>>>>> 15a4ce67
+        withServer(noBackends, config1) {
           val req = (root / "missing" / "").POST.setBody("select * from bar")
           val result = Http(req > code)
 
@@ -1070,7 +978,7 @@
 
       "be 400 for query error" in {
         withServer(backends1, config1) {
-          val path = (root / "foo" / "").POST.setBody("error")
+          val path = (root / "foo" / "").POST.setBody("select date where")
           val result = Http(path > code)
 
           result() must_== 400
@@ -1084,7 +992,7 @@
 
     "GET" should {
       "be 404 with missing mount" in {
-        withServer(Map(), config1) {
+        withServer(noBackends, config1) {
           val req = root / "missing" / ""
           val result = Http(req > code)
 
@@ -1093,7 +1001,7 @@
       }
 
       "succeed with correct path" in {
-        withServer(Map(), config1) {
+        withServer(noBackends, config1) {
           val req = root / "foo" / ""
           val result = Http(req OK asJson)
 
@@ -1104,7 +1012,7 @@
       }
 
       "be 404 with missing trailing slash" in {
-        withServer(Map(), config1) {
+        withServer(noBackends, config1) {
           val req = root / "foo"
           val result = Http(req > code)
 
@@ -1115,7 +1023,7 @@
 
     "MOVE" should {
       "succeed with valid paths" in {
-        withServer(Map(), config1) {
+        withServer(noBackends, config1) {
           val req = (root / "foo" / "")
                     .setMethod("MOVE")
                     .setHeader("Destination", "/foo2/")
@@ -1128,7 +1036,7 @@
       }
 
       "be 404 with missing source" in {
-        withServer(Map(), config1) {
+        withServer(noBackends, config1) {
           val req = (root / "missing" / "")
                     .setMethod("MOVE")
                     .setHeader("Destination", "/foo/")
@@ -1140,7 +1048,7 @@
       }
 
       "be 400 with missing destination" in {
-        withServer(Map(), config1) {
+        withServer(noBackends, config1) {
           val req = (root / "foo" / "")
                     .setMethod("MOVE")
           val result = Http(req > code)
@@ -1151,7 +1059,7 @@
       }
 
       "be 400 with relative path" in {
-        withServer(Map(), config1) {
+        withServer(noBackends, config1) {
           val req = (root / "foo" / "")
                     .setMethod("MOVE")
                     .setHeader("Destination", "foo2/")
@@ -1163,7 +1071,7 @@
       }
 
       "be 400 with non-directory path for MongoDB mount" in {
-        withServer(Map(), config1) {
+        withServer(noBackends, config1) {
           val req = (root / "foo" / "")
                     .setMethod("MOVE")
                     .setHeader("Destination", "/foo2")
@@ -1177,7 +1085,7 @@
 
     "POST" should {
       "succeed with valid MongoDB config" in {
-        withServer(Map(), config1) {
+        withServer(noBackends, config1) {
           val req = root.POST
                     .setHeader("X-File-Name", "local/")
                     .setBody("""{ "mongodb": { "connectionUri": "mongodb://localhost/test" } }""")
@@ -1190,20 +1098,20 @@
         }
       }
 
-      "be 405 with existing path" in {
-        withServer(Map(), config1) {
+      "be 409 with existing path" in {
+        withServer(noBackends, config1) {
           val req = root.POST
                     .setHeader("X-File-Name", "foo/")
                     .setBody("""{ "mongodb": { "connectionUri": "mongodb://localhost/foo2" } }""")
           val result = Http(req > code)
 
-          result() must_== 405
+          result() must_== 409
           history must_== Nil
         }
       }
 
       "be 400 with missing file-name" in {
-        withServer(Map(), config1) {
+        withServer(noBackends, config1) {
           val req = root.POST
                     .setBody("""{ "mongodb": { "connectionUri": "mongodb://localhost/test" } }""")
           val result = Http(req > code)
@@ -1214,7 +1122,7 @@
       }
 
       "be 400 with invalid MongoDB path (no trailing slash)" in {
-        withServer(Map(), config1) {
+        withServer(noBackends, config1) {
           val req = root.POST
                     .setHeader("X-File-Name", "local")
                     .setBody("""{ "mongodb": { "connectionUri": "mongodb://localhost/test" } }""")
@@ -1226,7 +1134,7 @@
       }
 
       "be 400 with invalid JSON" in {
-        withServer(Map(), config1) {
+        withServer(noBackends, config1) {
           val req = root.POST
                     .setHeader("X-File-Name", "local/")
                     .setBody("""{ "mongodb":""")
@@ -1238,7 +1146,7 @@
       }
 
       "be 400 with invalid MongoDB URI (extra slash)" in {
-        withServer(Map(), config1) {
+        withServer(noBackends, config1) {
           val req = root.POST
                     .setHeader("X-File-Name", "local/")
                     .setBody("""{ "mongodb": { "connectionUri": "mongodb://localhost:8080//test" } }""")
@@ -1252,7 +1160,7 @@
 
     "PUT" should {
       "succeed with valid MongoDB config" in {
-        withServer(Map(), config1) {
+        withServer(noBackends, config1) {
           val req = (root / "local" / "").PUT
                     .setBody("""{ "mongodb": { "connectionUri": "mongodb://localhost/test" } }""")
           val result = Http(req OK as.String)
@@ -1265,7 +1173,7 @@
       }
 
       "succeed with valid, overwritten MongoDB config" in {
-        withServer(Map(), config1) {
+        withServer(noBackends, config1) {
           val req = (root / "foo" / "").PUT
                     .setBody("""{ "mongodb": { "connectionUri": "mongodb://localhost/foo2" } }""")
           val result = Http(req OK as.String)
@@ -1277,7 +1185,7 @@
       }
 
       "be 400 with invalid MongoDB path (no trailing slash)" in {
-        withServer(Map(), config1) {
+        withServer(noBackends, config1) {
           val req = (root / "local").PUT
                     .setBody("""{ "mongodb": { "connectionUri": "mongodb://localhost/test" } }""")
           val result = Http(req > code)
@@ -1288,7 +1196,7 @@
       }
 
       "be 400 with invalid JSON" in {
-        withServer(Map(), config1) {
+        withServer(noBackends, config1) {
           val req = (root / "local" / "").PUT
                     .setBody("""{ "mongodb":""")
           val result = Http(req > code)
@@ -1299,7 +1207,7 @@
       }
 
       "be 400 with invalid MongoDB URI (extra slash)" in {
-        withServer(Map(), config1) {
+        withServer(noBackends, config1) {
           val req = (root / "local" / "").PUT
                     .setBody("""{ "mongodb": { "connectionUri": "mongodb://localhost:8080//test" } }""")
           val result = Http(req > code)
@@ -1312,7 +1220,7 @@
 
     "DELETE" should {
       "succeed with correct path" in {
-        withServer(Map(), config1) {
+        withServer(noBackends, config1) {
           val req = (root / "foo" / "").DELETE
           val result = Http(req OK as.String)
 
@@ -1322,7 +1230,7 @@
       }
 
       "succeed with missing path (no action)" in {
-        withServer(Map(), config1) {
+        withServer(noBackends, config1) {
           val req = (root / "missing" / "").DELETE
           val result = Http(req OK as.String)
 
