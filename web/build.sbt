import CustomKeys._

name := "Web"

mainClass in Compile := Some("quasar.api.Server")

libraryDependencies ++= Seq(
  "org.http4s"           %% "http4s-dsl"          % http4sVersion.value % "compile, test",
  "org.http4s"           %% "http4s-argonaut"     % http4sVersion.value % "compile, test"
    // TODO: remove once jawn-streamz is in agreement with http4s on scalaz-stream version
    exclude("org.scalaz.stream", "scalaz-stream_2.11"),
<<<<<<< HEAD
  "org.http4s"           %% "http4s-blaze-server" % http4sVersion % "compile, test",
  "org.http4s"           %% "http4s-blaze-client" % http4sVersion % "test",
=======
  "org.http4s"           %% "http4s-blaze-server" % http4sVersion.value % "compile, test",
>>>>>>> c41df144
  "com.github.tototoshi" %% "scala-csv"           % "1.1.2",
  "org.scodec"           %% "scodec-scalaz"       % "1.1.0"
)<|MERGE_RESOLUTION|>--- conflicted
+++ resolved
@@ -9,12 +9,8 @@
   "org.http4s"           %% "http4s-argonaut"     % http4sVersion.value % "compile, test"
     // TODO: remove once jawn-streamz is in agreement with http4s on scalaz-stream version
     exclude("org.scalaz.stream", "scalaz-stream_2.11"),
-<<<<<<< HEAD
-  "org.http4s"           %% "http4s-blaze-server" % http4sVersion % "compile, test",
-  "org.http4s"           %% "http4s-blaze-client" % http4sVersion % "test",
-=======
   "org.http4s"           %% "http4s-blaze-server" % http4sVersion.value % "compile, test",
->>>>>>> c41df144
+  "org.http4s"           %% "http4s-blaze-client" % http4sVersion.value % "test",
   "com.github.tototoshi" %% "scala-csv"           % "1.1.2",
   "org.scodec"           %% "scodec-scalaz"       % "1.1.0"
 )