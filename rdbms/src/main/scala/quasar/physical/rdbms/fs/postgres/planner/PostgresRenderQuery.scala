/*
 * Copyright 2014–2017 SlamData Inc.
 *
 * Licensed under the Apache License, Version 2.0 (the "License");
 * you may not use this file except in compliance with the License.
 * You may obtain a copy of the License at
 *
 *     http://www.apache.org/licenses/LICENSE-2.0
 *
 * Unless required by applicable law or agreed to in writing, software
 * distributed under the License is distributed on an "AS IS" BASIS,
 * WITHOUT WARRANTIES OR CONDITIONS OF ANY KIND, either express or implied.
 * See the License for the specific language governing permissions and
 * limitations under the License.
 */

package quasar.physical.rdbms.fs.postgres.planner

import slamdata.Predef._
import scala.Predef.implicitly
import quasar.common.SortDir.{Ascending, Descending}
import quasar.{Data, DataCodec}
import quasar.DataCodec.Precise.TimeKey
import quasar.physical.rdbms.model._
import quasar.physical.rdbms.fs.postgres._
import quasar.physical.rdbms.planner.RenderQuery
import quasar.physical.rdbms.planner.sql._
import quasar.physical.rdbms.planner.sql.SqlExpr.Select._
import quasar.physical.rdbms.planner.sql.SqlExpr.Case._
import quasar.Planner.InternalError
import quasar.Planner.{NonRepresentableData, PlannerError}
import matryoshka._
import matryoshka.implicits._

import scalaz._
import Scalaz._

object PostgresRenderQuery extends RenderQuery {
  import SqlExpr._

  implicit val codec: DataCodec = DataCodec.Precise

  def asString[T[_[_]]: BirecursiveT](a: T[SqlExpr]): PlannerError \/ String = {
    a.paraM(galg) ∘ (s => s"select row_to_json(row) from ($s) as row")
  }

  def alias(a: Option[SqlExpr.Id[String]]) = ~(a ∘ (i => s" as ${i.v}"))

  def rowAlias(a: Option[SqlExpr.Id[String]]) = ~(a ∘ (i => s" ${i.v}"))

  def buildJson(str: String): String =
    s"json_build_object($str)#>>'{}'"

  def text[T[_[_]]: BirecursiveT](pair: (T[SqlExpr], String)): String = {
    // The -> operator returns jsonb type, while ->> returns text. We need to choose one
    // depending on context, hence this function called in certain cases (see functionsNested.test)
    val (expr, str) = pair
    val toReplace = "->"
    val replacement = "->>"
    expr.project match {
      case Refs(_) =>
        val pos = str.lastIndexOf(toReplace)
        if (pos > -1 && !str.contains(replacement))
          s"${str.substring(0, pos)}$replacement${str.substring(pos + toReplace.length, str.length)}"
        else
          str
      case _ =>
        str
    }
  }

  def num[T[_[_]]: BirecursiveT](pair: (T[SqlExpr], String)): String = s"(${text(pair)})::numeric"

  def bool[T[_[_]]: BirecursiveT](pair: (T[SqlExpr], String)): String = s"(${text(pair)})::boolean"

  object TextExpr {
    def unapply[T[_[_]]: BirecursiveT](pair: (T[SqlExpr], String)): Option[String] =
      text(pair).some
  }

  object NumExpr {
    def unapply[T[_[_]]: BirecursiveT](pair: (T[SqlExpr], String)): Option[String] =
      TextExpr.unapply(pair).map(t => s"($t)::numeric")
  }

  object BoolExpr {
    def unapply[T[_[_]]: BirecursiveT](pair: (T[SqlExpr], String)): Option[String] =
      TextExpr.unapply(pair).map(t => s"($t)::boolean")
  }

  def galg[T[_[_]]: BirecursiveT]: GAlgebraM[(T[SqlExpr], ?), PlannerError \/ ?, SqlExpr, String] = {
    case Unreferenced() =>
    InternalError("Unexpected Unreferenced!", none).left
    case Null() => "null".right
    case SqlExpr.Id(v) =>
      s"""$v""".right
    case Table(v) =>
      v.right
    case AllCols() =>
      s"*".right
    case Refs(srcs) =>
      srcs.map(_._2) match {
        case Vector(key, value) =>
          val valueStripped = value.stripPrefix("'").stripSuffix("'")
          s"""$key.$valueStripped""".right
        case key +: mid :+ last =>
          val firstValStripped = ~mid.headOption.map(_.stripPrefix("'").stripSuffix("'"))
          val midTail = mid.drop(1)
          val midStr = if (midTail.nonEmpty)
            s"->${midTail.map(e => s"$e").intercalate("->")}"
          else
            ""
          s"""$key.$firstValStripped$midStr->$last""".right
        case _ => InternalError.fromMsg(s"Cannot process Refs($srcs)").left
      }
    case Obj(m) =>
      buildJson(m.map {
        case ((_, k), (_, v)) => s"'$k', $v"
      }.mkString(",")).right
    case RegexMatches(TextExpr(e), (_, pattern)) =>
      s"($e ~ '$pattern')".right
    case IsNotNull((_, expr)) =>
      s"($expr notnull)".right
    case IfNull(exprs) =>
      s"coalesce(${exprs.map(e => text(e)).intercalate(", ")})".right
    case ExprWithAlias((_, expr), alias) =>
      (if (expr === alias) s"$expr" else {
        val aliasStr = \/.fromTryCatchNonFatal(alias.toLong).map(a => s""""$a"""").getOrElse(alias)
        s"$expr as $aliasStr"
      }).right
    case ExprPair((_, s1), (_, s2)) =>
      s"$s1, $s2".right
    case ConcatStr(TextExpr(e1), TextExpr(e2))  =>
      s"$e1 || $e2".right
    case Time((_, expr)) =>
      buildJson(s"""{ "$TimeKey": $expr }""").right
    case NumericOp(sym, NumExpr(left), NumExpr(right)) =>
      s"($left $sym $right)".right
    case Mod(NumExpr(a1), NumExpr(a2)) =>
      s"mod($a1, $a2)".right
    case Pow(NumExpr(a1), NumExpr(a2)) =>
      s"power($a1, $a2)".right
    case And(BoolExpr(a1), BoolExpr(a2)) =>
      s"($a1 and $a2)".right
    case Or(BoolExpr(a1), BoolExpr(a2)) =>
      s"($a1 or $a2)".right
    case Neg(NumExpr(e)) =>
      s"(-$e)".right
    case Eq(TextExpr(a1), TextExpr(a2)) =>
      s"($a1 = $a2)".right
    case Neq(TextExpr(a1), TextExpr(a2)) =>
      s"($a1 != $a2)".right
    case Lt(NumExpr(a1), NumExpr(a2)) =>
      s"($a1 < $a2)".right
    case Lte(NumExpr(a1), NumExpr(a2)) =>
      s"($a1 <= $a2)".right
    case Gt(NumExpr(a1), NumExpr(a2)) =>
      s"($a1 > $a2)".right
    case Gte(NumExpr(a1), NumExpr(a2)) =>
      s"($a1 >= $a2)".right
    case WithIds((_, str))    => s"(row_number() over(), $str)".right
    case RowIds()        => "row_number() over()".right
    case Offset((_, from), NumExpr(count)) => s"$from OFFSET $count".right
    case Limit((_, from), NumExpr(count)) => s"$from LIMIT $count".right
    case Select(selection, from, filterOpt, order) =>
      val filter = ~(filterOpt ∘ (f => s" where ${f.v._2}"))
      val orderStr = order.map { o =>
        val dirStr = o.sortDir match {
          case Ascending => "asc"
          case Descending => "desc"
        }
        s"${o.v._2} $dirStr"
      }.mkString(", ")

      val orderByStr = if (order.nonEmpty)
        s" order by $orderStr"
      else
        ""

      val fromExpr = s" from ${from.v._2} ${from.alias.v}"
      s"(select ${selection.v._2}$fromExpr$filter$orderByStr)".right
    case Constant(Data.Str(v)) =>
      val text = v.flatMap { case ''' => "''"; case iv => iv.toString }.self
      s"'$text'".right
    case Constant(v) =>
      DataCodec.render(v).map{ rendered => v match {
        case a: Data.Arr =>
          val arrType = implicitly[TypeMapper].map(TableModel.columnType(a.dataType.arrayType.map(_.lub).getOrElse(quasar.Type.Null)))
          s"ARRAY$rendered::$arrType[]"
        case _ => rendered
      }} \/> NonRepresentableData(v)
    case Case(wt, e) =>
<<<<<<< HEAD
      val wts = wt ∘ { case WhenThen(w, t) => s"when $w then $t" }
      s"(case ${wts.intercalate(" ")} else ${e.v} end)".right
    case Coercion(t, e) => s"($e)::${t.mapToStringName}".right
    case ToArray(v) => s"ARRAY[$v]".right
    case UnaryFunction(fType, e) =>
=======
      val wts = wt ∘ { case WhenThen(TextExpr(w), TextExpr(t)) => s"when ($w)::boolean then $t" }
      s"(case ${wts.intercalate(" ")} else ${text(e.v)} end)".right
    case Coercion(t, TextExpr(e)) => s"($e)::${t.mapToStringName}".right
    case UnaryFunction(fType, TextExpr(e)) =>
>>>>>>> 87455d85
      val fName = fType match {
        case StrLower => "lower"
        case StrUpper => "upper"
      }
      s"$fName($e)".right
    case BinaryFunction(fType, a1, a2) =>
      val fName = fType match {
        case StrSplit => "regexp_split_to_array"
        case ArrayConcat => "array_cat"
      }
      s"$fName(${text(a1)}, ${text(a2)})".right
    case TernaryFunction(fType, a1, a2, a3) => (fType match {
      case Search => s"(case when ${bool(a3)} then ${text(a1)} ~* ${text(a2)} else ${text(a1)} ~ ${text(a2)} end)"
      case Substring => s"substring(${text(a1)} from ((${text(a2)})::integer + 1) for (${text(a3)})::integer)"
    }).right
  }
}<|MERGE_RESOLUTION|>--- conflicted
+++ resolved
@@ -190,18 +190,11 @@
         case _ => rendered
       }} \/> NonRepresentableData(v)
     case Case(wt, e) =>
-<<<<<<< HEAD
-      val wts = wt ∘ { case WhenThen(w, t) => s"when $w then $t" }
-      s"(case ${wts.intercalate(" ")} else ${e.v} end)".right
-    case Coercion(t, e) => s"($e)::${t.mapToStringName}".right
-    case ToArray(v) => s"ARRAY[$v]".right
-    case UnaryFunction(fType, e) =>
-=======
       val wts = wt ∘ { case WhenThen(TextExpr(w), TextExpr(t)) => s"when ($w)::boolean then $t" }
       s"(case ${wts.intercalate(" ")} else ${text(e.v)} end)".right
     case Coercion(t, TextExpr(e)) => s"($e)::${t.mapToStringName}".right
+    case ToArray(v) => s"ARRAY[$v]".right
     case UnaryFunction(fType, TextExpr(e)) =>
->>>>>>> 87455d85
       val fName = fType match {
         case StrLower => "lower"
         case StrUpper => "upper"
