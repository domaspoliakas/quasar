--- conflicted
+++ resolved
@@ -66,13 +66,8 @@
   }
 
   private def project(fSrc: T[SQL], fKey: T[SQL]) = fSrc.project match {
-<<<<<<< HEAD
-    case SQL.Refs(list) => SQL.Refs(list :+ fKey).embed.η[F]
-    case _ => SQL.Refs(Vector(fSrc, fKey)).embed.η[F]
-=======
     case SQL.Refs(list, m) => SQL.Refs(list :+ fKey, m).embed.η[F]
     case _ => SQL.Refs(Vector(fSrc, fKey), deriveIndirection(fSrc)).embed.η[F] // _12
->>>>>>> d47f2592
   }
 
   def plan: AlgebraM[F, MapFuncCore[T, ?], T[SQL]] = {
@@ -126,11 +121,7 @@
     case MFC.Lte(f1, f2) => SQL.Lte[T[SQL]](f1, f2).embed.η[F]
     case MFC.Gt(f1, f2) =>  SQL.Gt[T[SQL]](f1, f2).embed.η[F]
     case MFC.Gte(f1, f2) => SQL.Gte[T[SQL]](f1, f2).embed.η[F]
-<<<<<<< HEAD
-    case MFC.IfUndefined(f1, f2) => notImplemented("IfUndefined", this)
-=======
     case MFC.IfUndefined(f1, f2) => SQL.IfNull.build(f1, f2).embed.η[F]
->>>>>>> d47f2592
     case MFC.And(f1, f2) =>  SQL.And[T[SQL]](f1, f2).embed.η[F]
     case MFC.Or(f1, f2) =>  SQL.Or[T[SQL]](f1, f2).embed.η[F]
     case MFC.Between(f1, f2, f3) =>  notImplemented("Between", this)
@@ -161,9 +152,6 @@
                 notImplemented(s"MakeMap with key = $other", this)
             }
     case MFC.ConcatArrays(f1, f2) =>  SQL.BinaryFunction(ArrayConcat, f1, f2).embed.η[F]
-<<<<<<< HEAD
-    case MFC.ConcatMaps(f1, f2) => ExprPair[T[SQL]](f1, f2).embed.η[F]
-=======
     case MFC.ConcatMaps(f1, f2) =>
       (f1.project, f2.project) match {
         case (ExprWithAlias(e1, a1), ExprWithAlias(e2, a2)) =>
@@ -187,7 +175,6 @@
           ExprPair[T[SQL]](f1, f2, Default).embed.η[F]
       }
 
->>>>>>> d47f2592
     case MFC.ProjectIndex(fSrc, fKey) => project(fSrc, fKey)
     case MFC.ProjectKey(fSrc, fKey) => project(fSrc, fKey)
     case MFC.DeleteKey(fSrc, fField) =>   notImplemented("DeleteKey", this)
