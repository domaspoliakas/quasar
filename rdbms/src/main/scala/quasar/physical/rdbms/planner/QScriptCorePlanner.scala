--- conflicted
+++ resolved
@@ -22,30 +22,22 @@
 import quasar.fp._
 import quasar.{NameGenerator, qscript}
 import quasar.Planner.PlannerErrorME
-<<<<<<< HEAD
-import quasar.physical.rdbms.planner.sql.SqlExpr._
-import quasar.physical.rdbms.planner.sql.{SqlExpr, genId}
-import quasar.physical.rdbms.planner.sql.SqlExpr.Select._
-import quasar.qscript.{ExcludeId, FreeMap, MapFunc, OnUndefined, QScriptCore, QScriptTotal, ShiftType}
-=======
 import Planner._
+import quasar.qscript.{ExcludeId, FreeMap, MapFunc, OnUndefined, QScriptCore, QScriptTotal, ShiftType, Reduce, ReduceFuncs}
+import quasar.qscript.{MapFuncCore => MFC}
+import quasar.qscript.{MapFuncDerived => MFD}
+import MFC._
+import MFD._
 import sql._
 import sql.SqlExpr._
 import sql.{SqlExpr, genId}
 import sql.SqlExpr.Select._
-import quasar.qscript.{FreeMap, MapFunc, QScriptCore, QScriptTotal, Reduce, ReduceFuncs}
-import quasar.qscript.{MapFuncCore => MFC}
-import quasar.qscript.{MapFuncDerived => MFD}
-import MFC._
-import MFD._
 
->>>>>>> 9d2a318b
 import matryoshka._
 import matryoshka.data._
 import matryoshka.data.free.freeEqual
 import matryoshka.implicits._
 import matryoshka.patterns._
-
 import scalaz._
 import Scalaz._
 
@@ -188,7 +180,7 @@
         right = ArrayUnwind(structExpr)
         repaired <- processJoinFunc(mapFuncPlanner)(repair, structAlias, right)
         result = Select[T[SqlExpr]](
-          Selection(repaired, None), From(src, structAlias), none, none, Nil)
+          Selection(repaired, None), From(src, structAlias), none, none, none, Nil)
       } yield {
         result.embed
       }
