/*
 * Copyright 2014–2017 SlamData Inc.
 *
 * Licensed under the Apache License, Version 2.0 (the "License");
 * you may not use this file except in compliance with the License.
 * You may obtain a copy of the License at
 *
 *     http://www.apache.org/licenses/LICENSE-2.0
 *
 * Unless required by applicable law or agreed to in writing, software
 * distributed under the License is distributed on an "AS IS" BASIS,
 * WITHOUT WARRANTIES OR CONDITIONS OF ANY KIND, either express or implied.
 * See the License for the specific language governing permissions and
 * limitations under the License.
 */

package quasar.physical.rdbms.planner.sql

import scalaz._, Scalaz._
import matryoshka._

trait SqlExprInstances extends SqlExprTraverse with SqlExprRenderTree with SqlExprDelayEqual

trait SqlExprDelayEqual {

  implicit def delayEqSqlExpr = new Delay[Equal, SqlExpr] {
    def apply[A](fa: Equal[A]): Equal[SqlExpr[A]] = Equal.equalA
  }
}

trait SqlExprTraverse {
  import SqlExpr._, Select._, Case._

  implicit val traverse: Traverse[SqlExpr] = new Traverse[SqlExpr] {
    def traverseImpl[G[_], A, B](
        fa: SqlExpr[A]
    )(
        f: A => G[B]
    )(
        implicit G: Applicative[G]
    ): G[SqlExpr[B]] = fa match {
      case Unreferenced()      => G.point(Unreferenced())
      case Null()              => G.point(Null())
      case Obj(m)              => m.traverse(_.bitraverse(f, f)) ∘ (l => Obj(l))
      case Constant(d)         => G.point(Constant(d))
<<<<<<< HEAD
      case Id(str)             => G.point(Id(str))
=======
      case Id(str, m)             => G.point(Id(str, m))
>>>>>>> d47f2592
      case RegexMatches(a1, a2, i) => (f(a1) ⊛ f(a2))(RegexMatches(_, _, i))
      case ExprWithAlias(e, a) => (f(e) ⊛ G.point(a))(ExprWithAlias.apply)
      case ExprPair(e1, e2,m )    => (f(e1) ⊛ f(e2) ⊛ G.point(m))(ExprPair.apply)
      case ConcatStr(a1, a2)   => (f(a1) ⊛ f(a2))(ConcatStr(_, _))
      case Avg(a1)             => f(a1) ∘ (Avg(_))
      case Count(a1)           => f(a1) ∘ (Count(_))
      case Max(a1)             => f(a1) ∘ (Max(_))
      case Min(a1)             => f(a1) ∘ (Min(_))
      case Sum(a1)             => f(a1) ∘ (Sum(_))
      case Distinct(a1)        => f(a1) ∘ (Distinct(_))
      case Time(a1)            => f(a1) ∘ Time.apply
      case Refs(srcs, m)       =>  (srcs.traverse(f) ⊛ G.point(m))(Refs.apply)
      case Table(name)         => G.point(Table(name))
      case IsNotNull(v)        => f(v) ∘ IsNotNull.apply
      case IfNull(v)           => v.traverse(f) ∘ (IfNull(_))
      case RowIds()            => G.point(RowIds())
      case AllCols()           =>  G.point(AllCols())
      case NumericOp(op, left, right) => (f(left) ⊛ f(right))(NumericOp(op, _, _))
      case Mod(a1, a2)         => (f(a1) ⊛ f(a2))(Mod.apply)
      case Pow(a1, a2)         => (f(a1) ⊛ f(a2))(Pow.apply)
      case And(a1, a2)         => (f(a1) ⊛ f(a2))(And(_, _))
      case Eq(a1, a2)          => (f(a1) ⊛ f(a2))(Eq(_, _))
      case Neq(a1, a2)         => (f(a1) ⊛ f(a2))(Neq(_, _))
      case Lt(a1, a2)          => (f(a1) ⊛ f(a2))(Lt(_, _))
      case Lte(a1, a2)         => (f(a1) ⊛ f(a2))(Lte(_, _))
      case Gt(a1, a2)          => (f(a1) ⊛ f(a2))(Gt(_, _))
      case Gte(a1, a2)         => (f(a1) ⊛ f(a2))(Gte(_, _))
      case Or(a1, a2)          => (f(a1) ⊛ f(a2))(Or(_, _))
      case Neg(v)              => f(v) ∘ Neg.apply
      case WithIds(v)          => f(v) ∘ WithIds.apply

      case Select(selection, from, joinOpt, filterOpt, groupBy, order) =>
        val newOrder = order.traverse(o => f(o.v).map(newV => OrderBy(newV, o.sortDir)))
        val sel = f(selection.v) ∘ (i => Selection(i, selection.alias ∘ (a => Id[B](a.v, a.meta)), selection.meta))

<<<<<<< HEAD
        (sel ⊛
          alias ⊛
          filterOpt.traverse(i => f(i.v) ∘ Filter.apply) ⊛
          newOrder)(
          Select(_, _, _, _)
=======
        val join = joinOpt.traverse(j => (f(j.v) ⊛ j.keys.traverse { case (a, b) => (f(a) ⊛ f(b))(scala.Tuple2.apply)}) {
          case (v, ks) => Join(v, ks, j.jType, Id[B](j.alias.v, j.alias.meta))
        })

        val alias = f(from.v).map(b => From(b, Id[B](from.alias.v, from.alias.meta)))

        (sel ⊛
          alias ⊛
          join ⊛
          filterOpt.traverse(i => f(i.v) ∘ Filter.apply) ⊛
          groupBy.traverse(i => i.v.traverse(f) ∘ GroupBy.apply) ⊛
          newOrder)(
          Select(_, _, _, _, _, _)
>>>>>>> d47f2592
        )
      case Union(left, right) => (f(left) ⊛ f(right))(Union.apply)
      case Case(wt, Else(e)) =>
        (wt.traverse { case WhenThen(w, t) => (f(w) ⊛ f(t))(WhenThen(_, _)) } ⊛
          f(e)
          )((wt, e) =>
          Case(wt, Else(e))
        )

      case Coercion(t, e) => f(e) ∘ (Coercion(t, _))
      case ToArray(v) => f(v) ∘ ToArray.apply
      case UnaryFunction(t, e) => f(e) ∘ (UnaryFunction(t, _))
      case BinaryFunction(t, a1, a2) => (f(a1) ⊛ f(a2))(BinaryFunction(t, _, _))
      case TernaryFunction(t, a1, a2, a3) => (f(a1) ⊛ f(a2) ⊛ f(a3))(TernaryFunction(t, _, _, _))
      case Limit(from, count) => (f(from) ⊛ f(count))(Limit.apply)
      case Offset(from, count) => (f(from) ⊛ f(count))(Offset.apply)
      case ArrayUnwind(u) => f(u) ∘ ArrayUnwind.apply
    }
  }
}<|MERGE_RESOLUTION|>--- conflicted
+++ resolved
@@ -43,11 +43,7 @@
       case Null()              => G.point(Null())
       case Obj(m)              => m.traverse(_.bitraverse(f, f)) ∘ (l => Obj(l))
       case Constant(d)         => G.point(Constant(d))
-<<<<<<< HEAD
-      case Id(str)             => G.point(Id(str))
-=======
       case Id(str, m)             => G.point(Id(str, m))
->>>>>>> d47f2592
       case RegexMatches(a1, a2, i) => (f(a1) ⊛ f(a2))(RegexMatches(_, _, i))
       case ExprWithAlias(e, a) => (f(e) ⊛ G.point(a))(ExprWithAlias.apply)
       case ExprPair(e1, e2,m )    => (f(e1) ⊛ f(e2) ⊛ G.point(m))(ExprPair.apply)
@@ -83,13 +79,6 @@
         val newOrder = order.traverse(o => f(o.v).map(newV => OrderBy(newV, o.sortDir)))
         val sel = f(selection.v) ∘ (i => Selection(i, selection.alias ∘ (a => Id[B](a.v, a.meta)), selection.meta))
 
-<<<<<<< HEAD
-        (sel ⊛
-          alias ⊛
-          filterOpt.traverse(i => f(i.v) ∘ Filter.apply) ⊛
-          newOrder)(
-          Select(_, _, _, _)
-=======
         val join = joinOpt.traverse(j => (f(j.v) ⊛ j.keys.traverse { case (a, b) => (f(a) ⊛ f(b))(scala.Tuple2.apply)}) {
           case (v, ks) => Join(v, ks, j.jType, Id[B](j.alias.v, j.alias.meta))
         })
@@ -103,7 +92,6 @@
           groupBy.traverse(i => i.v.traverse(f) ∘ GroupBy.apply) ⊛
           newOrder)(
           Select(_, _, _, _, _, _)
->>>>>>> d47f2592
         )
       case Union(left, right) => (f(left) ⊛ f(right))(Union.apply)
       case Case(wt, Else(e)) =>
