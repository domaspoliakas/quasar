--- conflicted
+++ resolved
@@ -86,13 +86,10 @@
         )
 
       case Coercion(t, e) => f(e) ∘ (Coercion(t, _))
-<<<<<<< HEAD
-      case Limit(from, count) => (f(from) ⊛ f(count))(Limit.apply)
-=======
       case UnaryFunction(t, e) => f(e) ∘ (UnaryFunction(t, _))
       case BinaryFunction(t, a1, a2) => (f(a1) ⊛ f(a2))(BinaryFunction(t, _, _))
       case TernaryFunction(t, a1, a2, a3) => (f(a1) ⊛ f(a2) ⊛ f(a3))(TernaryFunction(t, _, _, _))
->>>>>>> 97963445
+      case Limit(from, count) => (f(from) ⊛ f(count))(Limit.apply)
 
     }
   }
