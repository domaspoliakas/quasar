--- conflicted
+++ resolved
@@ -43,16 +43,10 @@
   final case class ConcatStr[T](a1: T, a2: T) extends SqlExpr[T]
   final case class Time[T](a1: T) extends SqlExpr[T]
   final case class IfNull[T](a: OneAnd[NonEmptyList, T]) extends SqlExpr[T]
-<<<<<<< HEAD
 
   final case class ExprWithAlias[T](expr: T, alias: String) extends SqlExpr[T]
+
   final case class ExprPair[T](a: T, b: T, m: Indirection) extends SqlExpr[T]
-=======
-  final case class ExprPair[T](a: T, b: T, m: Indirection) extends SqlExpr[T]
-
-  final case class ExprWithAlias[T](expr: T, alias: String) extends SqlExpr[T]
->>>>>>> e757aada
-
   final case class Select[T](selection: Selection[T],
                              from: From[T],
                              join: Option[Join[T]],
