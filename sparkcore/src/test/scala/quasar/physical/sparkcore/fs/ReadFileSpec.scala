/*
 * Copyright 2014–2016 SlamData Inc.
 *
 * Licensed under the Apache License, Version 2.0 (the "License");
 * you may not use this file except in compliance with the License.
 * You may obtain a copy of the License at
 *
 *     http://www.apache.org/licenses/LICENSE-2.0
 *
 * Unless required by applicable law or agreed to in writing, software
 * distributed under the License is distributed on an "AS IS" BASIS,
 * WITHOUT WARRANTIES OR CONDITIONS OF ANY KIND, either express or implied.
 * See the License for the specific language governing permissions and
 * limitations under the License.
 */

package quasar.physical.sparkcore.fs


import quasar.Predef._
import quasar.fp.TaskRef
import quasar.fp.numeric._
import quasar.fp.free._
import quasar.fs._
import quasar.fs.ReadFile.ReadHandle
import quasar.effect._
<<<<<<< HEAD
import quasar.physical.sparkcore.fs.readfile.{Limit, Offset}
import quasar.Data._
import quasar.DataCodec
import quasar.console
=======
>>>>>>> 5a25841e

import java.io._
import java.nio.file.{Files, Paths}
import java.lang.{ System}

import org.specs2.ScalaCheck
import org.specs2.mutable.Specification
import pathy.Path.posixCodec
import scalaz._, Scalaz._, concurrent.Task
import org.apache.spark._

<<<<<<< HEAD
class ReadFileSpec extends Specification with ScalaCheck  {
=======
class ReadFileSpec extends quasar.Qspec {
>>>>>>> 5a25841e

  type Eff0[A] = Coproduct[KeyValueStore[ReadHandle, SparkCursor, ?], Read[SparkContext, ?], A]
  type Eff1[A] = Coproduct[Task, Eff0, A]
  type Eff[A] = Coproduct[MonotonicSeq, Eff1, A]

  sequential

  "readfile" should {
    "open - read chunk - close" in {
      // given
      import quasar.Data._
      val content = List(
        """{"login" : "john", "age" : 28}""",
        """{"login" : "kate", "age" : 31}"""
      )
      val program = (f: AFile) => define { unsafe =>
        for {
          handle   <- unsafe.open(f, offset(0), None)
          readData <- unsafe.read(handle)
          _        <- unsafe.close(handle).liftM[FileSystemErrT]
        } yield readData
      }

      // when
      withTempFile(createIt = Some(content)) { aFile =>
        (for {
          sc <- newSc()
          result <- liftToOptionT(execute(program(aFile), sc))
        } yield {
          result must_== \/-(
            List(
              Obj(ListMap("login" -> Str("john"), "age" -> Int(28))),
              Obj(ListMap("login" -> Str("kate"), "age" -> Int(31)))
            )
          )
          sc.stop()
        }).run
      }
      ok
    }

    "open & read data with offset" in {
      // given
      import quasar.Data._
      val content = List(
        """{"line" : "0"}""",
        """{"line" : "1"}""",
        """{"line" : "2"}""",
        """{"line" : "3"}""",
        """{"line" : "4"}""",
        """{"line" : "5"}"""
      )
      val program = (f: AFile) => define { unsafe =>
        for {
          handle   <- unsafe.open(f, offset(3), None)
          readData <- unsafe.read(handle)
          _        <- unsafe.close(handle).liftM[FileSystemErrT]
        } yield readData
      }

      // when
      withTempFile(createIt = Some(content)) { aFile =>
        (for {
          sc <- newSc()
          result <- liftToOptionT(execute(program(aFile), sc))
        } yield {
          result must_== \/-(
            List(
              Obj(ListMap("line" -> Str("3"))),
              Obj(ListMap("line" -> Str("4"))),
              Obj(ListMap("line" -> Str("5")))
            )
          )
          sc.stop()
        }).run
      }
      ok
    }

    "open & read data with limit" in {
      // given
      import quasar.Data._
      val content = List(
        """{"line" : "0"}""",
        """{"line" : "1"}""",
        """{"line" : "2"}""",
        """{"line" : "3"}""",
        """{"line" : "4"}""",
        """{"line" : "5"}"""
      )
      val program = (f: AFile) => define { unsafe =>
        for {
          handle   <- unsafe.open(f, offset(0), limit(2))
          readData <- unsafe.read(handle)
          _        <- unsafe.close(handle).liftM[FileSystemErrT]
        } yield readData
      }

      // when
      withTempFile(createIt = Some(content)) { aFile =>
        (for {
          sc <- newSc()
          result <- liftToOptionT(execute(program(aFile), sc))
        } yield {
          result must_== \/-(
            List(
              Obj(ListMap("line" -> Str("0"))),
              Obj(ListMap("line" -> Str("1")))
            )
          )
          sc.stop()
        }).run
      }
      ok
    }

    "open & read data with offset & limit" in {
      // given
      import quasar.Data._
      val content = List(
        """{"line" : "0"}""",
        """{"line" : "1"}""",
        """{"line" : "2"}""",
        """{"line" : "3"}""",
        """{"line" : "4"}""",
        """{"line" : "5"}""",
        """{"line" : "6"}""",
        """{"line" : "7"}""",
        """{"line" : "8"}"""
      )
      val program = (f: AFile) => define { unsafe =>
        for {
          handle   <- unsafe.open(f, offset(2), limit(3))
          readData <- unsafe.read(handle)
          _        <- unsafe.close(handle).liftM[FileSystemErrT]
        } yield readData
      }

      // when
      withTempFile(createIt = Some(content)) { aFile =>
        (for {
          sc <- newSc()
          result <- liftToOptionT(execute(program(aFile), sc))
        } yield {
          result must beLike {
            case \/-(results) =>
              // then
              results.size must be_==(3)
              results must contain(Obj(ListMap("line" -> Str("2"))))
              results must contain(Obj(ListMap("line" -> Str("3"))))
              results must contain(Obj(ListMap("line" -> Str("4"))))
          }
          sc.stop()
        }).run
      }
      ok
    }
  }

  private def limit(li: Long): Limit = Positive(li)

  private def offset(off: Long): Offset = Natural(off).get

  private def define[C]
    (defined: ReadFile.Unsafe[ReadFile] => FileSystemErrT[Free[ReadFile, ?], C])
    (implicit writeUnsafe: ReadFile.Unsafe[ReadFile])
      : FileSystemErrT[Free[ReadFile, ?], C] =
    defined(writeUnsafe)

  private def execute[C](program: FileSystemErrT[Free[ReadFile, ?], C], sc: SparkContext):
      Task[FileSystemError \/ C] = interpreter(sc).flatMap(program.run.foldMap(_))

  private def interpreter(sc: SparkContext): Task[ReadFile ~> Task] = {

    def innerInterpreter: Task[Eff ~> Task] =  {
      (TaskRef(0L) |@| TaskRef(Map.empty[ReadHandle, SparkCursor])) { (genState, kvsState) =>
        MonotonicSeq.fromTaskRef(genState) :+:
        NaturalTransformation.refl[Task] :+:
	KeyValueStore.fromTaskRef[ReadHandle, SparkCursor](kvsState) :+:
        Read.constant[Task, SparkContext](sc)
      }
    }

    innerInterpreter.map { inner =>
      readfile.interpret[Eff](local.readfile.input[Eff]) andThen foldMapNT[Eff, Task](inner)
    }
  }


  private def liftToOptionT[A](v: Task[A]) =
    OptionT[Task, A](v.map(_.some))

  private def newSc(): OptionT[Task, SparkContext] = for {
    uriStr <- console.readEnv("QUASAR_SPARK_LOCAL")
    uriData <- OptionT(Task.now(DataCodec.parse(uriStr)(DataCodec.Precise).toOption))
    slData <- OptionT(Task.now(uriData.asInstanceOf[Obj].value.get("sparklocal")))
    uri <- OptionT(Task.now(slData.asInstanceOf[Obj].value.get("connectionUri")))
  } yield {
    val master = uri.asInstanceOf[Str].value
    val config = new SparkConf().setMaster(master).setAppName(this.getClass().getName())
    new SparkContext(config)
  }

  type Content = List[String]

  private def withTempFile[C](createIt: Option[Content] = None)(run: AFile => Task[C]): C = {

    def genTempFilePath: Task[AFile] = Task.delay {
      val path = System.getProperty("java.io.tmpdir") +
      "/" + scala.util.Random.nextInt().toString + ".tmp"
      sandboxAbs(posixCodec.parseAbsFile(path).get)
    }

    def createFile(filePath: AFile): Task[Unit] = Task.delay {
      createIt.foreach { content =>
        val file = toNioPath(filePath).toFile()
        val writer = new PrintWriter(file)
        content.foreach {
          line => writer.write(line + "\n")
        }
        writer.flush()
        writer.close()
      }
    }

    def deleteFile(file: AFile): Task[Unit] = Task.delay {
      Files.delete(Paths.get(posixCodec.unsafePrintPath(file)))
    }

    val execution: Task[C] = for {
      filePath <- genTempFilePath
      _ <- createFile(filePath)
      result <- run(filePath).onFinish {
        _ => deleteFile(filePath)
      }
    } yield result

    execution.unsafePerformSync
  }

  private def toNioPath(path: APath) =
    Paths.get(posixCodec.unsafePrintPath(path))



}<|MERGE_RESOLUTION|>--- conflicted
+++ resolved
@@ -24,29 +24,15 @@
 import quasar.fs._
 import quasar.fs.ReadFile.ReadHandle
 import quasar.effect._
-<<<<<<< HEAD
 import quasar.physical.sparkcore.fs.readfile.{Limit, Offset}
 import quasar.Data._
 import quasar.DataCodec
 import quasar.console
-=======
->>>>>>> 5a25841e
-
-import java.io._
-import java.nio.file.{Files, Paths}
-import java.lang.{ System}
-
-import org.specs2.ScalaCheck
-import org.specs2.mutable.Specification
-import pathy.Path.posixCodec
+
 import scalaz._, Scalaz._, concurrent.Task
 import org.apache.spark._
 
-<<<<<<< HEAD
-class ReadFileSpec extends Specification with ScalaCheck  {
-=======
-class ReadFileSpec extends quasar.Qspec {
->>>>>>> 5a25841e
+class ReadFileSpec extends quasar.Qspec with TempFSSugars {
 
   type Eff0[A] = Coproduct[KeyValueStore[ReadHandle, SparkCursor, ?], Read[SparkContext, ?], A]
   type Eff1[A] = Coproduct[Task, Eff0, A]
@@ -250,46 +236,4 @@
     new SparkContext(config)
   }
 
-  type Content = List[String]
-
-  private def withTempFile[C](createIt: Option[Content] = None)(run: AFile => Task[C]): C = {
-
-    def genTempFilePath: Task[AFile] = Task.delay {
-      val path = System.getProperty("java.io.tmpdir") +
-      "/" + scala.util.Random.nextInt().toString + ".tmp"
-      sandboxAbs(posixCodec.parseAbsFile(path).get)
-    }
-
-    def createFile(filePath: AFile): Task[Unit] = Task.delay {
-      createIt.foreach { content =>
-        val file = toNioPath(filePath).toFile()
-        val writer = new PrintWriter(file)
-        content.foreach {
-          line => writer.write(line + "\n")
-        }
-        writer.flush()
-        writer.close()
-      }
-    }
-
-    def deleteFile(file: AFile): Task[Unit] = Task.delay {
-      Files.delete(Paths.get(posixCodec.unsafePrintPath(file)))
-    }
-
-    val execution: Task[C] = for {
-      filePath <- genTempFilePath
-      _ <- createFile(filePath)
-      result <- run(filePath).onFinish {
-        _ => deleteFile(filePath)
-      }
-    } yield result
-
-    execution.unsafePerformSync
-  }
-
-  private def toNioPath(path: APath) =
-    Paths.get(posixCodec.unsafePrintPath(path))
-
-
-
 }