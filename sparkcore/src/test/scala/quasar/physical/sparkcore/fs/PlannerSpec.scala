/*
 * Copyright 2014–2016 SlamData Inc.
 *
 * Licensed under the Apache License, Version 2.0 (the "License");
 * you may not use this file except in compliance with the License.
 * You may obtain a copy of the License at
 *
 *     http://www.apache.org/licenses/LICENSE-2.0
 *
 * Unless required by applicable law or agreed to in writing, software
 * distributed under the License is distributed on an "AS IS" BASIS,
 * WITHOUT WARRANTIES OR CONDITIONS OF ANY KIND, either express or implied.
 * See the License for the specific language governing permissions and
 * limitations under the License.
 */

package quasar.physical.sparkcore.fs

import quasar.Predef._
import quasar.common.SortDir
import quasar.console
import quasar.qscript.QScriptHelpers
import quasar.qscript._
import quasar.qscript.ReduceFuncs._
import quasar.qscript.MapFuncs._
import quasar.contrib.pathy._
import quasar.Data
import quasar.DataCodec
import quasar.qscript._
import quasar.sql.JoinDir
import quasar.fp.ski.κ

import org.apache.spark._
import org.apache.spark.rdd._
import pathy.Path._
import scalaz._, Scalaz._, scalaz.concurrent.Task
import pathy.Path._
import matryoshka.{Hole => _, _}
import matryoshka.data.Fix
import org.specs2.execute.Result
import org.specs2.matcher.MatchResult
import org.specs2.scalaz.DisjunctionMatchers

class PlannerSpec
    extends quasar.Qspec
    with QScriptHelpers
    with DisjunctionMatchers {

  import Planner.SparkState

  sequential

  val equi = Planner.equiJoin[Fix]
<<<<<<< HEAD
  val sr = Planner.shiftedReadFile[Fix]
=======
  val sr = Planner.shiftedread
>>>>>>> 98cac6d2
  val qscore = Planner.qscriptCore[Fix]

  val data = List(
    Data.Obj(ListMap(("age" -> Data.Int(24)), "height" -> Data.Dec(1.56), "country" -> Data.Str("Poland"))),
    Data.Obj(ListMap(("age" -> Data.Int(32)), "height" -> Data.Dec(1.56), "country" -> Data.Str("Poland"))),
    Data.Obj(ListMap(("age" -> Data.Int(28)), "height" -> Data.Dec(1.56), "country" -> Data.Str("Poland"))),
    Data.Obj(ListMap(("age" -> Data.Int(23)), "height" -> Data.Dec(1.56), "country" -> Data.Str("US"))),
    Data.Obj(ListMap(("age" -> Data.Int(34)), "height" -> Data.Dec(1.56), "country" -> Data.Str("Austria")))
  )

  val data2 = List(
    Data.Obj(ListMap("age" -> Data.Int(24),"countries" -> Data.Arr(List(Data.Str("Poland"), Data.Str("US"))))),
    Data.Obj(ListMap("age" -> Data.Int(24),"countries" -> Data.Arr(List(Data.Str("UK")))))
  )

  val data3 = List(
    Data.Obj(ListMap(("age" -> Data.Int(24)), ("country" -> Data.Str("Poland")))),
    Data.Obj(ListMap(("age" -> Data.Int(32)), ("country" -> Data.Str("Poland")))),
    Data.Obj(ListMap(("age" -> Data.Int(24)), ("country" -> Data.Str("US")))),
    Data.Obj(ListMap(("age" -> Data.Int(14)), ("country" -> Data.Str("UK"))))
  )

  val data4 = List(
    Data.Obj(ListMap(("age" -> Data.Int(24)), ("country" -> Data.Str("Poland")))),
    Data.Obj(ListMap(("age" -> Data.Int(32)), ("country" -> Data.Str("US")))),
    Data.Obj(ListMap(("age" -> Data.Int(24)), ("country" -> Data.Str("US")))),
    Data.Obj(ListMap(("age" -> Data.Int(14)), ("country" -> Data.Str("UK"))))
  )

  val data5 = List(
    Data.Obj(ListMap(("age" -> Data.Int(24)), ("country" -> Data.Str("Poland")))),
    Data.Obj(ListMap(("age" -> Data.Int(27)), ("country" -> Data.Str("Poland")))),
    Data.Obj(ListMap(("age" -> Data.Int(32)), ("country" -> Data.Str("US")))),
    Data.Obj(ListMap(("age" -> Data.Int(24)), ("country" -> Data.Str("US")))),
    Data.Obj(ListMap(("age" -> Data.Int(14)), ("country" -> Data.Str("UK"))))
  )

  "Planner" should {

    "shiftedReadFile" in {
      withSpark(sc => {
        val fromFile: (SparkContext, AFile) => Task[RDD[String]] =
          (sc: SparkContext, file: AFile) => Task.delay {
            sc.parallelize(List("""{"name" : "tom", "age" : 28}"""))
          }
        val alg: AlgebraM[SparkState, Const[ShiftedRead[AFile], ?], RDD[Data]] = sr.plan(fromFile )
        val afile: AFile = rootDir </> dir("Users") </> dir("rabbit") </> file("test.json")

        val state: SparkState[RDD[Data]] = alg(Const(ShiftedRead(afile, ExcludeId)))
        state.eval(sc).run.map(result => result must beRightDisjunction.like{
          case rdd =>
            val results = rdd.collect
            results.size must_== 1
            results(0) must_== Data.Obj(ListMap(
              "name" -> Data.Str("tom"),
              "age" -> Data.Int(28)
            ))
        })
      })
    }

    "core" should {
      "map" in {
        withSpark( sc => {
          val ψ: AlgebraM[SparkState, QScriptCore, RDD[Data]] = qscore.plan(emptyFF)
          val src: RDD[Data] = sc.parallelize(data)

          def func: FreeMap = ProjectFieldR(HoleF, StrLit("country"))
          val map = quasar.qscript.Map(src, func)

          val state: SparkState[RDD[Data]] = ψ(map)
          state.eval(sc).run.map(result => result must beRightDisjunction.like{
            case rdd =>
              val results = rdd.collect
              results.toList must_= List(
                Data._str("Poland"),
                Data._str("Poland"),
                Data._str("Poland"),
                Data._str("US"),
                Data._str("Austria"))
          })
        })
      }

      "sort" in {
        withSpark( sc => {
          val ψ: AlgebraM[SparkState, QScriptCore, RDD[Data]] = qscore.plan(emptyFF)
          val src: RDD[Data] = sc.parallelize(data)

          def bucket = ProjectFieldR(HoleF, StrLit("country"))
          def order = (bucket, SortDir.asc).wrapNel
          val sort = quasar.qscript.Sort(src, bucket, order)

          val state: SparkState[RDD[Data]] = ψ(sort)
          state.eval(sc).run.map(result => result must beRightDisjunction.like{
            case rdd =>
              val results = rdd.collect
              results must_== Array(
                Data.Obj(ListMap(("age" -> Data.Int(34)), "height" -> Data.Dec(1.56), "country" -> Data.Str("Austria"))),
                Data.Obj(ListMap(("age" -> Data.Int(24)), "height" -> Data.Dec(1.56), "country" -> Data.Str("Poland"))),
                Data.Obj(ListMap(("age" -> Data.Int(32)), "height" -> Data.Dec(1.56), "country" -> Data.Str("Poland"))),
                Data.Obj(ListMap(("age" -> Data.Int(28)), "height" -> Data.Dec(1.56), "country" -> Data.Str("Poland"))),
                Data.Obj(ListMap(("age" -> Data.Int(23)), "height" -> Data.Dec(1.56), "country" -> Data.Str("US")))
              )
          })
        })
      }

      "reduce" should {
        "calculate count" in {
          withSpark( sc => {
            val ψ: AlgebraM[SparkState, QScriptCore, RDD[Data]] = qscore.plan(emptyFF)
            val src: RDD[Data] = sc.parallelize(data)

            def bucket: FreeMap = ProjectFieldR(HoleF, StrLit("country"))
            def reducers: List[ReduceFunc[FreeMap]] = List(Count(ProjectFieldR(HoleF, StrLit("country"))))
            def repair: Free[MapFunc, ReduceIndex] = Free.point(ReduceIndex(0))
            val reduce = Reduce(src, bucket, reducers, repair)

            val state: SparkState[RDD[Data]] = ψ(reduce)
            state.eval(sc).run.map(result => result must beRightDisjunction.like{
              case rdd =>
                val results = rdd.collect
                results.toList must contain(exactly(Data._int(1), Data._int(3), Data._int(1)))
            })
          })
        }

        "calculate sum" in {
          withSpark( sc => {
            val ψ: AlgebraM[SparkState, QScriptCore, RDD[Data]] = qscore.plan(emptyFF)
            val src: RDD[Data] = sc.parallelize(data)

            def bucket: FreeMap = ProjectFieldR(HoleF, StrLit("country"))
            def reducers: List[ReduceFunc[FreeMap]] = List(Sum(ProjectFieldR(HoleF, StrLit("age"))))
            def repair: Free[MapFunc, ReduceIndex] = Free.point(ReduceIndex(0))
            val reduce = Reduce(src, bucket, reducers, repair)

            val state: SparkState[RDD[Data]] = ψ(reduce)
            state.eval(sc).run.map(result => result must beRightDisjunction.like{
              case rdd =>
                val results = rdd.collect
                results.toList must contain(exactly(Data._int(23), Data._int(84), Data._int(34)))
            })
          })
        }

        "calculate arbitrary" in {
          withSpark( sc => {
            val ψ: AlgebraM[SparkState, QScriptCore, RDD[Data]] = qscore.plan(emptyFF)
            val src: RDD[Data] = sc.parallelize(data)

            def bucket: FreeMap = ProjectFieldR(HoleF, StrLit("country"))
            def reducers: List[ReduceFunc[FreeMap]] = List(Arbitrary(ProjectFieldR(HoleF, StrLit("country"))))
            def repair: Free[MapFunc, ReduceIndex] = Free.point(ReduceIndex(0))
            val reduce = Reduce(src, bucket, reducers, repair)

            val state: SparkState[RDD[Data]] = ψ(reduce)
            state.eval(sc).run.map(result => result must beRightDisjunction.like{
              case rdd =>
                val results = rdd.collect
                results.toList must contain(exactly(Data._str("US"), Data._str("Poland"), Data._str("Austria")))
            })
          })
        }

        "calculate max" in {
          withSpark( sc => {
            val ψ: AlgebraM[SparkState, QScriptCore, RDD[Data]] = qscore.plan(emptyFF)
            val src: RDD[Data] = sc.parallelize(data)

            def bucket: FreeMap = ProjectFieldR(HoleF, StrLit("country"))
            def reducers: List[ReduceFunc[FreeMap]] = List(Max(ProjectFieldR(HoleF, StrLit("age"))))
            def repair: Free[MapFunc, ReduceIndex] = Free.point(ReduceIndex(0))
            val reduce = Reduce(src, bucket, reducers, repair)

            val state: SparkState[RDD[Data]] = ψ(reduce)
            state.eval(sc).run.map(result => result must beRightDisjunction.like{
              case rdd =>
                val results = rdd.collect
                results.toList must contain(exactly(Data._int(23), Data._int(32), Data._int(34)))
            })
          })
        }

        "for avg" should {
          "calculate int values" in {
            withSpark( sc => {
              val ψ: AlgebraM[SparkState, QScriptCore, RDD[Data]] = qscore.plan(emptyFF)

              val src: RDD[Data] = sc.parallelize(List(
                Data.Obj(ListMap() + ("age" -> Data.Int(24)) + ("country" -> Data.Str("Poland"))),
                Data.Obj(ListMap() + ("age" -> Data.Int(32)) + ("country" -> Data.Str("Poland"))),
                Data.Obj(ListMap() + ("age" -> Data.Int(28)) + ("country" -> Data.Str("Poland"))),
                Data.Obj(ListMap() + ("age" -> Data.Int(23)) + ("country" -> Data.Str("US")))
              ))

              def bucket: FreeMap = ProjectFieldR(HoleF, StrLit("country"))
              def reducers: List[ReduceFunc[FreeMap]] = List(Avg(ProjectFieldR(HoleF, StrLit("age"))))
              def repair: Free[MapFunc, ReduceIndex] = Free.point(ReduceIndex(0))
              val reduce = Reduce(src, bucket, reducers, repair)

              val state: SparkState[RDD[Data]] = ψ(reduce)
              state.eval(sc).run.map(result => result must beRightDisjunction.like{
                case rdd =>
                  val results = rdd.collect
                  results.toList must contain(exactly(Data._dec(28), Data._dec(23)))
              })
            })
          }

          "calculate dec values" in {
            withSpark( sc => {
              val ψ: AlgebraM[SparkState, QScriptCore, RDD[Data]] = qscore.plan(emptyFF)

              val src: RDD[Data] = sc.parallelize(List(
                Data.Obj(ListMap(("height" -> Data.Dec(1.56)),("country" -> Data.Str("Poland")))),
                Data.Obj(ListMap(("height" -> Data.Dec(1.86)),("country" -> Data.Str("Poland")))),
                Data.Obj(ListMap(("height" -> Data.Dec(1.23)),("country" -> Data.Str("US"))))
              ))

              def bucket: FreeMap = ProjectFieldR(HoleF, StrLit("country"))
              def reducers: List[ReduceFunc[FreeMap]] = List(Avg(ProjectFieldR(HoleF, StrLit("height"))))
              def repair: Free[MapFunc, ReduceIndex] = Free.point(ReduceIndex(0))
              val reduce = Reduce(src, bucket, reducers, repair)

              val state: SparkState[RDD[Data]] = ψ(reduce)
              state.eval(sc).run.map(result => result must beRightDisjunction.like{
                case rdd =>
                  val results = rdd.collect
                  results.toList must contain(exactly(Data._dec(1.71), Data._dec(1.23)))
              })
            })
          }
        }
      }

      "filter" in {
        withSpark( sc => {
          val ψ: AlgebraM[SparkState, QScriptCore, RDD[Data]] = qscore.plan(emptyFF)
          val src: RDD[Data] = sc.parallelize(data)

          def func: FreeMap = Free.roll(Lt(ProjectFieldR(HoleF, StrLit("age")), IntLit(24)))
          val filter = quasar.qscript.Filter(src, func)

          val state: SparkState[RDD[Data]] = ψ(filter)
          state.eval(sc).run.map(result => result must beRightDisjunction.like{
            case rdd =>
              val results = rdd.collect
              results.size must_= 1
              results(0) must_= Data.Obj(ListMap(
                "age" -> Data.Int(23),
                "height" -> Data.Dec(1.56),
                "country" -> Data.Str("US")
              ))
          })
        })
      }

      "take" in {
        withSpark( sc => {
          val ψ: AlgebraM[SparkState, QScriptCore, RDD[Data]] = qscore.plan(emptyFF)
          val src: RDD[Data] = sc.parallelize(data)

          def from: FreeQS = Free.point(SrcHole)
          def count: FreeQS = constFreeQS(1)

          val take = quasar.qscript.Subset(src, from, Take, count)

          val state: SparkState[RDD[Data]] = ψ(take)
          state.eval(sc).run.map(result => result must beRightDisjunction.like{
            case rdd =>
              val results = rdd.collect
              results.size must_= 1
              results(0) must_= Data.Obj(ListMap(
                "age" -> Data.Int(24),
                "height" -> Data.Dec(1.56),
                "country" -> Data.Str("Poland")
              ))
          })
        })
      }

      "drop" in {
        withSpark( sc => {
          val ψ: AlgebraM[SparkState, QScriptCore, RDD[Data]] = qscore.plan(emptyFF)
          val src: RDD[Data] = sc.parallelize(data)

          def from: FreeQS = Free.point(SrcHole)
          def count: FreeQS = constFreeQS(4)

          val drop = quasar.qscript.Subset(src, from, Drop, count)

          val state: SparkState[RDD[Data]] = ψ(drop)
          state.eval(sc).run.map(result => result must beRightDisjunction.like{
            case rdd =>
              val results = rdd.collect
              results.size must_= 1
              results(0) must_= Data.Obj(ListMap(
                "age" -> Data.Int(34),
                "height" -> Data.Dec(1.56),
                "country" -> Data.Str("Austria")
              ))
          })
        })
      }

      "union" in {
        withSpark( sc => {
          val ψ: AlgebraM[SparkState, QScriptCore, RDD[Data]] = qscore.plan(emptyFF)
          val src: RDD[Data] = sc.parallelize(data)

          def func(country: String): FreeMap =
            Free.roll(MapFuncs.Eq(ProjectFieldR(HoleF, StrLit("country")), StrLit(country)))

          def left: FreeQS = Free.roll(QCT.inj(Filter(HoleQS, func("Poland"))))
          def right: FreeQS = Free.roll(QCT.inj(Filter(HoleQS, func("US"))))

          val union = quasar.qscript.Union(src, left, right)

          val state: SparkState[RDD[Data]] = ψ(union)
          state.eval(sc).run.map(result => result must beRightDisjunction.like{
            case rdd =>
              rdd.collect.toList must_= List(
                Data.Obj(ListMap(("age" -> Data.Int(24)), "height" -> Data.Dec(1.56), "country" -> Data.Str("Poland"))),
                Data.Obj(ListMap(("age" -> Data.Int(32)), "height" -> Data.Dec(1.56), "country" -> Data.Str("Poland"))),
                Data.Obj(ListMap(("age" -> Data.Int(28)), "height" -> Data.Dec(1.56), "country" -> Data.Str("Poland"))),
                Data.Obj(ListMap(("age" -> Data.Int(23)), "height" -> Data.Dec(1.56), "country" -> Data.Str("US")))
              )
          })
        })
      }

      "leftshift" in {
        withSpark( sc => {
          val ψ: AlgebraM[SparkState, QScriptCore, RDD[Data]] = qscore.plan(emptyFF)
          val src: RDD[Data] = sc.parallelize(data2)

          def struct: FreeMap = ProjectFieldR(HoleF, StrLit("countries"))
          def repair: JoinFunc = Free.point(RightSide)

          val leftShift = quasar.qscript.LeftShift(src, struct, ExcludeId, repair)

          val state: SparkState[RDD[Data]] = ψ(leftShift)
          state.eval(sc).run.map(result => result must beRightDisjunction.like{
            case rdd =>
              rdd.collect.toList must_= List(
                Data.Str("Poland"),
                Data.Str("US"),
                Data.Str("UK")
              )
          })
        })
      }
    }


    "equiJoin" should {

      "inner" in {

        withSpark( sc => {
          val ψ: AlgebraM[SparkState, EquiJoin, RDD[Data]] = equi.plan(emptyFF)
          val src: RDD[Data] = sc.parallelize(data3)

          def func(country: String): FreeMap =
            Free.roll(MapFuncs.Eq(ProjectFieldR(HoleF, StrLit("country")), StrLit(country)))

          def left: FreeQS = Free.roll(QCT.inj(Filter(HoleQS, func("Poland"))))
          def right: FreeQS = Free.roll(QCT.inj(Filter(HoleQS, func("US"))))
          def key: FreeMap = ProjectFieldR(HoleF, StrLit("age"))
          def combine: JoinFunc = Free.roll(ConcatMaps(
            Free.roll(MakeMap(StrLit(JoinDir.Left.name), LeftSideF)),
            Free.roll(MakeMap(StrLit(JoinDir.Right.name), RightSideF))
          ))

          val equiJoin = quasar.qscript.EquiJoin(src, left, right, key, key, Inner, combine)

          val state: SparkState[RDD[Data]] = ψ(equiJoin)
          state.eval(sc).run.map(result => result must beRightDisjunction.like{
            case rdd =>
              rdd.collect.toList must_= List(
                Data.Obj(ListMap(
                  JoinDir.Left.name -> Data.Obj(ListMap(("age" -> Data.Int(24)), ("country" -> Data.Str("Poland")))),
                  JoinDir.Right.name -> Data.Obj(ListMap(("age" -> Data.Int(24)), ("country" -> Data.Str("US"))))
                )
                ))
          })
        })
      }


      "leftOuter" in {

        withSpark( sc => {
          val ψ: AlgebraM[SparkState, EquiJoin, RDD[Data]] = equi.plan(emptyFF)
          val src: RDD[Data] = sc.parallelize(data3)

          def func(country: String): FreeMap =
            Free.roll(MapFuncs.Eq(ProjectFieldR(HoleF, StrLit("country")), StrLit(country)))

          def left: FreeQS = Free.roll(QCT.inj(Filter(HoleQS, func("Poland"))))
          def right: FreeQS = Free.roll(QCT.inj(Filter(HoleQS, func("US"))))
          def key: FreeMap = ProjectFieldR(HoleF, StrLit("age"))
          def combine: JoinFunc = Free.roll(ConcatMaps(
            Free.roll(MakeMap(StrLit(JoinDir.Left.name), LeftSideF)),
            Free.roll(MakeMap(StrLit(JoinDir.Right.name), RightSideF))
          ))

          val equiJoin = quasar.qscript.EquiJoin(src, left, right, key, key, LeftOuter, combine)

          val state: SparkState[RDD[Data]] = ψ(equiJoin)
          state.eval(sc).run.map(result => result must beRightDisjunction.like{
            case rdd =>
              rdd.collect.toList must_= List(
                Data.Obj(ListMap(
                  JoinDir.Left.name -> Data.Obj(ListMap(("age" -> Data.Int(32)), ("country" -> Data.Str("Poland")))),
                  JoinDir.Right.name -> Data.Null
                )),
                Data.Obj(ListMap(
                  JoinDir.Left.name -> Data.Obj(ListMap(("age" -> Data.Int(24)), ("country" -> Data.Str("Poland")))),
                  JoinDir.Right.name -> Data.Obj(ListMap(("age" -> Data.Int(24)), ("country" -> Data.Str("US"))))
                ))
              )
          })
        })
      }

      "rightOuter" in {

        withSpark( sc => {
          val ψ: AlgebraM[SparkState, EquiJoin, RDD[Data]] = equi.plan(emptyFF)

          val src: RDD[Data] = sc.parallelize(data4)

          def func(country: String): FreeMap =
            Free.roll(MapFuncs.Eq(ProjectFieldR(HoleF, StrLit("country")), StrLit(country)))

          def left: FreeQS = Free.roll(QCT.inj(Filter(HoleQS, func("Poland"))))
          def right: FreeQS = Free.roll(QCT.inj(Filter(HoleQS, func("US"))))
          def key: FreeMap = ProjectFieldR(HoleF, StrLit("age"))
          def combine: JoinFunc = Free.roll(ConcatMaps(
            Free.roll(MakeMap(StrLit(JoinDir.Left.name), LeftSideF)),
            Free.roll(MakeMap(StrLit(JoinDir.Right.name), RightSideF))
          ))

          val equiJoin = quasar.qscript.EquiJoin(src, left, right, key, key, RightOuter, combine)

          val state: SparkState[RDD[Data]] = ψ(equiJoin)
          state.eval(sc).run.map(result => result must beRightDisjunction.like{
            case rdd =>
              rdd.collect.toList must_= List(
                Data.Obj(ListMap(
                  JoinDir.Left.name ->  Data.Null,
                  JoinDir.Right.name -> Data.Obj(ListMap(("age" -> Data.Int(32)), ("country" -> Data.Str("US"))))
                )),
                Data.Obj(ListMap(
                  JoinDir.Left.name -> Data.Obj(ListMap(("age" -> Data.Int(24)), ("country" -> Data.Str("Poland")))),
                  JoinDir.Right.name -> Data.Obj(ListMap(("age" -> Data.Int(24)), ("country" -> Data.Str("US"))))
                ))
              )
          })
        })
      }

      "fullOuter" in {
        withSpark(sc => {
          val ψ: AlgebraM[SparkState, EquiJoin, RDD[Data]] = equi.plan(emptyFF)
          val src: RDD[Data] = sc.parallelize(data5)

          def func(country: String): FreeMap =
            Free.roll(MapFuncs.Eq(ProjectFieldR(HoleF, StrLit("country")), StrLit(country)))

          def left: FreeQS = Free.roll(QCT.inj(Filter(HoleQS, func("Poland"))))
          def right: FreeQS = Free.roll(QCT.inj(Filter(HoleQS, func("US"))))
          def key: FreeMap = ProjectFieldR(HoleF, StrLit("age"))
          def combine: JoinFunc = Free.roll(ConcatMaps(
            Free.roll(MakeMap(StrLit(JoinDir.Left.name), LeftSideF)),
            Free.roll(MakeMap(StrLit(JoinDir.Right.name), RightSideF))
          ))

          val equiJoin = quasar.qscript.EquiJoin(src, left, right, key, key, FullOuter, combine)

          val state: SparkState[RDD[Data]] = ψ(equiJoin)
          state.eval(sc).run.map(result => result must beRightDisjunction.like {
            case rdd =>
              rdd.collect.toList must contain(exactly(
                Data._obj(ListMap(
                  JoinDir.Left.name ->  Data.Null,
                  JoinDir.Right.name -> Data.Obj(ListMap(("age" -> Data.Int(32)), ("country" -> Data.Str("US"))))
                )),
                Data._obj(ListMap(
                  JoinDir.Left.name ->  Data.Obj(ListMap(("age" -> Data.Int(27)), ("country" -> Data.Str("Poland")))),
                  JoinDir.Right.name -> Data.Null
                )),
                Data._obj(ListMap(
                  JoinDir.Left.name -> Data.Obj(ListMap(("age" -> Data.Int(24)), ("country" -> Data.Str("Poland")))),
                  JoinDir.Right.name -> Data.Obj(ListMap(("age" -> Data.Int(24)), ("country" -> Data.Str("US"))))
                ))
              ))
          })
        })
      }
    }
  }

  private def withSpark[T](run: SparkContext => Task[MatchResult[Any]]): Result = {
    newSc.flatMap {
      case Some(sc) =>
        run(sc).map(_.toResult)
            .onFinish(κ(Task.delay {
              sc.stop()
            }))
      case None => Task.now(skipped("skipped because QUASAR_SPARK_LOCAL is not set"))
    }.unsafePerformSync
  }

  private def newSc(): Task[Option[SparkContext]] = (for {
    uriStr <- console.readEnv("QUASAR_SPARK_LOCAL")
    uriData <- OptionT(Task.now(DataCodec.parse(uriStr)(DataCodec.Precise).toOption))
    slData <- uriData match {
      case Data.Obj(m) => OptionT(Task.delay(m.get("sparklocal")))
      case _ => OptionT.none[Task, Data]
    }
    uri <- slData match {
      case Data.Obj(m) => OptionT(Task.delay(m.get("connectionUri")))
      case _ => OptionT.none[Task, Data]
    }
    masterAndRoot <- uri match {
      case Data.Str(s) => s.point[OptionT[Task, ?]]
      case _ => OptionT.none[Task, String]
    }
  } yield {
    val master = masterAndRoot.split('|')(0)
    val config = new SparkConf().setMaster(master).setAppName(this.getClass().getName())
    new SparkContext(config)
  }).run

  private def constFreeQS(v: Int): FreeQS =
    Free.roll(QCT.inj(quasar.qscript.Map(Free.roll(QCT.inj(Unreferenced())), IntLit(v))))

  private val emptyFF: (SparkContext, AFile) => Task[RDD[String]] =
    (sc: SparkContext, file: AFile) => Task.delay {
      sc.parallelize(List())
    }
}<|MERGE_RESOLUTION|>--- conflicted
+++ resolved
@@ -51,11 +51,7 @@
   sequential
 
   val equi = Planner.equiJoin[Fix]
-<<<<<<< HEAD
-  val sr = Planner.shiftedReadFile[Fix]
-=======
-  val sr = Planner.shiftedread
->>>>>>> 98cac6d2
+  val sr = Planner.shiftedReadFile
   val qscore = Planner.qscriptCore[Fix]
 
   val data = List(
