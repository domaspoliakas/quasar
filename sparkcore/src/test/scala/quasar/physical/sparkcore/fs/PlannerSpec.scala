--- conflicted
+++ resolved
@@ -61,13 +61,8 @@
         state.eval(sc).run.unsafePerformSync must beRightDisjunction.like{
           case rdd =>
             val results = rdd.collect
-<<<<<<< HEAD
             results.size must_== 1
             results(0) must_== Data.Arr(List(Data.Int(0), Data.Obj(ListMap(
-=======
-            results.size must_= 1
-            results(0) must_= Data.Obj(ListMap(
->>>>>>> 47ae6c3f
               "name" -> Data.Str("tom"),
               "age" -> Data.Int(28)
             ))))
@@ -160,7 +155,6 @@
       ok
     }
 
-<<<<<<< HEAD
     "core.sort" in {
       newSc.map ( sc => {
         val alg: AlgebraM[SparkState, QScriptCore, RDD[Data]] = qscore.plan(emptyFF)
@@ -189,8 +183,6 @@
       }).run.unsafePerformSync
       ok
     }
-=======
->>>>>>> 47ae6c3f
 
     "core.filter" in {
       newSc.map ( sc => {
