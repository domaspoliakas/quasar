--- conflicted
+++ resolved
@@ -42,17 +42,6 @@
 
 object queryfile {
 
-<<<<<<< HEAD
-  type SparkQScriptCP = QScriptCore[Fix, ?] :\: EquiJoin[Fix, ?] :/: Const[ShiftedRead[AFile], ?]
-  type SparkQScript[A] = SparkQScriptCP#M[A]
-
-  implicit val sparkQScriptToQSTotal: Injectable.Aux[SparkQScript, QScriptTotal[Fix, ?]] =
-    ::\::[QScriptCore[Fix, ?]](::/::[Fix, EquiJoin[Fix, ?], Const[ShiftedRead[AFile], ?]])
-
-  type SparkQScript0[A] = (Const[ShiftedRead[ADir], ?] :/: SparkQScript)#M[A]
-
-=======
->>>>>>> d2fce5ac
   final case class Input[S[_]](
     fromFile: (SparkContext, AFile) => Task[RDD[Data]],
     store: (RDD[Data], AFile) => Free[S, Unit],
