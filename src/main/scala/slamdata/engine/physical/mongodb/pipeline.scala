package slamdata.engine.physical.mongodb

import scala.collection.immutable.{ListMap}

import com.mongodb.DBObject

import scalaz._
import Scalaz._

import slamdata.engine.{RenderTree, Terminal, NonTerminal, RenderedTree}
import slamdata.engine.fp._

sealed trait PipelineOp {
  import PipelineOp._
  import ExprOp._

  def bson: Bson.Doc

  def rewriteRefs(applyVar0: PartialFunction[DocVar, DocVar]): this.type = {
    val applyVar = (f: DocVar) => applyVar0.lift(f).getOrElse(f)

    def applyExprOp(e: ExprOp): ExprOp = e.mapUp {
      case f : DocVar => applyVar(f)
    }

    def applyFieldName(name: BsonField): BsonField = {
      applyVar(DocField(name)).deref.getOrElse(name) // TODO: Delete field if it's transformed away to nothing???
    }

    def applySelector(s: Selector): Selector = s.mapUpFields(PartialFunction(applyFieldName _))

    def applyReshape(shape: Reshape): Reshape = shape match {
      case Reshape.Doc(value) => Reshape.Doc(value.transform {
        case (k, -\/(e)) => -\/(applyExprOp(e))
        case (k, \/-(r)) => \/-(applyReshape(r))
      })

      case Reshape.Arr(value) => Reshape.Arr(value.transform {
        case (k, -\/(e)) => -\/(applyExprOp(e))
        case (k, \/-(r)) => \/-(applyReshape(r))
      })
    }

    def applyGrouped(grouped: Grouped): Grouped = Grouped(grouped.value.transform {
      case (k, groupOp) => applyExprOp(groupOp) match {
        case groupOp : GroupOp => groupOp
        case _ => sys.error("Transformation changed the type -- error!")
      }
    })

    def applyMap[A](m: ListMap[BsonField, A]): ListMap[BsonField, A] = m.map(t => applyFieldName(t._1) -> t._2)

    def applyNel[A](m: NonEmptyList[(BsonField, A)]): NonEmptyList[(BsonField, A)] = m.map(t => applyFieldName(t._1) -> t._2)

    def applyFindQuery(q: FindQuery): FindQuery = {
      q.copy(
        query   = applySelector(q.query),
        max     = q.max.map(applyMap _),
        min     = q.min.map(applyMap _),
        orderby = q.orderby.map(applyNel _)
      )
    }

    (this match {
      case Project(shape, xId) => Project(applyReshape(shape), xId)
      case Group(grouped, by)  => Group(applyGrouped(grouped), by.bimap(applyExprOp _, applyReshape _))
      case Match(s)            => Match(applySelector(s))
      case Redact(e)           => Redact(applyExprOp(e))
      case v @ Limit(_)        => v
      case v @ Skip(_)         => v
      case v @ Unwind(f)       => Unwind(applyVar(f))
      case v @ Sort(l)         => Sort(applyNel(l))
      case v @ Out(_)          => v
      case g : GeoNear         => g.copy(distanceField = applyFieldName(g.distanceField), query = g.query.map(applyFindQuery _))
    }).asInstanceOf[this.type]
  }
}

object PipelineOp {
  private val PipelineOpNodeType = List("PipelineOp")
  private val ProjectNodeType = List("PipelineOp", "Project")
  private val SortNodeType = List("PipelineOp", "Sort")
  private val SortKeyNodeType = List("PipelineOp", "Sort", "Key")
  
  implicit def PipelineOpRenderTree(implicit RG: RenderTree[Grouped], RS: RenderTree[Selector]) = new RenderTree[PipelineOp] {
    def render(op: PipelineOp) = op match {
      case Project(shape, xId)       =>
        NonTerminal("",
          renderReshape(shape) :+ Terminal(xId.toString, Nil),
          PipelineOpNodeType :+ "Project")
      case Group(grouped, by)        => NonTerminal("",
                                          RG.render(grouped) :: 
                                            by.fold(exprOp => Terminal(exprOp.bson.repr.toString, PipelineOpNodeType :+ "Group" :+ "By"), 
                                                    shape => NonTerminal("", renderReshape(shape), PipelineOpNodeType :+ "Group" :+ "By")) ::
                                            Nil, 
                                          PipelineOpNodeType :+ "Group")
      case Match(selector)           => NonTerminal("", RS.render(selector) :: Nil, PipelineOpNodeType :+ "Match")
      case Sort(keys)                => NonTerminal("", (keys.map { case (expr, ot) => Terminal(expr.bson.repr.toString + ", " + ot, SortKeyNodeType) } ).toList, SortNodeType)
      case Unwind(field)             => Terminal(field.bson.repr.toString, PipelineOpNodeType :+ "Unwind")
      case _                         => Terminal(op.toString, PipelineOpNodeType)
    }
  }

  private[mongodb] def renderReshape(shape: Reshape): List[RenderedTree] = {
    def renderField(field: BsonField, value: ExprOp \/ Reshape) = {
      val (label, typ) = field match {
        case BsonField.Index(value) => value.toString -> "Index"
        case _ => field.bson.repr.toString -> "Name"
      }
      value match {
        case -\/  (exprOp) => Terminal(label + " -> " + exprOp.bson.repr.toString, ProjectNodeType :+ typ)
        case  \/- (shape)  => NonTerminal(label, renderReshape(shape), ProjectNodeType :+ typ)
      }
    }

    val fields = shape match { case Reshape.Doc(map) => map; case Reshape.Arr(map) => map }
    fields.map { case (k, v) => renderField(k, v) }.toList
  }

  implicit def GroupedRenderTree = new RenderTree[Grouped] {
    val GroupedNodeType = List("Grouped")

    def render(grouped: Grouped) = NonTerminal("", 
                                    (grouped.value.map { case (name, expr) => Terminal(name.bson.repr.toString + " -> " + expr.bson.repr.toString, GroupedNodeType :+ "Name") } ).toList, 
                                    GroupedNodeType)
  }
  
  private[PipelineOp] abstract sealed class SimpleOp(op: String) extends PipelineOp {
    def rhs: Bson

    def bson = Bson.Doc(ListMap(op -> rhs))
  }

  sealed trait Reshape {
    def toDoc: Reshape.Doc
    def toJs: Js.Expr => Option[Js.Expr]

    def bson: Bson.Doc

    private def projectSeq(fs: List[BsonField.Leaf]): Option[ExprOp \/ Reshape] = fs match {
      case Nil => Some(\/- (this))
      case (x : BsonField.Leaf) :: Nil => this.project(x)
      case (x : BsonField.Leaf) :: xs => this.project(x).flatMap(_.fold(
        expr    => None,
        reshape => reshape.projectSeq(xs)
      ))
    }

    def \ (f: BsonField): Option[ExprOp \/ Reshape] = projectSeq(f.flatten)

    private def project(leaf: BsonField.Leaf): Option[ExprOp \/ Reshape] = leaf match {
      case x @ BsonField.Name(_) => projectField(x)
      case x @ BsonField.Index(_) => projectIndex(x)
    }

    private def projectField(f: BsonField.Name): Option[ExprOp \/ Reshape] = this match {
      case Reshape.Doc(m) => m.get(f)
      case Reshape.Arr(_) => None
    }

    private def projectIndex(f: BsonField.Index): Option[ExprOp \/ Reshape] = this match {
      case Reshape.Doc(_) => None
      case Reshape.Arr(m) => m.get(f)
    }

    def get(field: BsonField): Option[ExprOp \/ Reshape] = {
      def get0(cur: Reshape, els: List[BsonField.Leaf]): Option[ExprOp \/ Reshape] = els match {
        case Nil => ???
        
        case x :: Nil => cur.toDoc.value.get(x.toName)

        case x :: xs => cur.toDoc.value.get(x.toName).flatMap(_.fold(_ => None, get0(_, xs)))
      }

      get0(this, field.flatten)
    }

    def set(field: BsonField, newv: ExprOp \/ Reshape): Reshape = {
      def getOrDefault(o: Option[ExprOp \/ Reshape]): Reshape = {
        o.map(_.fold(_ => Reshape.EmptyArr, identity)).getOrElse(Reshape.EmptyArr)
      }

      def set0(cur: Reshape, els: List[BsonField.Leaf]): Reshape = els match {
        case Nil => ??? // TODO: Refactor els to be NonEmptyList

        case (x : BsonField.Name) :: Nil => Reshape.Doc(cur.toDoc.value + (x -> newv))

        case (x : BsonField.Index) :: Nil => cur match {
          case Reshape.Arr(m) => Reshape.Arr(m + (x -> newv))
          case Reshape.Doc(m) => Reshape.Doc(m + (x.toName -> newv))
        }

        case (x : BsonField.Name) :: xs => 
          val doc = cur.toDoc.value

          Reshape.Doc(doc + (x -> \/- (set0(getOrDefault(doc.get(x)), xs))))

        case (x : BsonField.Index) :: xs => cur match {
          case Reshape.Arr(m) => Reshape.Arr(m + (x -> \/- (set0(getOrDefault(m.get(x)), xs))))
          case Reshape.Doc(m) => Reshape.Doc(m + (x.toName -> \/- (set0(getOrDefault(m.get(x.toName)), xs))))
        } 
      }

      set0(this, field.flatten)
    }
  }

  object Reshape {
    val EmptyArr = Reshape.Arr(ListMap())
    val EmptyDoc = Reshape.Doc(ListMap())

    def unapply(v: Reshape): Option[Reshape] = Some(v)
    
    def getAll(r: Reshape): List[(BsonField, ExprOp)] = {
      def getAll0(f0: BsonField, e: ExprOp \/ Reshape) = e.fold(
        e => (f0 -> e) :: Nil,
        r => getAll(r).map { case (f, e) => (f0 \ f) -> e })

      r match {
        case Reshape.Arr(m) =>
          m.toList.map { case (f, e) => getAll0(f, e) }.flatten
        case Reshape.Doc(m) =>
          m.toList.map { case (f, e) => getAll0(f, e) }.flatten
      }
    }

    def setAll(r: Reshape, fvs: Iterable[(BsonField, ExprOp \/ Reshape)]) =
      fvs.foldLeft(r) {
        case (r0, (field, value)) => r0.set(field, value)
      }

    def merge(r1: Reshape, r2: Reshape): Option[Reshape] = (r1, r2) match {
      case (Reshape.Doc(_), Reshape.Doc(_)) =>
        val lmap = Reshape.getAll(r1).map(t => t._1 -> -\/ (t._2)).toListMap
        val rmap = Reshape.getAll(r2).map(t => t._1 -> -\/ (t._2)).toListMap
        if ((lmap.keySet & rmap.keySet).forall(k => lmap.get(k) == rmap.get(k)))
          Some(Reshape.setAll(
            r1,
            Reshape.getAll(r2).map(t => t._1 -> -\/ (t._2))))
        else None
      // TODO: Attempt to merge Arr+Arr as well
      case _ => None
    }

    case class Doc(value: ListMap[BsonField.Name, ExprOp \/ Reshape]) extends Reshape {
      def bson: Bson.Doc = Bson.Doc(value.map {
        case (field, either) => field.asText -> either.fold(_.bson, _.bson)
      })

      def toDoc = this
      def toJs = {
        base =>
          value.toList.map { case (key, expr) =>
            expr.fold(ExprOp.toJs(_)(base), _.toJs(base)).map(Js.BinOp("=", key.toJs(Js.Ident("rez")), _))
          }.sequence.map(x => Js.BlockExpr(None, Js.VarDef(List("rez" -> Js.AnonObjDecl(Nil))) +: x, Js.Ident("rez")))
      }

      override def toString = s"Reshape.Doc(List$value)"
    }
    case class Arr(value: ListMap[BsonField.Index, ExprOp \/ Reshape]) extends Reshape {      
      def bson: Bson.Doc = Bson.Doc(value.map {
        case (field, either) => field.asText -> either.fold(_.bson, _.bson)
      })

      def minIndex: Option[Int] = {
        val keys = value.keys

        keys.headOption.map(_ => keys.map(_.value).min)
      }

      def maxIndex: Option[Int] = {
        val keys = value.keys

        keys.headOption.map(_ => keys.map(_.value).max)
      }

      def offset(i0: Int) = Reshape.Arr(value.map {
        case (BsonField.Index(i), v) => BsonField.Index(i0 + i) -> v
      })

      def toDoc: Doc = Doc(value.map(t => t._1.toName -> t._2))
      def toJs = base =>
        value.toList.map { case (key, expr) =>
          expr.fold(ExprOp.toJs(_)(base), _.toJs(base)).map(Js.BinOp("=", key.toJs(base), _))
        }.sequence.map(x => Js.BlockExpr(None, x, base))

      // def flatten: (Map[BsonField.Index, ExprOp], Reshape.Arr)

      override def toString = s"Reshape.Arr(List$value)"
    }
    implicit val ReshapeMonoid = new Monoid[Reshape] {
      def zero = Reshape.Arr(ListMap.empty)

      def append(v10: Reshape, v20: => Reshape): Reshape = {
        val v1 = v10.toDoc
        val v2 = v20.toDoc

        val m1 = v1.value
        val m2 = v2.value
        val keys = m1.keySet ++ m2.keySet

        Reshape.Doc(keys.foldLeft(ListMap.empty[BsonField.Name, ExprOp \/ Reshape]) {
          case (map, key) =>
            val left  = m1.get(key)
            val right = m2.get(key)

            val result = ((left |@| right) {
              case (-\/(e1), -\/(e2)) => -\/ (e2)
              case (-\/(e1), \/-(r2)) => \/- (r2)
              case (\/-(r1), \/-(r2)) => \/- (append(r1, r2))
              case (\/-(r1), -\/(e2)) => -\/ (e2)
            }) orElse (left) orElse (right)

            map + (key -> result.get)
        })
      }
    }
  }

  case class Grouped(value: ListMap[BsonField.Leaf, ExprOp.GroupOp]) {
    type LeafMap[V] = ListMap[BsonField.Leaf, V]
    
    def bson = Bson.Doc(value.map(t => t._1.asText -> t._2.bson))

    override def toString = s"Grouped(List$value)"
  }

  case class Project(shape: Reshape, idx: IdHandling)
      extends SimpleOp("$project") {
    def rhs = idx match {
      case IdHandling.ExcludeId =>
        Bson.Doc(shape.bson.value + (WorkflowOp.IdLabel -> Bson.Bool(false)))
      case _         => shape.bson
    }

    def empty: Project = shape match {
      case Reshape.Doc(_) => Project.EmptyDoc

      case Reshape.Arr(_) => Project.EmptyArr
    }

    def set(field: BsonField, value: ExprOp \/ Reshape): Project =
<<<<<<< HEAD
      Project(
        shape.set(field, value),
        if (field == WorkflowOp.IdName) IdHandling.IncludeId else idx)

    def getAll: List[(BsonField, ExprOp)] = {
      def fromReshape(r: Reshape): List[(BsonField, ExprOp)] = r match {
        case Reshape.Arr(m) => m.toList.map { case (f, e) => getAll0(f, e) }.flatten
        case Reshape.Doc(m) => m.toList.map { case (f, e) => getAll0(f, e) }.flatten
      }

      def getAll0(f0: BsonField, e: ExprOp \/ Reshape): List[(BsonField, ExprOp)] = e.fold(
        e => (f0 -> e) :: Nil,
        r => fromReshape(r).map { case (f, e) => (f0 \ f) -> e }
      )
=======
      Project(shape.set(field, value))
>>>>>>> 1e8ab9dc

    def getAll: List[(BsonField, ExprOp)] = Reshape.getAll(shape)

    def get(ref: ExprOp.DocVar): Option[ExprOp \/ Reshape] = ref match {
      case ExprOp.DocVar(_, Some(field)) => shape.get(field)
      case _ => Some(\/- (shape))
    }

    def setAll(fvs: Iterable[(BsonField, ExprOp \/ Reshape)]): Project =
      Project(Reshape.setAll(shape, fvs))

    def deleteAll(fields: List[BsonField]): Project = {
      empty.setAll(getAll.filterNot(t => fields.exists(t._1.startsWith(_))).map(t => t._1 -> -\/ (t._2)))
    }

    def id: Project = {
      def loop(prefix: Option[BsonField], p: Project): Project = {
        def nest(child: BsonField): BsonField =
          prefix.map(_ \ child).getOrElse(child)

        Project(
          p.shape match {
            case Reshape.Doc(m) =>
              Reshape.Doc(
                m.transform {
                  case (k, v) =>
                    v.fold(
                      _ => -\/  (ExprOp.DocVar.ROOT(nest(k))),
                      r =>  \/- (loop(Some(nest(k)), Project(r, p.idx)).shape))
                })
            case Reshape.Arr(m) =>
              Reshape.Arr(
                m.transform {
                  case (k, v) =>
                    v.fold(
                      _ => -\/  (ExprOp.DocVar.ROOT(nest(k))),
                      r =>  \/- (loop(Some(nest(k)), Project(r, p.idx)).shape))
                })
          },
          p.idx)
      }

      loop(None, this)
    }
  }
  object Project {
    import ExprOp.DocVar

    val EmptyDoc = Project(Reshape.EmptyDoc, IdHandling.IgnoreId)
    val EmptyArr = Project(Reshape.EmptyArr, IdHandling.IgnoreId)
  }
  case class Match(selector: Selector) extends SimpleOp("$match") {
    def rhs = selector.bson
  }
  case class Redact(value: ExprOp) extends SimpleOp("$redact") {
    def rhs = value.bson

    def fields: List[ExprOp.DocVar] = {
      import scalaz.std.list._

      ExprOp.foldMap({
        case f : ExprOp.DocVar => f :: Nil
      })(value)
    }
  }

  object Redact {
    val DESCEND = ExprOp.DocVar(ExprOp.DocVar.Name("DESCEND"),  None)
    val PRUNE   = ExprOp.DocVar(ExprOp.DocVar.Name("PRUNE"),    None)
    val KEEP    = ExprOp.DocVar(ExprOp.DocVar.Name("KEEP"),     None)
  }
  
  case class Limit(value: Long) extends SimpleOp("$limit") {
    def rhs = Bson.Int64(value)
  }
  case class Skip(value: Long) extends SimpleOp("$skip") {
    def rhs = Bson.Int64(value)
  }
  case class Unwind(field: ExprOp.DocVar) extends SimpleOp("$unwind") {
    def rhs = field.bson
  }
  case class Group(grouped: Grouped, by: ExprOp \/ Reshape) extends SimpleOp("$group") {
    import ExprOp.{DocVar, GroupOp}

    def toProject: Project = grouped.value.foldLeft(Project.EmptyArr) {
      case (p, (f, v)) => p.set(f, -\/ (v))
    }

    def empty = copy(grouped = Grouped(ListMap()))

    def getAll: List[(BsonField.Leaf, GroupOp)] = grouped.value.toList

    def set(field: BsonField.Leaf, value: GroupOp): Group = {
      copy(grouped = Grouped(grouped.value + (field -> value)))
    }

    def deleteAll(fields: List[BsonField.Leaf]): Group = {
      empty.setAll(getAll.filterNot(t => fields.exists(t._1 == _)))
    }

    def setAll(vs: Seq[(BsonField.Leaf, GroupOp)]) = copy(grouped = Grouped(ListMap(vs: _*)))

    def get(ref: DocVar): Option[ExprOp \/ Reshape] = ref match {
      case DocVar(_, Some(name)) => name.flatten match {
        case x :: Nil => grouped.value.get(x).map(-\/ apply)
        case _ => None
      }

      case _ => Some(\/- (Reshape.Doc(grouped.value.map { case (leaf, expr) => leaf.toName -> -\/ (expr) })))
    }

    def rhs = {
      val Bson.Doc(m) = grouped.bson

      Bson.Doc(m + (WorkflowOp.IdLabel -> by.fold(_.bson, _.bson)))
    }
  }
  case class Sort(value: NonEmptyList[(BsonField, SortType)]) extends SimpleOp("$sort") {
    // Note: ListMap preserves the order of entries.
    def rhs = Bson.Doc(ListMap((value.map { case (k, t) => k.asText -> t.bson }).list: _*))
    
    override def toString = "Sort(NonEmptyList(" + value.map(t => t._1.toString + " -> " + t._2).list.mkString(", ") + "))"
  }
  case class Out(collection: Collection) extends SimpleOp("$out") {
    def rhs = Bson.Text(collection.name)
  }
  case class GeoNear(near: (Double, Double), distanceField: BsonField, 
                     limit: Option[Int], maxDistance: Option[Double],
                     query: Option[FindQuery], spherical: Option[Boolean],
                     distanceMultiplier: Option[Double], includeLocs: Option[BsonField],
                     uniqueDocs: Option[Boolean]) extends SimpleOp("$geoNear") {

    def rhs = Bson.Doc(List(
      List("near"           -> Bson.Arr(Bson.Dec(near._1) :: Bson.Dec(near._2) :: Nil)),
      List("distanceField"  -> distanceField.bson),
      limit.toList.map(limit => "limit" -> Bson.Int32(limit)),
      maxDistance.toList.map(maxDistance => "maxDistance" -> Bson.Dec(maxDistance)),
      query.toList.map(query => "query" -> query.bson),
      spherical.toList.map(spherical => "spherical" -> Bson.Bool(spherical)),
      distanceMultiplier.toList.map(distanceMultiplier => "distanceMultiplier" -> Bson.Dec(distanceMultiplier)),
      includeLocs.toList.map(includeLocs => "includeLocs" -> includeLocs.bson),
      uniqueDocs.toList.map(uniqueDocs => "uniqueDocs" -> Bson.Bool(uniqueDocs))
    ).flatten.toListMap)
  }
}<|MERGE_RESOLUTION|>--- conflicted
+++ resolved
@@ -340,25 +340,10 @@
     }
 
     def set(field: BsonField, value: ExprOp \/ Reshape): Project =
-<<<<<<< HEAD
       Project(
         shape.set(field, value),
         if (field == WorkflowOp.IdName) IdHandling.IncludeId else idx)
 
-    def getAll: List[(BsonField, ExprOp)] = {
-      def fromReshape(r: Reshape): List[(BsonField, ExprOp)] = r match {
-        case Reshape.Arr(m) => m.toList.map { case (f, e) => getAll0(f, e) }.flatten
-        case Reshape.Doc(m) => m.toList.map { case (f, e) => getAll0(f, e) }.flatten
-      }
-
-      def getAll0(f0: BsonField, e: ExprOp \/ Reshape): List[(BsonField, ExprOp)] = e.fold(
-        e => (f0 -> e) :: Nil,
-        r => fromReshape(r).map { case (f, e) => (f0 \ f) -> e }
-      )
-=======
-      Project(shape.set(field, value))
->>>>>>> 1e8ab9dc
-
     def getAll: List[(BsonField, ExprOp)] = Reshape.getAll(shape)
 
     def get(ref: ExprOp.DocVar): Option[ExprOp \/ Reshape] = ref match {
@@ -367,7 +352,11 @@
     }
 
     def setAll(fvs: Iterable[(BsonField, ExprOp \/ Reshape)]): Project =
-      Project(Reshape.setAll(shape, fvs))
+      Project(
+        Reshape.setAll(shape, fvs),
+        if (fvs.exists(_._1 == WorkflowOp.IdName))
+          IdHandling.IncludeId
+        else idx)
 
     def deleteAll(fields: List[BsonField]): Project = {
       empty.setAll(getAll.filterNot(t => fields.exists(t._1.startsWith(_))).map(t => t._1 -> -\/ (t._2)))
