package slamdata.engine.physical.mongodb

import collection.immutable.ListMap

import slamdata.engine.fs.Path
import slamdata.engine.{Error, RenderTree, Terminal, NonTerminal}
import slamdata.engine.fp._
import optimize.pipeline._
import WorkflowTask._

import scalaz._
import Scalaz._
import monocle.Macro._
import monocle.syntax._

// FIXME: FIXPOINT all the things!

/**
 * A WorkflowOp is basically an atomic operation, with references to its inputs.
 * After generating a tree of these (actually, a graph, but we’ll get to that),
 * we crush them down into a Workflow. This `crush` gives us a location to
 * optimize our workflow decisions. EG, A sequence of simple ops may be combined
 * into a single pipeline request, but if one of those operations contains JS,
 * we have to execute that outside of a pipeline, possibly reordering the other
 * operations to avoid having two pipelines with a JS operation in the middle.
 *
 * We should also try to implement the optimizations at
 * http://docs.mongodb.org/manual/core/aggregation-pipeline-optimization/ so
 * that we can build others potentially on top of them (including reordering
 * non-pipelines around pipelines, etc.).
 * 
 * Also, this doesn’t yet go far enough – EG, if we have a ProjectOp before a
 * MapOp, it might make sense to collapse the ProjectOp into the mapping
 * function, but we no longer have a handle on the JS to make that happen.
 */
sealed trait WorkflowOp {
  def srcs: List[WorkflowOp]
  def coalesce: WorkflowOp
  def crush: WorkflowTask

  // TODO: Automatically call `coalesce` when an op is created, rather than here
  //       and recursively in every overriden coalesce.
  def finish: WorkflowOp = this.coalesce.deleteUnusedFields(Set.empty)

  def workflow: Workflow = Workflow(this.finish.crush)

  def vertices: List[WorkflowOp] = this :: srcs.flatMap(_.vertices)

  import ExprOp.{GroupOp => _, _}
  import PipelineOp._
  import WorkflowOp._

  def rewriteRefs(applyVar0: PartialFunction[DocVar, DocVar]): this.type = {
    val applyVar = (f: DocVar) => applyVar0.lift(f).getOrElse(f)

    def applyExprOp(e: ExprOp): ExprOp = e.mapUp {
      case f : DocVar => applyVar(f)
    }

    def applyFieldName(name: BsonField): BsonField = {
      applyVar(DocField(name)).deref.getOrElse(name) // TODO: Delete field if it's transformed away to nothing???
    }

    def applySelector(s: Selector): Selector = s.mapUpFields(PartialFunction(applyFieldName _))

    def applyReshape(shape: Reshape): Reshape = shape match {
      case Reshape.Doc(value) => Reshape.Doc(value.transform {
        case (k, -\/(e)) => -\/(applyExprOp(e))
        case (k, \/-(r)) => \/-(applyReshape(r))
      })

      case Reshape.Arr(value) => Reshape.Arr(value.transform {
        case (k, -\/(e)) => -\/(applyExprOp(e))
        case (k, \/-(r)) => \/-(applyReshape(r))
      })
    }

    def applyGrouped(grouped: Grouped): Grouped = Grouped(grouped.value.transform {
      case (k, groupOp) => applyExprOp(groupOp) match {
        case groupOp : ExprOp.GroupOp => groupOp
        case _ => sys.error("Transformation changed the type -- error!")
      }
    })

    def applyMap[A](m: ListMap[BsonField, A]): ListMap[BsonField, A] = m.map(t => applyFieldName(t._1) -> t._2)

    def applyNel[A](m: NonEmptyList[(BsonField, A)]): NonEmptyList[(BsonField, A)] = m.map(t => applyFieldName(t._1) -> t._2)

    def applyFindQuery(q: FindQuery): FindQuery = {
      q.copy(
        query   = applySelector(q.query),
        max     = q.max.map(applyMap _),
        min     = q.min.map(applyMap _),
        orderby = q.orderby.map(applyNel _)
      )
    }

    (this match {
      case ProjectOp(src, shape)     => ProjectOp(src, applyReshape(shape))
      case GroupOp(src, grouped, by) =>
        GroupOp(src,
          applyGrouped(grouped), by.bimap(applyExprOp _, applyReshape _))
      case MatchOp(src, s)           => MatchOp(src, applySelector(s))
      case RedactOp(src, e)          => RedactOp(src, applyExprOp(e))
      case v @ LimitOp(src, _)       => v
      case v @ SkipOp(src, _)        => v
      case v @ UnwindOp(src, f)      => UnwindOp(src, applyVar(f))
      case v @ SortOp(src, l)        => SortOp(src, applyNel(l))
      // case v @ OutOp(src, _)         => v
      case g : GeoNearOp             =>
        g.copy(
          distanceField = applyFieldName(g.distanceField),
          query = g.query.map(applyFindQuery _))
      case v                       => v
    }).asInstanceOf[this.type]
  }

  final def refs: List[DocVar] = {
    // FIXME: Sorry world
    val vf = new scala.collection.mutable.ListBuffer[DocVar]

    rewriteRefs {
      case v => vf += v; v
    }

    vf.toList
  }

  def collectShapes: (List[PipelineOp.Reshape], WorkflowOp) = this match {
    case ProjectOp(src, shape) =>
      Arrow[Function1].first((x: List[PipelineOp.Reshape]) => shape :: x)(src.collectShapes)
    case _                     => (Nil, this)
  }

  def map(f: WorkflowOp => WorkflowOp): WorkflowOp = this match {
    case _: SourceOp => this
    case p: WPipelineOp     => p.reparent(f(p.src))
    case MapOp(src, fn)     => MapOp(f(src), fn)
    case FlatMapOp(src, fn) => FlatMapOp(f(src), fn)
    case ReduceOp(src, fn)  => ReduceOp(f(src), fn)
    case FoldLeftOp(srcs)   => FoldLeftOp(srcs.map(f))
    case JoinOp(srcs)       => JoinOp(srcs.map(f))
    // case OutOp(src, dst)    => OutOp(f(src), dst)
  }

  def deleteUnusedFields(usedRefs: Set[DocVar]): WorkflowOp = {
    def getRefs[A](op: WorkflowOp, prev: Set[DocVar]): Set[DocVar] =
      (op match {
        // Don't count unwinds (if the var isn't referenced elsewhere, it's effectively unused)
        case UnwindOp(_, _) => prev
        case WorkflowOp.GroupOp(_, _, _) => op.refs
        // FIXME: Since we can’t reliably identify which fields are used by a JS
        //        function, we need to assume they all are, until we hit the
        //        next GroupOp or ProjectOp.
        case MapOp(_, _) => Nil
        case FlatMapOp(_, _) => Nil
        case ReduceOp(_, _) => Nil
        case ProjectOp(_, _) => op.refs
        case _ => prev ++ op.refs
      }).toSet

    def unused(defs: Set[DocVar], refs: Set[DocVar]): Set[DocVar] = {
      defs.filterNot(d => refs.exists(ref => d.startsWith(ref) || ref.startsWith(d)))
    }

    def getDefs(op: WorkflowOp): Set[DocVar] = (op match {
      case p @ ProjectOp(_, _) => p.getAll.map(_._1)
      case g @ GroupOp(_, _, _) => g.getAll.map(_._1)
      case _ => Nil
    }).map(DocVar.ROOT(_)).toSet


    val pruned = if (!usedRefs.isEmpty) {
      val unusedRefs =
        unused(getDefs(this), usedRefs).toList.flatMap(_.deref.toList)
      this match {
        case p @ ProjectOp(_, _) => p.deleteAll(unusedRefs)
        case g @ GroupOp(_, _, _) => g.deleteAll(unusedRefs.map(_.flatten.head))
        case _ => this
      }
    }
      else this
    pruned.map(_.deleteUnusedFields(getRefs(pruned, usedRefs)))
  }
}

object WorkflowOp {
  // probable conversions
  // to MapOp:          ProjectOp
  // to FlatMapOp:      MatchOp, LimitOp (using scope), SkipOp (using scope), UnwindOp, GeoNearOp
  // to MapOp/ReduceOp: GroupOp
  // ???:               RedactOp
  // none:              SortOp

  /**
   * Operations without an input.
   */
  sealed trait SourceOp extends WorkflowOp {
    def coalesce = this
    def srcs = Nil // Set.empty
  }

  /**
   * This should be renamed once the other PipelineOp goes away, but it is the
   * subset of operations that can ever be pipelined.
   */
  sealed trait WPipelineOp extends WorkflowOp {
    def src: WorkflowOp
    def pipeline: Option[(WorkflowTask, List[PipelineOp])]
    def reparent(newSrc: WorkflowOp): WPipelineOp

    def coalesce: WorkflowOp = reparent(src.coalesce)
    def srcs = List(src) // Set(src)
  }
  sealed trait ShapePreservingOp extends WPipelineOp

  /**
   * Flattens the sequence of operations like so:
   * 
   *   chain(
   *     ReadOp(Path.fileAbs("foo")),
   *     MatchOp(_, Selector.Where(Js.Bool(true))),
   *     LimitOp(_, 7))
   * ==
   *   LimitOp(
   *     MatchOp(
   *       ReadOp(Path.fileAbs("foo")),
   *       Selector.Where(Js.Bool(true))),
   *     7)
   */
  def chain(src: WorkflowOp, ops: (WorkflowOp => WorkflowOp)*): WorkflowOp =
    ops.foldLeft(src)((s, o) => o(s))

  case class PureOp(value: Bson) extends SourceOp {
    def crush = PureTask(value)
  }

  case class ReadOp(coll: Collection) extends SourceOp {
    def crush = WorkflowTask.ReadTask(coll)
  }

  case class MatchOp(src: WorkflowOp, selector: Selector) extends ShapePreservingOp {
    override def coalesce = src.coalesce match {
      case SortOp(src0, value) =>
        SortOp(MatchOp(src0, selector), value).coalesce
      case MatchOp(src0, sel0) =>
        MatchOp(src0, Semigroup[Selector].append(sel0, selector)).coalesce
      case csrc => reparent(csrc)
    }
    def crush = {
      // TODO: If we ever allow explicit request of cursors (instead of
      //       collections), we could generate a FindQuery here.
      lazy val nonPipeline =
        MapReduceTask(
          src.crush,
          MapReduce(
            MapOp.mapFn(MapOp.mapNOP),
            ReduceOp.reduceNOP,
            selection = Some(selector)))
      pipeline match {
        // TODO: incorporate `simplify` into the `coalesce` here
        case Some((up, mine)) => PipelineTask(up, Pipeline(mine))
        case None             => nonPipeline
      }
    }
    def pipeline = {
      def pipelinable(sel: Selector): Boolean = sel match {
        case Selector.Where(_) => false
        case comp: Selector.CompoundSelector =>
          pipelinable(comp.left) && pipelinable(comp.right)
        case _ => true
      }
      if (pipelinable(selector)) {
        val op = PipelineOp.Match(selector)
        src match {
          case p: WPipelineOp => p.pipeline.cata(
            { case (up, prev) => Some((up, prev :+ op)) },
            Some((src.crush, List(op))))
          case _ => Some((src.crush, List(op)))
        }
      }
      else None
    }
    def reparent(newSrc: WorkflowOp) = copy(src = newSrc)
  }

  private def alwaysPipePipe(src: WorkflowOp, op: PipelineOp) = {
    src match {
      case p: WPipelineOp => p.pipeline.cata(
        { case (up, prev) => (up, prev :+ op) },
        (src.crush, List(op)))
      case _ => (src.crush, List(op))
    }
  }

  private def alwaysCrushPipe(src: WorkflowOp, op: PipelineOp) =
    alwaysPipePipe(src, op) match {
      // TODO: incorporate `simplify` into the `coalesce` here
      case (up, pipe) => PipelineTask(up, Pipeline(pipe))
    }

  case class ProjectOp(src: WorkflowOp, shape: PipelineOp.Reshape)
      extends WPipelineOp {

    import PipelineOp._

    private def pipeop = PipelineOp.Project(shape)
    override def coalesce = src.coalesce match {
      case ProjectOp(_, _) =>
        val (rs, src) = this.collectShapes
        inlineProject(rs.head, rs.tail).map(ProjectOp(src, _).coalesce).getOrElse(this)
      case csrc => reparent(csrc)
    }
    def crush = alwaysCrushPipe(src, pipeop)
    def pipeline = Some(alwaysPipePipe(src, pipeop))
    def reparent(newSrc: WorkflowOp) = copy(src = newSrc)

    def empty: ProjectOp = shape match {
      case Reshape.Doc(_) => ProjectOp.EmptyDoc(src)
      case Reshape.Arr(_) => ProjectOp.EmptyArr(src)
    }

    def set(field: BsonField, value: ExprOp \/ PipelineOp.Reshape): ProjectOp =
      ProjectOp(src, shape.set(field, value))

    def getAll: List[(BsonField, ExprOp)] = {
      def fromReshape(r: Reshape): List[(BsonField, ExprOp)] = r match {
        case Reshape.Arr(m) => m.toList.map { case (f, e) => getAll0(f, e) }.flatten
        case Reshape.Doc(m) => m.toList.map { case (f, e) => getAll0(f, e) }.flatten
      }

      def getAll0(f0: BsonField, e: ExprOp \/ Reshape): List[(BsonField, ExprOp)] = e.fold(
        e => (f0 -> e) :: Nil,
        r => fromReshape(r).map { case (f, e) => (f0 \ f) -> e }
      )

      fromReshape(shape)
    }

    def setAll(fvs: Iterable[(BsonField, ExprOp \/ PipelineOp.Reshape)]): ProjectOp = fvs.foldLeft(this) {
      case (project, (field, value)) => project.set(field, value)
    }

    def deleteAll(fields: List[BsonField]): ProjectOp = {
      empty.setAll(getAll.filterNot(t => fields.exists(t._1.startsWith(_))).map(t => t._1 -> -\/ (t._2)))
    }
  }
  object ProjectOp {
    import PipelineOp._

    val EmptyDoc = (src: WorkflowOp) => ProjectOp(src, Reshape.EmptyDoc)
    val EmptyArr = (src: WorkflowOp) => ProjectOp(src, Reshape.EmptyArr)   
  }

  case class RedactOp(src: WorkflowOp, value: ExprOp) extends WPipelineOp {
    private def pipeop = PipelineOp.Redact(value)
    def crush = alwaysCrushPipe(src, pipeop)
    def pipeline = Some(alwaysPipePipe(src, pipeop))
    def reparent(newSrc: WorkflowOp) = copy(src = newSrc)
  }

  case class LimitOp(src: WorkflowOp, count: Long) extends ShapePreservingOp {
    import MapReduce._

    private def pipeop = PipelineOp.Limit(count)
    override def coalesce = src.coalesce match {
      case LimitOp(src0, count0) =>
        LimitOp(src0, Math.min(count0, count)).coalesce
      case SkipOp(src0, count0) =>
        SkipOp(LimitOp(src0, count0 + count), count0).coalesce
      case csrc => reparent(csrc)
    }
    // TODO: If the preceding is a MatchOp, and it or its source isn’t
    //       pipelineable, then return a FindQuery combining the match and this
    //       limit
    def crush = alwaysCrushPipe(src, pipeop)
    def pipeline = Some(alwaysPipePipe(src, pipeop))
    def reparent(newSrc: WorkflowOp) = copy(src = newSrc)
  }
  case class SkipOp(src: WorkflowOp, count: Long) extends ShapePreservingOp {
    private def pipeop = PipelineOp.Skip(count)
    override def coalesce = src.coalesce match {
      case SkipOp(src0, count0) => SkipOp(src0, count0 + count).coalesce
      case csrc                 => reparent(csrc)
    }
    // TODO: If the preceding is a MatchOp (or a limit preceded by a MatchOp),
    //       and it or its source isn’t pipelineable, then return a FindQuery
    //       combining the match and this skip
    def crush = alwaysCrushPipe(src, pipeop)
    def pipeline = Some(alwaysPipePipe(src, pipeop))
    def reparent(newSrc: WorkflowOp) = copy(src = newSrc)
  }
  case class UnwindOp(src: WorkflowOp, field: ExprOp.DocVar)
      extends WPipelineOp {
    private def pipeop = PipelineOp.Unwind(field)
    def crush = alwaysCrushPipe(src, pipeop)
    def pipeline = Some(alwaysPipePipe(src, pipeop))
    def reparent(newSrc: WorkflowOp) = copy(src = newSrc)
  }
  case class GroupOp(
    src: WorkflowOp,
    grouped: PipelineOp.Grouped,
    by: ExprOp \/ PipelineOp.Reshape)
      extends WPipelineOp {

    import PipelineOp._

    // TODO: Not all GroupOps can be pipelined. Need to determine when we may
    //       need the group command or a map/reduce.
    private def pipeop = PipelineOp.Group(grouped, by)
    override def coalesce = {
      val reparented = this.reparent(this.src.coalesce)
      reparented match {
        case g @ GroupOp(_, _, _) =>
          inlineGroupProjects(g).getOrElse(reparented)
        case _ => reparented
      }
    }
    def crush = alwaysCrushPipe(src, pipeop)
    def pipeline = Some(alwaysPipePipe(src, pipeop))
    def reparent(newSrc: WorkflowOp) = copy(src = newSrc)

    def toProject: ProjectOp = grouped.value.foldLeft(ProjectOp(src, PipelineOp.Reshape.EmptyArr)){
      case (p, (f, v)) => p.set(f, -\/ (v))
    }

    def empty = copy(grouped = Grouped(ListMap()))

    def getAll: List[(BsonField.Leaf, ExprOp.GroupOp)] =
      grouped.value.toList

    def deleteAll(fields: List[BsonField.Leaf]): WorkflowOp.GroupOp = {
      empty.setAll(getAll.filterNot(t => fields.exists(t._1 == _)))
    }

    def setAll(vs: Seq[(BsonField.Leaf, ExprOp.GroupOp)]) = copy(grouped = Grouped(ListMap(vs: _*)))
  }

  case class SortOp(src: WorkflowOp, value: NonEmptyList[(BsonField, SortType)])
      extends WPipelineOp {
    private def pipeop = PipelineOp.Sort(value)
    def crush = alwaysCrushPipe(src, pipeop)
    def pipeline = Some(alwaysPipePipe(src, pipeop))
    def reparent(newSrc: WorkflowOp) = copy(src = newSrc)
  }

  /**
   * TODO: If an OutOp has anything after it, we need to either do
   *   SeqOp(OutOp(src, dst), after(ReadOp(dst), ...))
   * or
   *   ForkOp(src, List(OutOp(_, dst), after(_, ...)))
   * The latter seems preferable, but currently the forking semantics are not
   * clear.
   */
  // case class OutOp(src: WorkflowOp, collection: Collection) extends ShapePreservingOp {
  //   def coalesce = src.coalesce match {
  //     case read @ ReadOp(_) => read
  //     case _                => this
  //   }
  //   def pipeline = Some(alwaysPipePipe(src, PipelineOp.Out(field)))
  // }

  case class GeoNearOp(src: WorkflowOp,
                       near: (Double, Double), distanceField: BsonField,
                       limit: Option[Int], maxDistance: Option[Double],
                       query: Option[FindQuery], spherical: Option[Boolean],
                       distanceMultiplier: Option[Double], includeLocs: Option[BsonField],
                       uniqueDocs: Option[Boolean])
      extends WPipelineOp {
    private def pipeop = PipelineOp.GeoNear(near, distanceField, limit, maxDistance, query, spherical, distanceMultiplier, includeLocs, uniqueDocs)
    override def coalesce = src.coalesce match {
      case _: GeoNearOp   => this
      case p: WPipelineOp => p.reparent(copy(src = p.src)).coalesce
      case csrc           => reparent(csrc)
    }
    def crush = alwaysCrushPipe(src, pipeop)
    def pipeline = Some(alwaysPipePipe(src, pipeop))
    def reparent(newSrc: WorkflowOp) = copy(src = newSrc)
  }

  /**
    Takes a function of one parameter. The document itself is in the `this`
    parameter and the passed-in parameter is the current key (which defaults to
    `this._id`, but may have been overridden by previous Map/FlatMapOps). The
    function must return a 2-element array containing the new key and new value.
    */
  case class MapOp(src: WorkflowOp, fn: Js.AnonFunDecl) extends WorkflowOp {
    import MapOp._
    import Js._

    def srcs = List(src)
    def coalesce = src.coalesce match {
      case MapOp(src0, fn0) =>
        MapOp(src0,
          AnonFunDecl(List("key"),
            List(
              VarDef(List(
                "rez" -> Call(Select(fn0, "call"),
                  List(Ident("this"), Ident("key"))))),
              Return(Call(Select(fn, "call"),
                List(
                  Access(Ident("rez"), Num(1, false)),
                  Access(Ident("rez"), Num(0, false))))))))
      case FlatMapOp(src0, fn0) =>
        FlatMapOp(src0,
          AnonFunDecl(List("key"),
            List(Call(
              Select(Call(Select(fn0, "call"),
                List(Ident("this"), Ident("key"))), "map"),
              List(AnonFunDecl(List("args"),
                List(Return(Call(Select(fn, "call"), List(
                  Access(Ident("args"), Num(1, false)),
                  Access(Ident("args"), Num(0, false))))))))))))
      case csrc => MapOp(csrc, fn)
    }

    private def newMR(src: WorkflowTask, sel: Option[Selector], sort: Option[NonEmptyList[(BsonField, SortType)]], count: Option[Long]) =
      MapReduceTask(src, MapReduce(mapFn(this.fn), ReduceOp.reduceNOP, selection = sel, inputSort = sort, limit = count))

    def crush = src.crush match {
      case MapReduceTask(src0, mr @ MapReduce(_, _, _, _, _, _, None, _, _, _)) =>
        MapReduceTask(src0, mr applyLens MapReduce._finalizer set Some(finalizerFn(this.fn)))
      case PipelineTask(src0, Pipeline(List(PipelineOp.Match(sel)))) =>
        newMR(src0, Some(sel), None, None)
      case PipelineTask(src0, Pipeline(List(PipelineOp.Sort(sort)))) =>
        newMR(src0, None, Some(sort), None)
      case PipelineTask(src0, Pipeline(List(PipelineOp.Limit(count)))) =>
        newMR(src0, None, None, Some(count))
      case PipelineTask(src0, Pipeline(List(PipelineOp.Match(sel), PipelineOp.Sort(sort)))) =>
        newMR(src0, Some(sel), Some(sort), None)
      case PipelineTask(src0, Pipeline(List(PipelineOp.Match(sel), PipelineOp.Limit(count)))) =>
        newMR(src0, Some(sel), None, Some(count))
      case PipelineTask(src0, Pipeline(List(PipelineOp.Sort(sort), PipelineOp.Limit(count)))) =>
        newMR(src0, None, Some(sort), Some(count))
      case PipelineTask(src0, Pipeline(List(PipelineOp.Match(sel), PipelineOp.Sort(sort), PipelineOp.Limit(count)))) =>
        newMR(src0, Some(sel), Some(sort), Some(count))
      case srcTask =>
        newMR(srcTask, None, None, None)
    }
  }
  object MapOp {
    import Js._

    def mapKeyVal(key: Js.Expr, value: Js.Expr) =
      AnonFunDecl(List("key"),
        List(Return(AnonElem(List(key, value)))))
    def mapMap(transform: Js.Expr) =
      mapKeyVal(Ident("key"), transform)
    val mapNOP = mapMap(Ident("this"))

    def finalizerFn(fn: Js.Expr) =
      AnonFunDecl(List("key", "value"),
        List(Return(Access(
          Call(Select(fn, "call"), List(Ident("value"), Ident("key"))),
          Num(1, false)))))

    def mapFn(fn: Js.Expr) =
      AnonFunDecl(Nil,
        List(Call(Select(Ident("emit"), "apply"),
          List(
            Null,
            Call(Select(fn, "call"),
              List(Ident("this"), Select(Ident("this"), "_id")))))))
  }

  /**
    Takes a function of one parameter. The document itself is in the `this`
    parameter and the passed-in parameter is the current key (which defaults to
    `this._id`, but may have been overridden by previous Map/FlatMapOps). The
    function must return an array of 2-element arrays, each containing a new
    key and a new value.
    */
  case class FlatMapOp(src: WorkflowOp, fn: Js.AnonFunDecl) extends WorkflowOp {
    import FlatMapOp._
    import Js._

    def srcs = List(src)
    def coalesce = src.coalesce match {
      case MapOp(src0, fn0) =>
        FlatMapOp(src0,
          AnonFunDecl(List("key"),
            List(
              VarDef(List(
                "rez" -> Call(Select(fn0, "call"),
                  List(Ident("this"), Ident("key"))))),
              Return(Call(Select(fn, "call"),
                List(
                  Access(Ident("rez"), Num(1, false)),
                  Access(Ident("rez"), Num(0, false))))))))
      case FlatMapOp(src0, fn0) =>
        FlatMapOp(src0,
          AnonFunDecl(List("key"),
            List(Return(Call(
              Select(Select(AnonElem(Nil), "concat"), "apply"),
              List(
                Null,
                Call(
                  Select(Call(Select(fn0, "call"),
                    List(Ident("this"), Ident("key"))), "map"),
                  List(AnonFunDecl(List("args"),
                    List(Return(Call(Select(fn, "call"), List(
                      Access(Ident("args"), Num(1, false)),
                      Access(Ident("args"), Num(0, false)))))))))))))))
      case csrc => FlatMapOp(csrc, fn)
    }

    private def newMR(src: WorkflowTask, sel: Option[Selector], sort: Option[NonEmptyList[(BsonField, SortType)]], count: Option[Long]) =
      MapReduceTask(src, MapReduce(mapFn(this.fn), ReduceOp.reduceNOP, selection = sel, inputSort = sort, limit = count))

    def crush = src.crush match {
      case PipelineTask(src0, Pipeline(List(PipelineOp.Match(sel)))) =>
        newMR(src0, Some(sel), None, None)
      case PipelineTask(src0, Pipeline(List(PipelineOp.Sort(sort)))) =>
        newMR(src0, None, Some(sort), None)
      case PipelineTask(src0, Pipeline(List(PipelineOp.Limit(count)))) =>
        newMR(src0, None, None, Some(count))
      case PipelineTask(src0, Pipeline(List(PipelineOp.Match(sel), PipelineOp.Sort(sort)))) =>
        newMR(src0, Some(sel), Some(sort), None)
      case PipelineTask(src0, Pipeline(List(PipelineOp.Match(sel), PipelineOp.Limit(count)))) =>
        newMR(src0, Some(sel), None, Some(count))
      case PipelineTask(src0, Pipeline(List(PipelineOp.Sort(sort), PipelineOp.Limit(count)))) =>
        newMR(src0, None, Some(sort), Some(count))
      case PipelineTask(src0, Pipeline(List(PipelineOp.Match(sel), PipelineOp.Sort(sort), PipelineOp.Limit(count)))) =>
        newMR(src0, Some(sel), Some(sort), Some(count))
      case srcTask =>
        newMR(srcTask, None, None, None)
    }
  }
  object FlatMapOp {
    import Js._

    def mapFn(fn: Js.Expr) =
      AnonFunDecl(Nil,
        List(
          Call(
            Select(Call(Select(fn, "call"),
              List(
                Ident("this"),
                Select(Ident("this"), "_id"))),
              "map"),
            List(AnonFunDecl(List("__rez"), List(Call(Select(Ident("emit"), "apply"), List(Null, Ident("__rez")))))))))
  }

  /**
    Takes a function of two parameters – a key and an array of values. The
    function must return a single value.
    */
  case class ReduceOp(src: WorkflowOp, fn: Js.AnonFunDecl) extends WorkflowOp {
    import ReduceOp._

    def srcs = List(src)
    def coalesce = ReduceOp(src.coalesce, fn)

    private def newMR(src: WorkflowTask, sel: Option[Selector], sort: Option[NonEmptyList[(BsonField, SortType)]], count: Option[Long]) =
      MapReduceTask(src, MapReduce(MapOp.mapFn(MapOp.mapNOP), this.fn, selection = sel, inputSort = sort, limit = count))

    def crush = src.crush match {
      case MapReduceTask(src0, mr @ MapReduce(_, reduceNOP, _, _, _, _, None, _, _, _)) =>
        MapReduceTask(src0, mr applyLens MapReduce._reduce set this.fn)
      case PipelineTask(src0, Pipeline(List(PipelineOp.Match(sel)))) =>
        newMR(src0, Some(sel), None, None)
      case PipelineTask(src0, Pipeline(List(PipelineOp.Sort(sort)))) =>
        newMR(src0, None, Some(sort), None)
      case PipelineTask(src0, Pipeline(List(PipelineOp.Limit(count)))) =>
        newMR(src0, None, None, Some(count))
      case PipelineTask(src0, Pipeline(List(PipelineOp.Match(sel), PipelineOp.Sort(sort)))) =>
        newMR(src0, Some(sel), Some(sort), None)
      case PipelineTask(src0, Pipeline(List(PipelineOp.Match(sel), PipelineOp.Limit(count)))) =>
        newMR(src0, Some(sel), None, Some(count))
      case PipelineTask(src0, Pipeline(List(PipelineOp.Sort(sort), PipelineOp.Limit(count)))) =>
        newMR(src0, None, Some(sort), Some(count))
      case PipelineTask(src0, Pipeline(List(PipelineOp.Match(sel), PipelineOp.Sort(sort), PipelineOp.Limit(count)))) =>
        newMR(src0, Some(sel), Some(sort), Some(count))
      case srcTask =>
        newMR(srcTask, None, None, None)
    }
  }
  object ReduceOp {
    val reduceNOP =
      Js.AnonFunDecl(List("key", "values"),
        List(Js.Return(Js.Access(Js.Ident("values"), Js.Num(0, false)))))
  }

  /**
    Performs a sequence of operations, sequentially, merging their results.
    */
  case class FoldLeftOp(lsrcs: NonEmptyList[WorkflowOp]) extends WorkflowOp {
    def srcs = lsrcs.toList
<<<<<<< HEAD
    def coalesce = lsrcs.map(_.coalesce) match {
      case NEL(FoldLeftOp(csrcs0), tail) => FoldLeftOp(csrcs0 :::> tail)
      case csrcs                         => FoldLeftOp(csrcs)
    }
    def crush = FoldLeftTask(lsrcs.map(_.crush match {
      case MapReduceTask(src, mr) =>
        // FIXME: FoldLeftOp currently always reduces, but in future we’ll want
        //        to have more control.
        MapReduceTask(src,
          mr applyLens MapReduce._out set Some(MapReduce.WithAction(MapReduce.Action.Reduce)))
      case src => src
    }))
=======
    def coalesce = FoldLeftOp(lsrcs.map(_.coalesce))
    def crush =
      (lsrcs.head.crush, lsrcs.tail) match {
        case (first, second :: rest) => 
          FoldLeftTask(first, NonEmptyList.nel(second, rest).map(_.crush match {
            case MapReduceTask(src, mr) =>
              // FIXME: FoldLeftOp currently always reduces, but in future we’ll want
              //        to have more control.
              MapReduceTask(src,
                mr applyLens MapReduce._out set Some(MapReduce.WithAction(MapReduce.Action.Reduce)))
            case src => sys.error("not a mapReduce: " + src)  // FIXME: need to rewrite as a mapReduce
          }))
          
        case (head, Nil) => head
      }
>>>>>>> 8ef0dbea
  }

  case class JoinOp(ssrcs: Set[WorkflowOp]) extends WorkflowOp {
    def srcs = ssrcs.toList
    def coalesce = JoinOp(ssrcs.map(_.coalesce))
    def crush = JoinTask(ssrcs.map(_.crush))
  }
  
  implicit def WorkflowOpRenderTree(implicit RS: RenderTree[Selector], RE: RenderTree[ExprOp], RG: RenderTree[PipelineOp.Grouped]): RenderTree[WorkflowOp] = new RenderTree[WorkflowOp] {
    def nodeType(subType: String) = "WorkflowOp" :: subType :: Nil
    
    def render(v: WorkflowOp) = v match {
      case PureOp(value)        => Terminal(value.toString, nodeType("PureOp"))
      case ReadOp(coll)         => Terminal(coll.name, nodeType("ReadOp"))
      case MatchOp(src, sel)    => NonTerminal("", 
                                      WorkflowOpRenderTree.render(src) :: 
                                      RS.render(sel) ::
                                      Nil,
                                    nodeType("MatchOp"))
      case ProjectOp(src, shape) => NonTerminal("",
                                      WorkflowOpRenderTree.render(src) :: 
                                        PipelineOp.renderReshape("Fields", "", shape) ::
                                        Nil,
                                      nodeType("ProjectOp"))
      case RedactOp(src, value) => NonTerminal("", 
                                      WorkflowOpRenderTree.render(src) :: 
                                      RE.render(value) ::
                                      Nil,
                                    nodeType("RedactOp"))
      case LimitOp(src, count)  => NonTerminal(count.toString, WorkflowOpRenderTree.render(src) :: Nil, nodeType("LimitOp"))
      case SkipOp(src, count)   => NonTerminal(count.toString, WorkflowOpRenderTree.render(src) :: Nil, nodeType("SkipOp"))
      case UnwindOp(src, field) => NonTerminal(field.toString, WorkflowOpRenderTree.render(src) :: Nil, nodeType("UnwindOp"))
      case GroupOp(src, grouped, -\/ (expr)) => NonTerminal("",
                                      WorkflowOpRenderTree.render(src) ::
                                        RG.render(grouped) ::
                                        Terminal(expr.toString, nodeType("By")) ::
                                        Nil,
                                      nodeType("GroupOp"))
      case GroupOp(src, grouped, \/- (by)) => NonTerminal("",
                                      WorkflowOpRenderTree.render(src) ::
                                        RG.render(grouped) ::
                                        PipelineOp.renderReshape("By", "", by) ::
                                        Nil,
                                      nodeType("GroupOp"))
      case SortOp(src, value)   => NonTerminal("",
                                    WorkflowOpRenderTree.render(src) ::
                                      value.map { case (field, st) => Terminal(field.asText + " -> " + st, nodeType("SortKey")) }.toList,
                                    nodeType("SortOp"))
      case GeoNearOp(src, near, distanceField, limit, maxDistance, query, spherical, distanceMultiplier, includeLocs, uniqueDocs)
                                => NonTerminal("",
                                    WorkflowOpRenderTree.render(src) ::
                                      Terminal(near.toString, nodeType("GeoNearOp") :+ "Near") ::
                                      Terminal(distanceField.toString, nodeType("GeoNearOp") :+ "DistanceField") ::
                                      Terminal(limit.toString, nodeType("GeoNearOp") :+ "Limit") ::
                                      Terminal(maxDistance.toString, nodeType("GeoNearOp") :+ "MaxDistance") ::
                                      Terminal(query.toString, nodeType("GeoNearOp") :+ "Query") ::
                                      Terminal(spherical.toString, nodeType("GeoNearOp") :+ "Spherical") ::
                                      Terminal(distanceMultiplier.toString, nodeType("GeoNearOp") :+ "DistanceMultiplier") ::
                                      Terminal(includeLocs.toString, nodeType("GeoNearOp") :+ "IncludeLocs") ::
                                      Terminal(uniqueDocs.toString, nodeType("GeoNearOp") :+ "UniqueDocs") ::
                                      Nil, 
                                    nodeType("GeoNearOp"))
      case MapOp(src, fn) => NonTerminal("", WorkflowOpRenderTree.render(src) :: Terminal(fn.toString, nodeType("MapReduce")) :: Nil, nodeType("MapOp"))
      case FlatMapOp(src, fn) => NonTerminal("", WorkflowOpRenderTree.render(src) :: Terminal(fn.toString, nodeType("MapReduce")) :: Nil, nodeType("FlatMapOp"))
      case ReduceOp(src, fn) => NonTerminal("", WorkflowOpRenderTree.render(src) :: Terminal(fn.toString, nodeType("MapReduce")) :: Nil, nodeType("ReduceOp"))
      case FoldLeftOp(lsrcs)    => NonTerminal("", lsrcs.toList.map(WorkflowOpRenderTree.render(_)), nodeType("LeftFoldOp"))
      case JoinOp(ssrcs)        => NonTerminal("", ssrcs.toList.map(WorkflowOpRenderTree.render(_)), nodeType("JoinOp"))
    }
  }
}<|MERGE_RESOLUTION|>--- conflicted
+++ resolved
@@ -686,21 +686,10 @@
     */
   case class FoldLeftOp(lsrcs: NonEmptyList[WorkflowOp]) extends WorkflowOp {
     def srcs = lsrcs.toList
-<<<<<<< HEAD
     def coalesce = lsrcs.map(_.coalesce) match {
       case NEL(FoldLeftOp(csrcs0), tail) => FoldLeftOp(csrcs0 :::> tail)
       case csrcs                         => FoldLeftOp(csrcs)
     }
-    def crush = FoldLeftTask(lsrcs.map(_.crush match {
-      case MapReduceTask(src, mr) =>
-        // FIXME: FoldLeftOp currently always reduces, but in future we’ll want
-        //        to have more control.
-        MapReduceTask(src,
-          mr applyLens MapReduce._out set Some(MapReduce.WithAction(MapReduce.Action.Reduce)))
-      case src => src
-    }))
-=======
-    def coalesce = FoldLeftOp(lsrcs.map(_.coalesce))
     def crush =
       (lsrcs.head.crush, lsrcs.tail) match {
         case (first, second :: rest) => 
@@ -715,7 +704,6 @@
           
         case (head, Nil) => head
       }
->>>>>>> 8ef0dbea
   }
 
   case class JoinOp(ssrcs: Set[WorkflowOp]) extends WorkflowOp {
