package blueeyes.core.service.test

import org.specs.Specification
import blueeyes.core.service.RestPathPatternImplicits._
import blueeyes.core.service._
import blueeyes.util.Future
import blueeyes.core.http.MimeTypes._
import blueeyes.BlueEyesServiceBuilderString
import blueeyes.core.http.MimeTypes._
import blueeyes.core.http._
import TestService._

class BlueEyesServiceSpecificationSpec extends BlueEyesServiceSpecification[String] with TestService{

  "SampeService" should{
    "calls test function" in {
      var executed = false
      path("/bar/id/bar.html"){
        get{
          executed = true
        }
      }
      executed mustEqual (true)
    }
    "gets responce" in {
      path("/bar/id/bar.html"){
        get{
          response mustEqual (serviceResponse)
          ()
        }
      }
    }
    "gets responce when future is set asynchronously" in {
      path("/asynch/future"){
        get{
          response mustEqual (serviceResponse)
          ()
        }
      }
    }
  }
}

<<<<<<< HEAD
  class SampeService extends BlueEyesServiceBuilderString {
    val sampleService = service("sample", "1.32") { context =>
      request { 
        contentType(text/html) {
          path("/bar/'foo/bar.html") {
            get { request: HttpRequest[String] =>
              serviceResponse
            }
          } ~
          path("/asynch/future") {
            get { request: HttpRequest[String] =>
              Future.async {
                serviceResponse
              }
            }
          }  
=======
trait TestService extends BlueEyesServiceBuilderString {
  val sampleService = service("sample", "1.32") { context =>
    request {
      contentType(text/html) {
        path("/bar/'foo/bar.html") {
          get [String] { request: HttpRequest[String] =>
            serviceResponse
          }
        } ~
        path("/asynch/future") {
          get [String]{ request: HttpRequest[String] =>
            Future.async {
              serviceResponse
            }
          }
>>>>>>> fdb81286
        }
      }
    }
  }
} 

object TestService{
  val serviceResponse = HttpResponse[String](HttpStatus(HttpStatusCodes.OK), Map("Content-Type" -> "text/html"), Some("context"), HttpVersions.`HTTP/1.1`)
}<|MERGE_RESOLUTION|>--- conflicted
+++ resolved
@@ -41,40 +41,21 @@
   }
 }
 
-<<<<<<< HEAD
-  class SampeService extends BlueEyesServiceBuilderString {
-    val sampleService = service("sample", "1.32") { context =>
-      request { 
-        contentType(text/html) {
-          path("/bar/'foo/bar.html") {
-            get { request: HttpRequest[String] =>
-              serviceResponse
-            }
-          } ~
-          path("/asynch/future") {
-            get { request: HttpRequest[String] =>
-              Future.async {
-                serviceResponse
-              }
-            }
-          }  
-=======
 trait TestService extends BlueEyesServiceBuilderString {
   val sampleService = service("sample", "1.32") { context =>
     request {
       contentType(text/html) {
         path("/bar/'foo/bar.html") {
-          get [String] { request: HttpRequest[String] =>
+          get { request: HttpRequest[String] =>
             serviceResponse
           }
         } ~
         path("/asynch/future") {
-          get [String]{ request: HttpRequest[String] =>
+          get { request: HttpRequest[String] =>
             Future.async {
               serviceResponse
             }
           }
->>>>>>> fdb81286
         }
       }
     }
