package slamdata.engine.physical.mongodb

import slamdata.engine._
import slamdata.engine.fp._
import slamdata.engine.fs.Path
import slamdata.engine.analysis.fixplate._
import slamdata.engine.analysis._
import slamdata.engine.sql.{SQLParser, Query}
import slamdata.engine.std._

import scalaz._

import collection.immutable.ListMap

import org.specs2.mutable._
import org.specs2.matcher.{Matcher, Expectable}
import slamdata.specs2._

class PlannerSpec extends Specification with CompilerHelpers with PendingWithAccurateCoverage {
  import StdLib._
  import structural._
  import math._
  import LogicalPlan._
  import SemanticAnalysis._
  import Reshape._
  import Workflow._
  import ExprOp._
  import IdHandling._

  case class equalToWorkflow(expected: Workflow)
      extends Matcher[Workflow] {
    def apply[S <: Workflow](s: Expectable[S]) = {
      def diff(l: S, r: Workflow): String = {
        val lt = RenderTree[Workflow].render(l)
        val rt = RenderTree[Workflow].render(r)
        RenderTree.show(lt diff rt)(new RenderTree[RenderedTree] {
          override def render(v: RenderedTree) = v
        }).toString
      }
      result(expected == s.value,
             "\ntrees are equal:\n" + diff(s.value, expected),
             "\ntrees are not equal:\n" + diff(s.value, expected),
             s)
    }
  }

  val queryPlanner = MongoDbPlanner.queryPlanner(_ => Cord.empty)

  def plan(query: String): Either[Error, Workflow] = {
    queryPlanner(QueryRequest(Query(query), None))._2.toEither
  }

  def plan(logical: Term[LogicalPlan]): Either[Error, Workflow] =
    (for {
      simplified <- \/-(Optimizer.simplify(logical))
      phys <- MongoDbPlanner.plan(simplified)
    } yield phys).toEither

  def beWorkflow(wf: Workflow) = beRight(equalToWorkflow(wf))

  "plan from query string" should {
    "plan simple constant example 1" in {
      plan("select 1") must
        beWorkflow($pure(Bson.Doc(ListMap("0" -> Bson.Int64(1)))))
    }.pendingUntilFixed

    "plan simple select *" in {
      plan("select * from foo") must beWorkflow($read(Collection("foo")))
    }

    "plan count(*)" in {
      plan("select count(*) from foo") must beWorkflow( 
        chain(
          $read(Collection("foo")),
          $group(
            Grouped(ListMap(BsonField.Name("0") -> Count)),
            -\/(Literal(Bson.Null)))))
    }

    "plan simple field projection on single set" in {
      plan("select foo.bar from foo") must
        beWorkflow(chain(
          $read(Collection("foo")),
          $project(Reshape.Doc(ListMap(
            BsonField.Name("bar") -> -\/(DocField(BsonField.Name("bar"))))),
            IgnoreId)))
    }

    "plan simple field projection on single set when table name is inferred" in {
      plan("select bar from foo") must
       beWorkflow(chain(
         $read(Collection("foo")),
         $project(Reshape.Doc(ListMap(
           BsonField.Name("bar") -> -\/(DocField(BsonField.Name("bar"))))),
           IgnoreId)))
    }
    
    "plan multiple field projection on single set when table name is inferred" in {
      plan("select bar, baz from foo") must
       beWorkflow(chain(
         $read(Collection("foo")),
         $project(Reshape.Doc(ListMap(
           BsonField.Name("bar") -> -\/(DocField(BsonField.Name("bar"))),
           BsonField.Name("baz") -> -\/(DocField(BsonField.Name("baz"))))),
           IgnoreId)))
    }

    "plan simple addition on two fields" in {
      plan("select foo + bar from baz") must
       beWorkflow(chain(
         $read(Collection("baz")),
         $project(Reshape.Doc(ListMap(
           BsonField.Name("0") -> -\/ (ExprOp.Add(
             DocField(BsonField.Name("foo")),
             DocField(BsonField.Name("bar")))))),
           IgnoreId)))
    }
    
    "plan concat" in {
      plan("select concat(bar, baz) from foo") must
       beWorkflow(chain(
         $read(Collection("foo")),
         $project(Reshape.Doc(ListMap(
           BsonField.Name("0") -> -\/ (ExprOp.Concat(
             DocField(BsonField.Name("bar")),
             DocField(BsonField.Name("baz")),
             Nil)))),
           IgnoreId)))
    }

    "plan lower" in {
      plan("select lower(bar) from foo") must
      beWorkflow(chain(
        $read(Collection("foo")),
        $project(Reshape.Doc(ListMap(
          BsonField.Name("0") ->
            -\/(ExprOp.ToLower(DocField(BsonField.Name("bar")))))),
          IgnoreId)))
    }

    "plan coalesce" in {
      plan("select coalesce(bar, baz) from foo") must
       beWorkflow(chain(
         $read(Collection("foo")),
         $project(Reshape.Doc(ListMap(
           BsonField.Name("0") ->
             -\/(ExprOp.IfNull(
               DocField(BsonField.Name("bar")),
               DocField(BsonField.Name("baz")))))),
           IgnoreId)))
    }

    "plan date field extraction" in {
      plan("select date_part('day', baz) from foo") must
       beWorkflow(chain(
         $read(Collection("foo")),
         $project(Reshape.Doc(ListMap(
           BsonField.Name("0") ->
             -\/(ExprOp.DayOfMonth(DocField(BsonField.Name("baz")))))),
           IgnoreId)))
    }

    "plan complex date field extraction" in {
      plan("select date_part('quarter', baz) from foo") must
       beWorkflow(chain(
         $read(Collection("foo")),
         $project(Reshape.Doc(ListMap(
           BsonField.Name("0") ->
             -\/(
               ExprOp.Add(
                 ExprOp.Divide(
                   ExprOp.DayOfYear(DocField(BsonField.Name("baz"))),
                   ExprOp.Literal(Bson.Int32(92))),
                 ExprOp.Literal(Bson.Int32(1)))))),
           IgnoreId)))
    }

    "plan date field extraction: 'dow'" in {
      plan("select date_part('dow', baz) from foo") must
       beWorkflow(chain(
         $read(Collection("foo")),
         $project(Reshape.Doc(ListMap(
           BsonField.Name("0") ->
             -\/ (ExprOp.Add(
               ExprOp.DayOfWeek(ExprOp.DocField(BsonField.Name("baz"))),
               ExprOp.Literal(Bson.Int64(-1)))))),
           IgnoreId)))
    }

    "plan date field extraction: 'isodow'" in {
      plan("select date_part('isodow', baz) from foo") must
       beWorkflow(chain(
         $read(Collection("foo")),
         $project(Reshape.Doc(ListMap(
           BsonField.Name("0") ->
             -\/ (ExprOp.Cond(
               ExprOp.Eq(
                 ExprOp.DayOfWeek(ExprOp.DocField(BsonField.Name("baz"))),
                 ExprOp.Literal(Bson.Int64(1))),
               ExprOp.Literal(Bson.Int64(7)),
               ExprOp.Add(
                 ExprOp.DayOfWeek(ExprOp.DocField(BsonField.Name("baz"))),
                 ExprOp.Literal(Bson.Int64(-1))))))),
           IgnoreId)))
    }

    "plan filter array element" in {
      plan("select loc from zips where loc[0] < -73") must
      beWorkflow(chain(
        $read(Collection("zips")),
        $match(Selector.Doc(
          BsonField.Name("loc") \ BsonField.Index(0) -> Selector.Lt(Bson.Int64(-73)))),
        $project(Reshape.Doc(ListMap(
          BsonField.Name("loc") -> -\/(ExprOp.DocField(BsonField.Name("loc"))))),
          IgnoreId)))
    }

    "plan select array element" in {
      import Js._
      plan("select loc[0] from zips") must
      beWorkflow(chain(
        $read(Collection("zips")),
        $project(Reshape.Doc(ListMap(
          BsonField.Name("value") ->
            -\/(ExprOp.DocField(BsonField.Name("loc"))))),
          IgnoreId),
        $map($Map.mapMap("value",
          Access(Access(Ident("value"), Str("value")), Num(0.0, false)))),
        $project(Reshape.Doc(ListMap(
          BsonField.Name("0") -> -\/(ExprOp.DocVar(DocVar.ROOT, None)))),
          IgnoreId)))
    }

    "plan array length" in {
      plan("select array_length(bar, 1) from foo") must
       beWorkflow(chain(
         $read(Collection("foo")),
         $project(Reshape.Doc(ListMap(
           BsonField.Name("0") ->
             -\/(ExprOp.Size(DocField(BsonField.Name("bar")))))),
           IgnoreId)))
    }

    "plan sum in expression" in {
      plan("select sum(pop) * 100 from zips") must
      beWorkflow(chain(
        $read(Collection("zips")),
        $group(
          Grouped(ListMap(BsonField.Name("value") ->
            Sum(ExprOp.DocField(BsonField.Name("pop"))))),
          -\/(Literal(Bson.Null))),
        $project(Reshape.Doc(ListMap(
          BsonField.Name("0") ->
            -\/(ExprOp.Multiply(
              DocField(BsonField.Name("value")),
              ExprOp.Literal(Bson.Int64(100)))))),
          IncludeId)))
    }

    "plan conditional" in {
      plan("select case when pop < 10000 then city else loc end from zips") must
       beWorkflow(chain(
         $read(Collection("zips")),
         $project(Reshape.Doc(ListMap(
           BsonField.Name("0") ->
             -\/(Cond(
               Lt(
                 DocField(BsonField.Name("pop")),
                 ExprOp.Literal(Bson.Int64(10000))),
               DocField(BsonField.Name("city")),
               DocField(BsonField.Name("loc")))))),
           IncludeId)))
    }

    "plan negate" in {
      plan("select -bar from foo") must
       beWorkflow(chain(
         $read(Collection("foo")),
         $project(Reshape.Doc(ListMap(
           BsonField.Name("0") ->
             -\/(ExprOp.Multiply(
               ExprOp.Literal(Bson.Int32(-1)),
               DocField(BsonField.Name("bar")))))),
           IgnoreId)))
    }

    "plan simple filter" in {
      plan("select * from foo where bar > 10") must
       beWorkflow(chain(
         $read(Collection("foo")),
         $match(
           Selector.Doc(BsonField.Name("bar") -> Selector.Gt(Bson.Int64(10))))))
    }
    
    "plan simple reversed filter" in {
      plan("select * from foo where 10 < bar") must
       beWorkflow(chain(
         readOp(Collection("foo")),
         matchOp(
           Selector.Doc(BsonField.Name("bar") -> Selector.Gt(Bson.Int64(10))))))
    }
    
    "plan simple filter with expression in projection" in {
      plan("select a + b from foo where bar > 10") must
       beWorkflow(chain(
         $read(Collection("foo")),
         $match(
           Selector.Doc(BsonField.Name("bar") -> Selector.Gt(Bson.Int64(10)))),
         $project(Reshape.Doc(ListMap(
           BsonField.Name("0") -> -\/ (ExprOp.Add(
             DocField(BsonField.Name("a")),
             DocField(BsonField.Name("b")))))),
           IgnoreId)))
    }

    "plan simple js filter" in {
      import Js._
      plan("select * from zips where length(city) < 4") must
      beWorkflow(chain(
        $read(Collection("zips")),
        $match(
          Selector.Where(BinOp("<",
            Select(Select(Ident("this"), "city"), "length"),
            Num(4, false))))))
    }

    "plan filter with js and non-js" in {
      import Js._
      plan("select * from zips where length(city) < 4 and pop < 20000") must
      beWorkflow(chain(
        $read(Collection("zips")),
        $match(Selector.And(
          Selector.Where(BinOp("<",
            Select(Select(Ident("this"), "city"), "length"),
            Num(4, false))),
          Selector.Doc(BsonField.Name("pop") ->
            Selector.Lt(Bson.Int64(20000)))))))
    }

    "plan filter with between" in {
      plan("select * from foo where bar between 10 and 100") must
       beWorkflow(chain(
         $read(Collection("foo")),
         $match(
           Selector.And(
             Selector.Doc(BsonField.Name("bar") ->
               Selector.Gte(Bson.Int64(10))),
             Selector.Doc(BsonField.Name("bar") ->
               Selector.Lte(Bson.Int64(100)))))))
    }
    
    "plan filter with like" in {
      plan("select * from foo where bar like 'A%'") must
       beWorkflow(chain(
         $read(Collection("foo")),
         $match(Selector.Doc(
           BsonField.Name("bar") ->
             Selector.Regex("^A.*$", false, false, false, false)))))
    }
    
    "plan filter with LIKE and OR" in {
      plan("select * from foo where bar like 'A%' or bar like 'Z%'") must
       beWorkflow(chain(
         $read(Collection("foo")),
         $match(
           Selector.Or(
             Selector.Doc(BsonField.Name("bar") ->
               Selector.Regex("^A.*$", false, false, false, false)),
             Selector.Doc(BsonField.Name("bar") ->
               Selector.Regex("^Z.*$", false, false, false, false))))))
    }
    
    "plan filter with negate(s)" in {
      plan("select * from foo where bar != -10 and baz > -1.0") must
       beWorkflow(chain(
         $read(Collection("foo")),
         $match(
           Selector.And(
             Selector.Doc(BsonField.Name("bar") ->
               Selector.Neq(Bson.Int64(-10))),
             Selector.Doc(BsonField.Name("baz") ->
               Selector.Gt(Bson.Dec(-1.0)))))))
    }
    
    "plan complex filter" in {
      plan("select * from foo where bar > 10 and (baz = 'quux' or foop = 'zebra')") must
       beWorkflow(chain(
         $read(Collection("foo")),
         $match(
           Selector.And(
             Selector.Doc(BsonField.Name("bar") -> Selector.Gt(Bson.Int64(10))),
             Selector.Or(
               Selector.Doc(BsonField.Name("baz") ->
                 Selector.Eq(Bson.Text("quux"))),
               Selector.Doc(BsonField.Name("foop") ->
                 Selector.Eq(Bson.Text("zebra"))))))))
    }

    "plan simple sort with field in projection" in {
      plan("select bar from foo order by bar") must
        beWorkflow(chain(
          $read(Collection("foo")),
          $project(
            Reshape.Doc(ListMap(
              BsonField.Name("__tmp0") -> \/- (Reshape.Doc(ListMap(
                BsonField.Name("bar") ->
                  -\/ (ExprOp.DocField(BsonField.Name("bar")))))),
              BsonField.Name("__tmp1") -> \/- (Reshape.Arr(ListMap(
                BsonField.Index(0) -> -\/ (ExprOp.DocField(BsonField.Name("bar")))))))),
            IgnoreId),
<<<<<<< HEAD
          $sort(NonEmptyList(BsonField.Name("rIght") \ BsonField.Index(0) -> Ascending)),
          $project(Reshape.Doc(ListMap(
=======
          sortOp(NonEmptyList(BsonField.Name("__tmp1") \ BsonField.Index(0) -> Ascending)),
          projectOp(Reshape.Doc(ListMap(
>>>>>>> 6f37bd44
            BsonField.Name("bar") ->
              -\/ (ExprOp.DocField(BsonField.Name("__tmp0") \ BsonField.Name("bar"))))),
            ExcludeId)))
    }
    
    
    "plan simple sort with wildcard" in {
      plan("select * from zips order by pop") must
        beWorkflow(chain(
          $read(Collection("zips")),
          // TODO: Simplify to this once we identify sort keys in projection
          // $sort(NonEmptyList(BsonField.Name("pop") -> Ascending))
          $project(
            Reshape.Doc(ListMap(
              BsonField.Name("__tmp0") -> \/-(Reshape.Arr(ListMap(
                BsonField.Index(0) -> -\/(ExprOp.DocField(BsonField.Name("pop")))))),
<<<<<<< HEAD
              BsonField.Name("rIght") -> -\/(ExprOp.DocVar(DocVar.ROOT, None)))),
            ExcludeId),
          $sort(NonEmptyList(BsonField.Name("lEft") \ BsonField.Index(0) -> Ascending)),
          $project(Reshape.Doc(ListMap (
=======
              BsonField.Name("__tmp1") -> -\/(ExprOp.DocVar(DocVar.ROOT, None)))),
            IncludeId),
          sortOp(NonEmptyList(BsonField.Name("__tmp0") \ BsonField.Index(0) -> Ascending)),
          projectOp(Reshape.Doc(ListMap (
>>>>>>> 6f37bd44
            BsonField.Name("value") ->
              -\/(ExprOp.DocField(BsonField.Name ("__tmp1"))))),
            ExcludeId)))
    }

    "plan sort with expression in key" in {
      plan("select baz from foo order by bar/10") must
        beWorkflow(chain(
<<<<<<< HEAD
          $read(Collection("foo")),
          $project(Reshape.Doc(ListMap(
            BsonField.Name("lEft") -> \/-(Reshape.Doc(ListMap(
=======
          readOp(Collection("foo")),
          projectOp(Reshape.Doc(ListMap(
            BsonField.Name("__tmp3") -> \/-(Reshape.Doc(ListMap(
>>>>>>> 6f37bd44
              BsonField.Name("baz") -> -\/(ExprOp.DocField(BsonField.Name("baz")))))),
            BsonField.Name("__tmp4") -> \/-(Reshape.Arr(ListMap(
              BsonField.Index(0) -> -\/ (ExprOp.Divide(
                    ExprOp.DocField(BsonField.Name("bar")),
                    ExprOp.Literal(Bson.Int64(10))))))))),
<<<<<<< HEAD
            ExcludeId),
          $sort(NonEmptyList(BsonField.Name("rIght") \ BsonField.Index(0) -> Ascending)),
          $project(Reshape.Doc(ListMap(
=======
            IncludeId),
          sortOp(NonEmptyList(BsonField.Name("__tmp4") \ BsonField.Index(0) -> Ascending)),
          projectOp(Reshape.Doc(ListMap(
>>>>>>> 6f37bd44
            BsonField.Name("baz") ->
              -\/(ExprOp.DocField(BsonField.Name("__tmp3") \ BsonField.Name("baz"))))),
            IgnoreId)))
    }

    "plan select with wildcard and field" in {
      import Js._

      plan("select *, pop from zips") must
        beWorkflow(chain(
<<<<<<< HEAD
          $read(Collection("zips")),
          $project(Reshape.Doc(ListMap(
            BsonField.Name("lEft") -> \/-(Reshape.Doc(ListMap(
=======
          readOp(Collection("zips")),
          projectOp(Reshape.Doc(ListMap(
            BsonField.Name("__tmp0") -> \/-(Reshape.Doc(ListMap(
>>>>>>> 6f37bd44
              BsonField.Name("pop") ->
                -\/(ExprOp.DocField(BsonField.Name("pop")))))),
            BsonField.Name("__tmp1") -> -\/(ExprOp.DocVar(DocVar.ROOT, None)))),
            IncludeId),
          $map($Map.mapMap("leftUnknown",
            Call(AnonFunDecl(List("rez"),
              List(
                ForIn(
                  Ident("attr"),
                  Select(Ident("leftUnknown"), "__tmp1"),
                  If(
                    Call(
                      Select(Select(Ident("leftUnknown"), "__tmp1"),
                        "hasOwnProperty"),
                      List(Ident("attr"))),
                    BinOp("=",
                      Access(Ident("rez"), Ident("attr")),
                      Access(Select(Ident("leftUnknown"), "__tmp1"),
                        Ident("attr"))),
                    None)),
                BinOp("=",
                  Access(Ident("rez"), Str("pop")),
                  Select(
                    Select(Ident("leftUnknown"), "__tmp0"),
                    "pop")),
                Return(Ident("rez")))),
              List(AnonObjDecl(Nil)))))))
    }

    "plan sort with wildcard and expression in key" in {
      import Js._

      plan("select * from zips order by pop/10 desc") must
        beWorkflow(chain(
<<<<<<< HEAD
          $read(Collection("zips")),
          $project(Reshape.Doc(ListMap(
            BsonField.Name("lEft") -> \/-(Reshape.Doc(ListMap(
=======
          readOp(Collection("zips")),
          projectOp(Reshape.Doc(ListMap(
            BsonField.Name("__tmp3") -> \/-(Reshape.Doc(ListMap(
>>>>>>> 6f37bd44
              BsonField.Name("__sd__0") -> -\/(ExprOp.Divide(
                ExprOp.DocField(BsonField.Name("pop")),
                ExprOp.Literal(Bson.Int64(10))))))),
            BsonField.Name("__tmp4") -> -\/(ExprOp.DocVar(DocVar.ROOT, None)))),
            IncludeId),
          $map($Map.mapMap("leftUnknown",
            Call(AnonFunDecl(List("rez"),
              List(
                ForIn(Ident("attr"),Select(Ident("leftUnknown"), "__tmp4"),If(Call(Select(Select(Ident("leftUnknown"), "__tmp4"), "hasOwnProperty"),List(Ident("attr"))),BinOp("=",Access(Ident("rez"),Ident("attr")),Access(Select(Ident("leftUnknown"), "__tmp4"),Ident("attr"))),None)),
                BinOp("=",Access(Ident("rez"),Str("__sd__0")),Select(Select(Ident("leftUnknown"),"__tmp3"),"__sd__0")), Return(Ident("rez")))),
              List(AnonObjDecl(Nil))))),
          $project(
            Reshape.Doc(ListMap(
              BsonField.Name("__tmp5") -> \/-(Reshape.Arr(ListMap(
                BsonField.Index(0) -> -\/(ExprOp.DocField(BsonField.Name("__sd__0")))))),
<<<<<<< HEAD
              BsonField.Name("rIght") -> -\/(ExprOp.DocVar(DocVar.ROOT, None)))),
            ExcludeId),
          $sort(NonEmptyList(BsonField.Name("lEft") \ BsonField.Index(0) -> Descending)),
          $project(Reshape.Doc(ListMap(
            BsonField.Name("value") -> -\/(ExprOp.DocField(BsonField.Name("rIght"))))),
=======
              BsonField.Name("__tmp6") -> -\/(ExprOp.DocVar(DocVar.ROOT, None)))),
            IncludeId),
          sortOp(NonEmptyList(BsonField.Name("__tmp5") \ BsonField.Index(0) -> Descending)),
          projectOp(Reshape.Doc(ListMap(
            BsonField.Name("value") -> -\/(ExprOp.DocField(BsonField.Name("__tmp6"))))),
>>>>>>> 6f37bd44
            ExcludeId)))
    }
    
    "plan simple sort with field not in projections" in {
      plan("select name from person order by height") must
        beWorkflow(chain(
          $read(Collection("person")),
          $project(
            Reshape.Doc(ListMap(
              BsonField.Name("__tmp0") -> \/- (Reshape.Doc(ListMap(
                BsonField.Name("name") -> -\/ (ExprOp.DocField(BsonField.Name("name")))))),
              BsonField.Name("__tmp1") -> \/- (Reshape.Arr(ListMap(
                BsonField.Index(0) -> -\/ (ExprOp.DocField(BsonField.Name("height")))))))),
            IgnoreId),
<<<<<<< HEAD
          $sort(NonEmptyList(BsonField.Name("rIght") \ BsonField.Index(0) -> Ascending)),
          $project(Reshape.Doc(ListMap(
            BsonField.Name("name") -> -\/ (ExprOp.DocField(BsonField.Name("lEft") \ BsonField.Name("name"))))),
=======
          sortOp(NonEmptyList(BsonField.Name("__tmp1") \ BsonField.Index(0) -> Ascending)),
          projectOp(Reshape.Doc(ListMap(
            BsonField.Name("name") -> -\/ (ExprOp.DocField(BsonField.Name("__tmp0") \ BsonField.Name("name"))))),
>>>>>>> 6f37bd44
            IgnoreId)))
    }
    
    "plan sort with expression and alias" in {
      plan("select pop/1000 as popInK from zips order by popInK") must
        beWorkflow(chain(
<<<<<<< HEAD
          $read(Collection("zips")),
          $project(Reshape.Doc(ListMap(
            BsonField.Name("lEft") -> \/- (Reshape.Doc(ListMap(
=======
          readOp(Collection("zips")),
          projectOp(Reshape.Doc(ListMap(
            BsonField.Name("__tmp3") -> \/- (Reshape.Doc(ListMap(
>>>>>>> 6f37bd44
              BsonField.Name("popInK") -> -\/ (ExprOp.Divide(ExprOp.DocField(BsonField.Name("pop")), ExprOp.Literal(Bson.Int64(1000))))))),
            BsonField.Name("__tmp4") -> \/- (Reshape.Arr(ListMap(
              BsonField.Index(0) -> -\/ (ExprOp.Divide(ExprOp.DocField(
                  BsonField.Name("pop")), ExprOp.Literal(Bson.Int64(1000))))))))),
<<<<<<< HEAD
            ExcludeId),
          $sort(NonEmptyList(BsonField.Name("rIght") \ BsonField.Index(0) -> Ascending)),
          $project(Reshape.Doc(ListMap(
            BsonField.Name("popInK") -> -\/ (ExprOp.DocField(BsonField.Name("lEft") \ BsonField.Name("popInK"))))),
=======
            IncludeId),
          sortOp(NonEmptyList(BsonField.Name("__tmp4") \ BsonField.Index(0) -> Ascending)),
          projectOp(Reshape.Doc(ListMap(
            BsonField.Name("popInK") -> -\/ (ExprOp.DocField(BsonField.Name("__tmp3") \ BsonField.Name("popInK"))))),
>>>>>>> 6f37bd44
            ExcludeId)))
    }
    
    "plan sort with filter" in {
      plan("select city, pop from zips where pop <= 1000 order by pop desc, city") must
        beWorkflow(chain(
<<<<<<< HEAD
          $read(Collection("zips")),
          $match(Selector.Doc(BsonField.Name("pop") -> Selector.Lte(Bson.Int64(1000)))),
          $project(Reshape.Doc(ListMap(
            BsonField.Name("lEft") -> \/-  (Reshape.Doc(ListMap(
=======
          readOp(Collection("zips")),
          matchOp(Selector.Doc(BsonField.Name("pop") -> Selector.Lte(Bson.Int64(1000)))),
          projectOp(Reshape.Doc(ListMap(
            BsonField.Name("__tmp9") -> \/-  (Reshape.Doc(ListMap(
>>>>>>> 6f37bd44
              BsonField.Name("city") -> -\/(ExprOp.DocField(BsonField.Name("city"))),
              BsonField.Name("pop") -> -\/(ExprOp.DocField(BsonField.Name("pop")))))),
            BsonField.Name("__tmp10") -> \/- (Reshape.Arr(ListMap(
              BsonField.Index(0) -> -\/ (ExprOp.DocField(BsonField.Name("pop"))),
              BsonField.Index(1) -> -\/ (ExprOp.DocField(BsonField.Name("city")))))))),
            IgnoreId),
<<<<<<< HEAD
          $sort(NonEmptyList(
            BsonField.Name("rIght") \ BsonField.Index(0) -> Descending,
            BsonField.Name("rIght") \ BsonField.Index(1) -> Ascending)),
          $project(Reshape.Doc(ListMap(
            BsonField.Name("city") -> -\/ (ExprOp.DocField(BsonField.Name("lEft") \ BsonField.Name("city"))),
            BsonField.Name("pop") -> -\/ (ExprOp.DocField(BsonField.Name("lEft") \ BsonField.Name("pop"))))),
=======
          sortOp(NonEmptyList(
            BsonField.Name("__tmp10") \ BsonField.Index(0) -> Descending,
            BsonField.Name("__tmp10") \ BsonField.Index(1) -> Ascending)),
          projectOp(Reshape.Doc(ListMap(
            BsonField.Name("city") -> -\/ (ExprOp.DocField(BsonField.Name("__tmp9") \ BsonField.Name("city"))),
            BsonField.Name("pop") -> -\/ (ExprOp.DocField(BsonField.Name("__tmp9") \ BsonField.Name("pop"))))),
>>>>>>> 6f37bd44
            ExcludeId)))
    }
    
    "plan sort with expression, alias, and filter" in {
      plan("select pop/1000 as popInK from zips where pop >= 1000 order by popInK") must
        beWorkflow(chain(
<<<<<<< HEAD
          $read(Collection("zips")),
          $match(Selector.Doc(BsonField.Name("pop") -> Selector.Gte(Bson.Int64(1000)))),
          $project(Reshape.Doc(ListMap(
            BsonField.Name("lEft") -> \/-(Reshape.Doc(ListMap(BsonField.Name("popInK") -> -\/(ExprOp.Divide(ExprOp.DocField(BsonField.Name("pop")), ExprOp.Literal(Bson.Int64(1000))))))),
            BsonField.Name("rIght") -> \/-(Reshape.Arr(ListMap(BsonField.Index(0) -> -\/(ExprOp.Divide(ExprOp.DocField(BsonField.Name("pop")), ExprOp.Literal(Bson.Int64(1000))))))))),
            ExcludeId),
          $sort(NonEmptyList(BsonField.Name("rIght") \ BsonField.Index(0) -> Ascending)),
          $project(Reshape.Doc(ListMap(BsonField.Name("popInK") -> -\/(ExprOp.DocField(BsonField.Name("lEft") \ BsonField.Name("popInK"))))),
=======
          readOp(Collection("zips")),
          matchOp(Selector.Doc(BsonField.Name("pop") -> Selector.Gte(Bson.Int64(1000)))),
          projectOp(Reshape.Doc(ListMap(
            BsonField.Name("__tmp6") -> \/- (Reshape.Doc(ListMap(
              BsonField.Name("popInK") -> -\/ (ExprOp.Divide(ExprOp.DocField(BsonField.Name("pop")), ExprOp.Literal(Bson.Int64(1000))))))),
            BsonField.Name("__tmp7") -> \/- (Reshape.Arr(ListMap(
              BsonField.Index(0) -> -\/ (ExprOp.Divide(ExprOp.DocField(BsonField.Name("pop")), ExprOp.Literal(Bson.Int64(1000))))))))),
            IncludeId),
          sortOp(NonEmptyList(BsonField.Name("__tmp7") \ BsonField.Index(0) -> Ascending)),
          projectOp(Reshape.Doc(ListMap(BsonField.Name("popInK") -> -\/(ExprOp.DocField(BsonField.Name("__tmp6") \ BsonField.Name("popInK"))))),
>>>>>>> 6f37bd44
            ExcludeId))
        )
    }

    "plan multiple column sort with wildcard" in {
      plan("select * from zips order by pop, city desc") must
       beWorkflow(chain(
         $read(Collection("zips")),
         // TODO: Simplify to this once we identify sort keys in projection
         // $sort(NonEmptyList(
         //   BsonField.Name("pop") -> Ascending,
         //   BsonField.Name("city") -> Descending))
<<<<<<< HEAD
         $project(Reshape.Doc(ListMap(
           BsonField.Name("lEft") -> \/-(Reshape.Arr(ListMap(
             BsonField.Index(0) -> -\/(ExprOp.DocField(BsonField.Name("pop"))),
             BsonField.Index(1) -> -\/(ExprOp.DocField(BsonField.Name("city")))))),
           BsonField.Name("rIght") -> -\/(ExprOp.DocVar(DocVar.ROOT, None)))),
           ExcludeId),
         $sort(NonEmptyList(
           BsonField.Name("lEft") \ BsonField.Index(0) -> Ascending,
           BsonField.Name("lEft") \ BsonField.Index(1) -> Descending)),
         $project(Reshape.Doc(ListMap (
           BsonField.Name("value") -> -\/(ExprOp.DocField(BsonField.Name ("rIght"))))),
=======
         projectOp(Reshape.Doc(ListMap(
           BsonField.Name("__tmp6") -> \/-(Reshape.Arr(ListMap(
             BsonField.Index(0) -> -\/(ExprOp.DocField(BsonField.Name("pop"))),
             BsonField.Index(1) -> -\/(ExprOp.DocField(BsonField.Name("city")))))),
           BsonField.Name("__tmp7") -> -\/(ExprOp.DocVar(DocVar.ROOT, None)))),
           IncludeId),
         sortOp(NonEmptyList(
           BsonField.Name("__tmp6") \ BsonField.Index(0) -> Ascending,
           BsonField.Name("__tmp6") \ BsonField.Index(1) -> Descending)),
         projectOp(Reshape.Doc(ListMap (
           BsonField.Name("value") -> -\/(ExprOp.DocField(BsonField.Name ("__tmp7"))))),
>>>>>>> 6f37bd44
           ExcludeId)))
    }
    
    "plan many sort columns" in {
      plan("select * from zips order by pop, state, city, a4, a5, a6") must
       beWorkflow(chain(
         $read(Collection("zips")),
         // TODO: Simplify to this once we identify sort keys in projection
         // Sort(NonEmptyList(
         //   BsonField.Name("pop") -> Ascending,
         //   BsonField.Name("state") -> Ascending,
         //   BsonField.Name("city") -> Ascending,
         //   BsonField.Name("a4") -> Ascending,
         //   BsonField.Name("a5") -> Ascending,
         //   BsonField.Name("a6") -> Ascending))
<<<<<<< HEAD
         $project(Reshape.Doc(ListMap(
           BsonField.Name("lEft") -> \/-(Reshape.Arr(ListMap(
=======
         projectOp(Reshape.Doc(ListMap(
           BsonField.Name("__tmp18") -> \/-(Reshape.Arr(ListMap(
>>>>>>> 6f37bd44
             BsonField.Index(0) -> -\/(ExprOp.DocField(BsonField.Name("pop"))),
             BsonField.Index(1) -> -\/(ExprOp.DocField(BsonField.Name("state"))),
             BsonField.Index(2) -> -\/(ExprOp.DocField(BsonField.Name("city"))),
             BsonField.Index(3) -> -\/(ExprOp.DocField(BsonField.Name("a4"))),
             BsonField.Index(4) -> -\/(ExprOp.DocField(BsonField.Name("a5"))),
             BsonField.Index(5) -> -\/(ExprOp.DocField(BsonField.Name("a6")))))),
<<<<<<< HEAD
           BsonField.Name("rIght") -> -\/(ExprOp.DocVar(DocVar.ROOT, None)))),
           ExcludeId),
         $sort(NonEmptyList(
           BsonField.Name("lEft") \ BsonField.Index(0) -> Ascending,
           BsonField.Name("lEft") \ BsonField.Index(1) -> Ascending,
           BsonField.Name("lEft") \ BsonField.Index(2) -> Ascending,
           BsonField.Name("lEft") \ BsonField.Index(3) -> Ascending,
           BsonField.Name("lEft") \ BsonField.Index(4) -> Ascending,
           BsonField.Name("lEft") \ BsonField.Index(5) -> Ascending)),
         $project(Reshape.Doc(ListMap (
           BsonField.Name("value") -> -\/(ExprOp.DocField(BsonField.Name ("rIght"))))),
=======
           BsonField.Name("__tmp19") -> -\/(ExprOp.DocVar(DocVar.ROOT, None)))),
           IncludeId),
         sortOp(NonEmptyList(
           BsonField.Name("__tmp18") \ BsonField.Index(0) -> Ascending,
           BsonField.Name("__tmp18") \ BsonField.Index(1) -> Ascending,
           BsonField.Name("__tmp18") \ BsonField.Index(2) -> Ascending,
           BsonField.Name("__tmp18") \ BsonField.Index(3) -> Ascending,
           BsonField.Name("__tmp18") \ BsonField.Index(4) -> Ascending,
           BsonField.Name("__tmp18") \ BsonField.Index(5) -> Ascending)),
         projectOp(Reshape.Doc(ListMap (
           BsonField.Name("value") -> -\/(ExprOp.DocField(BsonField.Name ("__tmp19"))))),
>>>>>>> 6f37bd44
           ExcludeId)))
    }

    "plan efficient count and field ref" in {
      plan("SELECT city, COUNT(*) AS cnt FROM zips ORDER BY cnt DESC") must
        beWorkflow {
          chain(
            $read(Collection("zips")),
            $group(
              Grouped(ListMap(
                BsonField.Name("city") -> ExprOp.Push(ExprOp.DocField(BsonField.Name("city"))),
                BsonField.Name("cnt") -> ExprOp.Sum(ExprOp.Literal(Bson.Int32(1))))),
              -\/ (ExprOp.Literal(Bson.Null))),
<<<<<<< HEAD
            $unwind(ExprOp.DocField(BsonField.Name("city"))),
            $project(Reshape.Doc(ListMap(
              BsonField.Name("lEft") -> \/- (Reshape.Arr(ListMap(
                BsonField.Index(0) -> -\/(ExprOp.DocField(BsonField.Name("cnt")))))),
              BsonField.Name("rIght") -> -\/ (ExprOp.DocVar.ROOT()))),
              ExcludeId),
            $sort(NonEmptyList(BsonField.Name("lEft") \ BsonField.Index(0) -> Descending)),
            $project(Reshape.Doc(ListMap(
              BsonField.Name("city") -> -\/ (ExprOp.DocField(BsonField.Name("rIght") \ BsonField.Name("city"))),
              BsonField.Name("cnt") -> -\/ (ExprOp.DocField(BsonField.Name("rIght") \ BsonField.Name("cnt"))))),
=======
            unwindOp(ExprOp.DocField(BsonField.Name("city"))),
            projectOp(Reshape.Doc(ListMap(
              BsonField.Name("__tmp5") -> \/- (Reshape.Arr(ListMap(
                BsonField.Index(0) -> -\/(ExprOp.DocField(BsonField.Name("cnt")))))),
              BsonField.Name("__tmp6") -> -\/ (ExprOp.DocVar.ROOT()))),
              IncludeId),
            sortOp(NonEmptyList(BsonField.Name("__tmp5") \ BsonField.Index(0) -> Descending)),
            projectOp(Reshape.Doc(ListMap(
              BsonField.Name("city") -> -\/ (ExprOp.DocField(BsonField.Name("__tmp6") \ BsonField.Name("city"))),
              BsonField.Name("cnt") -> -\/ (ExprOp.DocField(BsonField.Name("__tmp6") \ BsonField.Name("cnt"))))),
>>>>>>> 6f37bd44
              ExcludeId))
        }
    }

    "plan trivial group by" in {
      plan("select city from zips group by city") must
      beWorkflow(chain(
        $read(Collection("zips")),
        $project(Reshape.Doc(ListMap(
          BsonField.Name("lEft") -> \/- (Reshape.Doc(ListMap(
            BsonField.Name("value") -> \/- (Reshape.Doc(ListMap(
              BsonField.Name("city") -> -\/ (ExprOp.DocField(BsonField.Name("city"))))))))),
          BsonField.Name("rIght") -> \/- (Reshape.Doc(ListMap(
            BsonField.Name("city") -> -\/ (ExprOp.DocField(BsonField.Name("city")))))))),
          IncludeId),
        $group(
          Grouped(ListMap(
            BsonField.Name("value") -> ExprOp.First(ExprOp.DocField(BsonField.Name("lEft") \ BsonField.Name("value"))))),
          -\/ (ExprOp.DocField(BsonField.Name("rIght"))))))
    }.pendingUntilFixed("should group and not unwind; currenly just ignored, effectively")

    "plan count grouped by single field" in {
      plan("select count(*) from bar group by baz") must
        beWorkflow {
          chain(
<<<<<<< HEAD
            $read(Collection("bar")),
            $project(Reshape.Doc(ListMap(
              BsonField.Name("lEft") -> \/- (Reshape.Arr(ListMap(
=======
            readOp(Collection("bar")),
            projectOp(Reshape.Doc(ListMap(
              BsonField.Name("__tmp1") -> \/- (Reshape.Arr(ListMap(
>>>>>>> 6f37bd44
                BsonField.Index(0) -> -\/ (ExprOp.DocField(BsonField.Name("baz")))))))),
              ExcludeId),
            $group(Grouped(ListMap(
              BsonField.Name("0") -> ExprOp.Sum(ExprOp.Literal(Bson.Int32(1))))),
              -\/(ExprOp.DocField(BsonField.Name("__tmp1")))))
        }
    }

    "plan count and sum grouped by single field" in {
      plan("select count(*) as cnt, sum(biz) as sm from bar group by baz") must
        beWorkflow {
          chain(
<<<<<<< HEAD
            $read(Collection("bar")),
            $project(Reshape.Doc(ListMap(
              BsonField.Name("lEft") -> \/- (Reshape.Arr(ListMap(
                BsonField.Index(0) -> -\/ (ExprOp.DocField(BsonField.Name("baz")))))),
              BsonField.Name("rIght") -> -\/ (ExprOp.DocVar.ROOT()))),
              ExcludeId),
            $group(
=======
            readOp(Collection("bar")),
            projectOp(Reshape.Doc(ListMap(
              BsonField.Name("__tmp1") -> \/- (Reshape.Arr(ListMap(
                BsonField.Index(0) -> -\/ (ExprOp.DocField(BsonField.Name("baz")))))),
              BsonField.Name("__tmp2") -> -\/ (ExprOp.DocVar.ROOT()))),
              IncludeId),
            groupOp(
>>>>>>> 6f37bd44
              Grouped(ListMap(
                BsonField.Name("cnt") -> ExprOp.Sum(ExprOp.Literal(Bson.Int32(1))),
                BsonField.Name("sm") -> ExprOp.Sum(ExprOp.DocField(BsonField.Name("__tmp2") \ BsonField.Name("biz"))))),
              -\/ (ExprOp.DocField(BsonField.Name("__tmp1")))))
        }
    }

    "plan sum grouped by single field with filter" in {
      plan("select sum(pop) as sm from zips where state='CO' group by city") must
        beWorkflow {
          chain(
            $read(Collection("zips")),
            $match(Selector.Doc(
              BsonField.Name("state") -> Selector.Eq(Bson.Text("CO")))),
<<<<<<< HEAD
            $project(Reshape.Doc(ListMap(
              BsonField.Name("lEft") -> \/- (Reshape.Arr(ListMap(
                BsonField.Index(0) -> -\/ (ExprOp.DocField(BsonField.Name("city")))))),
              BsonField.Name("rIght") -> -\/ (ExprOp.DocVar.ROOT()))),
              ExcludeId),
            $group(
=======
            projectOp(Reshape.Doc(ListMap(
              BsonField.Name("__tmp4") -> \/- (Reshape.Arr(ListMap(
                BsonField.Index(0) -> -\/ (ExprOp.DocField(BsonField.Name("city")))))),
              BsonField.Name("__tmp5") -> -\/ (ExprOp.DocVar.ROOT()))),
              IncludeId),
            groupOp(
>>>>>>> 6f37bd44
              Grouped(ListMap(
                BsonField.Name("sm") -> ExprOp.Sum(ExprOp.DocField(BsonField.Name("__tmp5") \ BsonField.Name("pop"))))),
              -\/ (ExprOp.DocField(BsonField.Name("__tmp4")))))
        }
    }

    "plan count and field when grouped" in {
      plan("select count(*) as cnt, city from zips group by city") must
        beWorkflow {
          chain(
<<<<<<< HEAD
            $read(Collection("zips")),
            $project(Reshape.Doc(ListMap(
              BsonField.Name("lEft") -> \/- (Reshape.Arr(ListMap(
                BsonField.Index(0) -> -\/ (ExprOp.DocField(BsonField.Name("city")))))),
              BsonField.Name("rIght") -> -\/(ExprOp.DocVar.ROOT()))),
              ExcludeId),
            $group(
              Grouped(ListMap(
                BsonField.Name("cnt") -> ExprOp.Sum(ExprOp.Literal(Bson.Int32(1))),
                BsonField.Name("city") -> ExprOp.Push(ExprOp.DocField(BsonField.Name("rIght") \ BsonField.Name("city"))))),
              -\/(ExprOp.DocField(BsonField.Name("lEft")))),
            $unwind(ExprOp.DocField(BsonField.Name("city"))))
            // $project(Reshape.Doc(ListMap(
=======
            readOp(Collection("zips")),
            projectOp(Reshape.Doc(ListMap(
              BsonField.Name("__tmp1") -> \/- (Reshape.Arr(ListMap(
                BsonField.Index(0) -> -\/ (ExprOp.DocField(BsonField.Name("city")))))),
              BsonField.Name("__tmp2") -> -\/(ExprOp.DocVar.ROOT()))),
              IncludeId),
            groupOp(
              Grouped(ListMap(
                BsonField.Name("cnt") -> ExprOp.Sum(ExprOp.Literal(Bson.Int32(1))),
                BsonField.Name("city") -> ExprOp.Push(ExprOp.DocField(BsonField.Name("__tmp2") \ BsonField.Name("city"))))),
              -\/(ExprOp.DocField(BsonField.Name("__tmp1")))),
            unwindOp(ExprOp.DocField(BsonField.Name("city"))))
            // projectOp(Reshape.Doc(ListMap(
>>>>>>> 6f37bd44
            //   BsonField.Name("cnt") -> -\/(ExprOp.DocField(BsonField.Name("cnt"))),
            //   BsonField.Name("city") -> -\/(ExprOp.DocField(BsonField.Name("city"))))),
            //   ExcludeId))  // Note: added in conversion to WorkflowTask
        }
    }

    "plan object flatten" in {
      import Js._

      plan("select geo{*} from usa_factbook") must
        beWorkflow {
          chain(
            $read(Collection("usa_factbook")),
            $project(Reshape.Doc(ListMap(
              BsonField.Name("value") ->
                -\/(ExprOp.DocField(BsonField.Name("geo"))))),
              IgnoreId),
            $flatMap(
              AnonFunDecl(List("key", "value"), List(
                VarDef(List("rez" -> AnonElem(Nil))),
                ForIn(
                  Ident("attr"),
                  Access(Ident("value"), Str("value")),
                  Call(
                    Select(Ident("rez"), "push"),
                    List(
                      AnonElem(List(
                        Call(Ident("ObjectId"), Nil),
                        Access(
                          Access(Ident("value"), Str("value")),
                          Ident("attr"))))))),
                Return(Ident("rez"))))),
            $project(Reshape.Doc(ListMap(
              BsonField.Name("geo") -> -\/(ExprOp.DocVar(DocVar.ROOT, None)))),
              IgnoreId))
        }
    }

    "plan array project with concat" in {
      import Js._
      plan("select city, loc[0] from zips") must
        beWorkflow {
          chain(
            $foldLeft(
              chain(
<<<<<<< HEAD
                $read(Collection("zips")),
                $project(Reshape.Doc(ListMap(
                  BsonField.Name("lEft") -> \/-(Reshape.Doc(ListMap(
                    BsonField.Name("rIght") -> -\/(ExprOp.DocVar.ROOT())))))),
=======
                readOp(Collection("zips")),
                projectOp(Reshape.Doc(ListMap(
                  BsonField.Name("__tmp0") -> \/-(Reshape.Doc(ListMap(
                    BsonField.Name("__tmp3") -> -\/(ExprOp.DocVar.ROOT())))))),
>>>>>>> 6f37bd44
                  IncludeId)),
              chain(
                $read(Collection("zips")),
                $project(Reshape.Doc(ListMap(
                  BsonField.Name("value") ->
                    -\/(ExprOp.DocField(BsonField.Name("loc"))))),
                  IncludeId),
                $map($Map.mapMap("value",
                  Access(Access(Ident("value"), Str("value")), Num(0, false)))),
<<<<<<< HEAD
                $project(Reshape.Doc(ListMap(
                  BsonField.Name("rIght") -> -\/(ExprOp.DocVar.ROOT()))),
=======
                projectOp(Reshape.Doc(ListMap(
                  BsonField.Name("__tmp1") -> -\/(ExprOp.DocVar.ROOT()))),
>>>>>>> 6f37bd44
                  IncludeId))),
            $project(Reshape.Doc(ListMap(
              BsonField.Name("city") ->
                -\/(ExprOp.DocField(BsonField.Name("__tmp0") \ BsonField.Name("__tmp3") \ BsonField.Name("city"))),
              BsonField.Name("1") ->
                -\/(ExprOp.DocField(BsonField.Name("__tmp1"))))),
              IgnoreId))
        }
    }

    "plan array flatten" in {
      plan("select loc[*] from zips") must
        beWorkflow {
          chain(
            $read(Collection("zips")),
            $project(Reshape.Doc(ListMap(BsonField.Name("value") -> -\/ (ExprOp.DocField(BsonField.Name("loc"))))),
              IgnoreId),
            $unwind(ExprOp.DocField(BsonField.Name("value"))),
            $project(Reshape.Doc(ListMap(
              BsonField.Name("loc") -> -\/(ExprOp.DocField(BsonField.Name("value"))))),
              IgnoreId))  // Note: becomes ExcludeId in conversion to WorkflowTask
        }
    }

    "plan limit with offset" in {
      plan("SELECT * FROM zips LIMIT 5 OFFSET 100") must
        beWorkflow(chain($read(Collection("zips")), $limit(105), $skip(100)))
    }

    "plan filter and limit" in {
      plan("SELECT city, pop FROM zips ORDER BY pop DESC LIMIT 5") must
        beWorkflow {
          chain(
<<<<<<< HEAD
            $read(Collection("zips")),
            $project(Reshape.Doc(ListMap(
              BsonField.Name("lEft") -> \/-(Reshape.Doc(ListMap(
=======
            readOp(Collection("zips")),
            projectOp(Reshape.Doc(ListMap(
              BsonField.Name("__tmp0") -> \/-(Reshape.Doc(ListMap(
>>>>>>> 6f37bd44
                BsonField.Name("city") -> -\/(ExprOp.DocField(BsonField.Name("city"))),
                BsonField.Name("pop") -> -\/(ExprOp.DocField(BsonField.Name("pop")))))),
              BsonField.Name("__tmp1") -> \/-(Reshape.Arr(ListMap(
                BsonField.Index(0) -> -\/(ExprOp.DocField(BsonField.Name("pop")))))))),
              IgnoreId),
<<<<<<< HEAD
            $sort(NonEmptyList(BsonField.Name("rIght") \ BsonField.Index(0) -> Descending)),
            $limit(5),
            $project(Reshape.Doc(ListMap(
              BsonField.Name("city") -> -\/(ExprOp.DocField(BsonField.Name("lEft") \ BsonField.Name("city"))),
              BsonField.Name("pop") -> -\/(ExprOp.DocField(BsonField.Name("lEft") \ BsonField.Name("pop"))))),
=======
            sortOp(NonEmptyList(BsonField.Name("__tmp1") \ BsonField.Index(0) -> Descending)),
            limitOp(5),
            projectOp(Reshape.Doc(ListMap(
              BsonField.Name("city") -> -\/(ExprOp.DocField(BsonField.Name("__tmp0") \ BsonField.Name("city"))),
              BsonField.Name("pop") -> -\/(ExprOp.DocField(BsonField.Name("__tmp0") \ BsonField.Name("pop"))))),
>>>>>>> 6f37bd44
              ExcludeId))
        }
    }

    "plan simple single field selection and limit" in {
      plan("SELECT city FROM zips LIMIT 5") must
        beWorkflow {
          chain(
            $read(Collection("zips")),
            $project(Reshape.Doc(ListMap(BsonField.Name("city") -> -\/ (ExprOp.DocField(BsonField.Name("city"))))),
              IgnoreId),
            $limit(5))
        }
    }

    "plan complex group by with sorting and limiting" in {
      plan("SELECT city, SUM(pop) AS pop FROM zips GROUP BY city ORDER BY pop") must
        beWorkflow {
          $read(Collection("zips"))
        }
    }.pendingUntilFixed

    "plan simple distinct" in {
      plan("select distinct city, state from zips") must 
      beWorkflow(
        chain(
          $read(Collection("zips")),
          $project(Reshape.Doc(ListMap(
              BsonField.Name("city") -> -\/ (ExprOp.DocField(BsonField.Name("city"))),
              BsonField.Name("state") -> -\/ (ExprOp.DocField(BsonField.Name("state"))))),
            IgnoreId),
          $group(
            Grouped(ListMap(
              BsonField.Name("value") -> ExprOp.First(ExprOp.DocVar.ROOT()))),
              \/- (Reshape.Arr(ListMap(
                BsonField.Index(0) -> -\/ (ExprOp.DocField(BsonField.Name("city"))),
                BsonField.Index(1) -> -\/ (ExprOp.DocField(BsonField.Name("state"))))))),
          $project(Reshape.Doc(ListMap(
              BsonField.Name("city") -> -\/ (ExprOp.DocField(BsonField.Name("value") \ BsonField.Name("city"))),
              BsonField.Name("state") -> -\/ (ExprOp.DocField(BsonField.Name("value") \ BsonField.Name("state"))))),
            ExcludeId)))
    }

    "plan distinct as expression" in {
      plan("select count(distinct(city)) from zips") must 
        beWorkflow(chain(
          $read(Collection("zips")),
          $group(
            Grouped(ListMap(
              BsonField.Name("value") -> ExprOp.First(ExprOp.DocField(BsonField.Name("city"))))),
              -\/ (ExprOp.DocField(BsonField.Name("city")))),
          $group(
            Grouped(ListMap(
              BsonField.Name("0") -> ExprOp.Sum(ExprOp.Literal(Bson.Int32(1))))),
              -\/ (ExprOp.Literal(Bson.Null)))))
    }

    "plan distinct of expression as expression" in {
      plan("select count(distinct substring(city, 0, 1)) from zips") must 
        beWorkflow(chain(
          $read(Collection("zips")),
          $group(
            Grouped(ListMap(
              BsonField.Name("value") -> ExprOp.First(
                ExprOp.Substr(
                  ExprOp.DocField(BsonField.Name("city")),
                  ExprOp.Literal(Bson.Int64(0)),
                  ExprOp.Literal(Bson.Int64(1)))))),
              -\/ (ExprOp.Substr(
                ExprOp.DocField(BsonField.Name("city")),
                ExprOp.Literal(Bson.Int64(0)),
                ExprOp.Literal(Bson.Int64(1))))),
          $group(
            Grouped(ListMap(
              BsonField.Name("0") -> ExprOp.Sum(ExprOp.Literal(Bson.Int32(1))))),
              -\/ (ExprOp.Literal(Bson.Null)))))
    }

    "plan distinct of wildcard" in {
      plan("select distinct * from zips") must 
        beWorkflow(
          $read(Collection("zips")))
    }.pendingUntilFixed("#283")

    "plan distinct of wildcard as expression" in {
      plan("select count(distinct *) from zips") must 
        beWorkflow(
          $read(Collection("zips")))
    }.pendingUntilFixed("#283")

    "plan distinct with simple order by" in {
      plan("select distinct city from zips order by city") must
        beWorkflow(
          chain(
<<<<<<< HEAD
              $read(Collection("zips")),
              $project(Reshape.Doc(ListMap(
                BsonField.Name("lEft") -> \/-(Reshape.Doc(ListMap(
=======
              readOp(Collection("zips")),
              projectOp(Reshape.Doc(ListMap(
                BsonField.Name("__tmp0") -> \/-(Reshape.Doc(ListMap(
>>>>>>> 6f37bd44
                  BsonField.Name("city") -> -\/(ExprOp.DocField(BsonField.Name("city")))))),
                BsonField.Name("__tmp1") -> \/-(Reshape.Arr(ListMap(
                  BsonField.Index(0) -> -\/(ExprOp.DocField(BsonField.Name("city")))))))),
                IgnoreId),
<<<<<<< HEAD
              $sort(NonEmptyList(
                BsonField.Name("rIght") \ BsonField.Index(0) -> Ascending)),
              $group(
                Grouped(ListMap(
                  BsonField.Name("value") -> ExprOp.First(ExprOp.DocField(BsonField.Name("lEft"))),
                  BsonField.Name("__sd_key_0") -> ExprOp.First(ExprOp.DocField(BsonField.Name("rIght") \ BsonField.Index(0))))),
                -\/(ExprOp.DocField(BsonField.Name("lEft")))),
              $sort(NonEmptyList(BsonField.Name("__sd_key_0") -> Ascending)),
              $project(Reshape.Doc(ListMap(
=======
              sortOp(NonEmptyList(
                BsonField.Name("__tmp1") \ BsonField.Index(0) -> Ascending)),
              groupOp(
                Grouped(ListMap(
                  BsonField.Name("value") -> ExprOp.First(ExprOp.DocField(BsonField.Name("__tmp0"))),
                  BsonField.Name("__sd_key_0") -> ExprOp.First(ExprOp.DocField(BsonField.Name("__tmp1") \ BsonField.Index(0))))),
                -\/(ExprOp.DocField(BsonField.Name("__tmp0")))),
              sortOp(NonEmptyList(BsonField.Name("__sd_key_0") -> Ascending)),
              projectOp(Reshape.Doc(ListMap(
>>>>>>> 6f37bd44
                BsonField.Name("city") -> -\/(ExprOp.DocField(BsonField.Name("value") \ BsonField.Name("city"))))),
                ExcludeId)))
    }

    "plan distinct with unrelated order by" in {
      plan("select distinct city from zips order by pop desc") must
        beWorkflow(
          chain(
              $read(Collection("zips")),
              $project(
                Reshape.Doc(ListMap(
                  BsonField.Name("__tmp0") -> \/- (Reshape.Doc(ListMap(
                    BsonField.Name("city") -> -\/ (ExprOp.DocField(BsonField.Name("city"))),
                    BsonField.Name("__sd__0") -> -\/ (ExprOp.DocField(BsonField.Name("pop")))))),
                  BsonField.Name("__tmp1") -> \/- (Reshape.Arr(ListMap(
                    BsonField.Index(0) -> -\/ (ExprOp.DocField(BsonField.Name("pop")))))))),
                IgnoreId),
<<<<<<< HEAD
              $sort(NonEmptyList(
                BsonField.Name("rIght") \ BsonField.Index(0) -> Descending)),
              $project(
                Reshape.Doc(ListMap(
                  BsonField.Name("lEft") -> \/- (Reshape.Arr(ListMap(
                    BsonField.Index(0) -> -\/ (ExprOp.DocField(BsonField.Name("lEft") \ BsonField.Name("city")))))),
                  BsonField.Name("rIght") -> -\/ (ExprOp.DocVar.ROOT()))),
                ExcludeId),
              $group(
                Grouped(ListMap(
                  BsonField.Name("value") -> ExprOp.First(ExprOp.DocField(BsonField.Name("rIght") \ BsonField.Name("lEft"))),
                  BsonField.Name("__sd_key_0") -> ExprOp.First(ExprOp.DocField(BsonField.Name("rIght") \ BsonField.Name("rIght") \ BsonField.Index(0))))),
                -\/(ExprOp.DocField(BsonField.Name("lEft")))),
              $sort(NonEmptyList(
=======
              sortOp(NonEmptyList(
                BsonField.Name("__tmp1") \ BsonField.Index(0) -> Descending)),
              projectOp(
                Reshape.Doc(ListMap(
                  BsonField.Name("__tmp2") -> \/- (Reshape.Arr(ListMap(
                    BsonField.Index(0) -> -\/ (ExprOp.DocField(BsonField.Name("__tmp0") \ BsonField.Name("city")))))),
                  BsonField.Name("__tmp3") -> -\/ (ExprOp.DocVar.ROOT()))),
                IncludeId),
              groupOp(
                Grouped(ListMap(
                  BsonField.Name("value") -> ExprOp.First(ExprOp.DocField(BsonField.Name("__tmp3") \ BsonField.Name("__tmp0"))),
                  BsonField.Name("__sd_key_0") -> ExprOp.First(ExprOp.DocField(BsonField.Name("__tmp3") \ BsonField.Name("__tmp1") \ BsonField.Index(0))))),
                -\/(ExprOp.DocField(BsonField.Name("__tmp2")))),
              sortOp(NonEmptyList(
>>>>>>> 6f37bd44
                BsonField.Name("__sd_key_0") -> Descending)),
              $project(
                Reshape.Doc(ListMap(
                  BsonField.Name("city") -> -\/ (ExprOp.DocField(BsonField.Name("value") \ BsonField.Name("city"))))),
                IgnoreId)))
    }

    "plan distinct as function with group" in {
      plan("select state, count(distinct(city)) from zips group by state") must 
        beWorkflow(
          $read(Collection("zips")))
    }.pendingUntilFixed
    
    "plan distinct with sum and group" in {
      plan("SELECT DISTINCT SUM(pop) AS totalPop, city FROM zips GROUP BY city") must
        beWorkflow(chain(
<<<<<<< HEAD
          $read(Collection("zips")),
          $project(Reshape.Doc(ListMap(
            BsonField.Name("lEft") -> \/-(Reshape.Arr(ListMap(
              BsonField.Index(0) -> -\/(ExprOp.DocField(BsonField.Name("city")))))),
            BsonField.Name("rIght") -> -\/(ExprOp.DocVar.ROOT()))),
            ExcludeId),
          $group(
            Grouped(ListMap(
              BsonField.Name("totalPop") -> ExprOp.Sum(ExprOp.DocField(BsonField.Name("rIght") \ BsonField.Name("pop"))),
              BsonField.Name("city") -> ExprOp.Push(ExprOp.DocField(BsonField.Name("rIght") \ BsonField.Name("city"))))),
            -\/ (ExprOp.DocField(BsonField.Name("lEft")))),
          $unwind(ExprOp.DocField(BsonField.Name("city"))),
          $group(
=======
          readOp(Collection("zips")),
          projectOp(Reshape.Doc(ListMap(
            BsonField.Name("__tmp1") -> \/-(Reshape.Arr(ListMap(
              BsonField.Index(0) -> -\/(ExprOp.DocField(BsonField.Name("city")))))),
            BsonField.Name("__tmp2") -> -\/(ExprOp.DocVar.ROOT()))),
            IncludeId),
          groupOp(
            Grouped(ListMap(
              BsonField.Name("totalPop") -> ExprOp.Sum(ExprOp.DocField(BsonField.Name("__tmp2") \ BsonField.Name("pop"))),
              BsonField.Name("city") -> ExprOp.Push(ExprOp.DocField(BsonField.Name("__tmp2") \ BsonField.Name("city"))))),
            -\/ (ExprOp.DocField(BsonField.Name("__tmp1")))),
          unwindOp(ExprOp.DocField(BsonField.Name("city"))),
          groupOp(
>>>>>>> 6f37bd44
            Grouped(ListMap(
              BsonField.Name("value") -> ExprOp.First(ExprOp.DocVar.ROOT()))),
            \/-(Reshape.Arr(ListMap(
              BsonField.Index(0) -> -\/ (ExprOp.DocField(BsonField.Name("totalPop"))),
              BsonField.Index(1) -> -\/ (ExprOp.DocField(BsonField.Name("city"))))))),
          $project(
            Reshape.Doc(ListMap(
              BsonField.Name("totalPop") -> -\/ (ExprOp.DocField(BsonField.Name("value") \ BsonField.Name("totalPop"))),
              BsonField.Name("city") -> -\/ (ExprOp.DocField(BsonField.Name("value") \ BsonField.Name("city"))))),
              ExcludeId)))
    }
    
    "plan distinct with sum, group, and orderBy" in {
      plan("SELECT DISTINCT SUM(pop) AS totalPop, city FROM zips GROUP BY city ORDER BY totalPop DESC") must
        beWorkflow(
          chain(
              $read(Collection("zips")),
              $project(
                Reshape.Doc(ListMap(
                  BsonField.Name("__tmp1") -> \/-(Reshape.Arr(ListMap(
                    BsonField.Index(0) -> -\/(ExprOp.DocField(BsonField.Name("city")))))),
<<<<<<< HEAD
                  BsonField.Name("rIght") -> -\/(ExprOp.DocVar.ROOT()))),
                ExcludeId),
              $group(
                Grouped(ListMap(
                  BsonField.Name("__sd_tmp_1") -> ExprOp.Sum(ExprOp.DocField(BsonField.Name("rIght") \ BsonField.Name("pop"))),
                  BsonField.Name("__sd_tmp_2") -> ExprOp.Push(ExprOp.DocField(BsonField.Name("rIght") \ BsonField.Name("city"))),
                  BsonField.Name("__sd_tmp_3") -> ExprOp.Sum(ExprOp.DocField(BsonField.Name("rIght") \ BsonField.Name("pop"))))),
                -\/ (ExprOp.DocField(BsonField.Name("lEft")))),
              $project(Reshape.Doc(ListMap(
                BsonField.Name("lEft") -> \/-(Reshape.Doc(ListMap(
=======
                  BsonField.Name("__tmp2") -> -\/(ExprOp.DocVar.ROOT()))),
                IncludeId),
              groupOp(
                Grouped(ListMap(
                  BsonField.Name("__sd_tmp_1") -> ExprOp.Sum(ExprOp.DocField(BsonField.Name("__tmp2") \ BsonField.Name("pop"))),
                  BsonField.Name("__sd_tmp_2") -> ExprOp.Push(ExprOp.DocField(BsonField.Name("__tmp2") \ BsonField.Name("city"))),
                  BsonField.Name("__sd_tmp_3") -> ExprOp.Sum(ExprOp.DocField(BsonField.Name("__tmp2") \ BsonField.Name("pop"))))),
                -\/ (ExprOp.DocField(BsonField.Name("__tmp1")))),
              projectOp(Reshape.Doc(ListMap(
                BsonField.Name("__tmp7") -> \/-(Reshape.Doc(ListMap(
>>>>>>> 6f37bd44
                  BsonField.Name("totalPop") -> -\/(ExprOp.DocField(BsonField.Name("__sd_tmp_1"))),
                  BsonField.Name("city") -> -\/(ExprOp.DocField(BsonField.Name("__sd_tmp_2")))))),
                BsonField.Name("__tmp8") -> \/-(Reshape.Doc(ListMap(
                  BsonField.Name("value") -> -\/(ExprOp.DocField(BsonField.Name("__sd_tmp_3")))))))),
                IgnoreId),
<<<<<<< HEAD
              $unwind(ExprOp.DocField(BsonField.Name("lEft") \ BsonField.Name("city"))),
              $project(
                Reshape.Doc(ListMap(
                  BsonField.Name("lEft") -> \/- (Reshape.Arr(ListMap(
                    BsonField.Index(0) -> -\/ (ExprOp.DocField(BsonField.Name("rIght") \ BsonField.Name("value")))))),
                  BsonField.Name("rIght") -> -\/ (ExprOp.DocVar.ROOT()))),
                ExcludeId),
              $sort(NonEmptyList(
                BsonField.Name("lEft") \ BsonField.Index(0) -> Descending)),
              $group(
                Grouped(ListMap(
                  BsonField.Name("value") -> ExprOp.First(ExprOp.DocField(BsonField.Name("rIght") \ BsonField.Name("lEft"))),
                  BsonField.Name("__sd_key_0") -> ExprOp.First(ExprOp.DocField(BsonField.Name("lEft") \ BsonField.Index(0))))),
                -\/(ExprOp.DocField(BsonField.Name("rIght") \ BsonField.Name("lEft")))),
              $sort(NonEmptyList(BsonField.Name("__sd_key_0") -> Descending)),
              $project(Reshape.Doc(ListMap(
=======
              unwindOp(ExprOp.DocField(BsonField.Name("__tmp7") \ BsonField.Name("city"))),
              projectOp(
                Reshape.Doc(ListMap(
                  BsonField.Name("__tmp5") -> \/- (Reshape.Arr(ListMap(
                    BsonField.Index(0) -> -\/ (ExprOp.DocField(BsonField.Name("__tmp8") \ BsonField.Name("value")))))),
                  BsonField.Name("__tmp6") -> -\/ (ExprOp.DocVar.ROOT()))),
                IncludeId),
              sortOp(NonEmptyList(
                BsonField.Name("__tmp5") \ BsonField.Index(0) -> Descending)),
              groupOp(
                Grouped(ListMap(
                  BsonField.Name("value") -> ExprOp.First(ExprOp.DocField(BsonField.Name("__tmp6") \ BsonField.Name("__tmp7"))),
                  BsonField.Name("__sd_key_0") -> ExprOp.First(ExprOp.DocField(BsonField.Name("__tmp5") \ BsonField.Index(0))))),
                -\/(ExprOp.DocField(BsonField.Name("__tmp6") \ BsonField.Name("__tmp7")))),
              sortOp(NonEmptyList(BsonField.Name("__sd_key_0") -> Descending)),
              projectOp(Reshape.Doc(ListMap(
>>>>>>> 6f37bd44
                BsonField.Name("totalPop") -> -\/(ExprOp.DocField(BsonField.Name("value") \ BsonField.Name("totalPop"))),
                BsonField.Name("city") -> -\/(ExprOp.DocField(BsonField.Name("value") \ BsonField.Name("city"))))),
                ExcludeId)))

    }
    
    "plan combination of two distinct sets" in {
      plan("SELECT (DISTINCT foo.bar) + (DISTINCT foo.baz) FROM foo") must
        beWorkflow(
          $read(Collection("zips")))
    }.pendingUntilFixed
    
    import Js._

    def joinStructure(
      left: Workflow, right: Workflow,
      leftKey: ExprOp, rightKey: Js.Expr,
      fin: WorkflowOp) = {
      def initialPipeOps(src: Workflow): Workflow =
        chain(
          src,
          $group(
            Grouped(ListMap(BsonField.Name("left") ->
              ExprOp.AddToSet(ExprOp.DocVar.ROOT()))),
            -\/(leftKey)),
          $project(Reshape.Doc(ListMap(
            BsonField.Name("left") ->
              -\/(ExprOp.DocField(BsonField.Name("left"))),
            BsonField.Name("right") -> -\/(ExprOp.Literal(Bson.Arr(List()))))),
            IncludeId))
      fin(
        $foldLeft(
          initialPipeOps(left),
          chain(
            right,
            $map($Map.mapKeyVal(("key", "value"),
              rightKey,
              AnonObjDecl(List(
                ("left", AnonElem(List())),
                ("right", AnonElem(List(Ident("value")))))))),
            $reduce(
              AnonFunDecl(List("key", "values"),
                List(
                  VarDef(List(
                    ("result", AnonObjDecl(List(
                      ("left", AnonElem(List())),
                      ("right", AnonElem(List()))))))),
                  Call(Select(Ident("values"), "forEach"),
                    List(AnonFunDecl(List("value"),
                      List(
                        BinOp("=",
                          Select(Ident("result"), "left"),
                          Call(
                            Select(Select(Ident("result"), "left"), "concat"),
                            List(Select(Ident("value"), "left")))),
                        BinOp("=",
                          Select(Ident("result"), "right"),
                          Call(
                            Select(Select(Ident("result"), "right"), "concat"),
                            List(Select(Ident("value"), "right")))))))),
                  Return(Ident("result"))))))))
    }
            
    "plan simple join" in {
      plan("select zips2.city from zips join zips2 on zips._id = zips2._id") must
        beWorkflow(
          joinStructure(
            $read(Collection("zips")),
            $read(Collection("zips2")),
            ExprOp.DocField(BsonField.Name("_id")),
            Select(Ident("value"), "_id"),
            chain(_,
              $match(Selector.Doc(ListMap[BsonField, Selector.SelectorExpr](
                BsonField.Name("left") -> Selector.NotExpr(Selector.Size(0)),
                BsonField.Name("right") -> Selector.NotExpr(Selector.Size(0))))),
              $unwind(ExprOp.DocField(BsonField.Name("left"))),
              $unwind(ExprOp.DocField(BsonField.Name("right"))),
              $project(Reshape.Doc(ListMap(
                BsonField.Name("city") ->
                  -\/(ExprOp.DocField(BsonField.Name("right") \ BsonField.Name("city"))))),
                IgnoreId))))  // Note: becomes ExcludeId in conversion to WorkflowTask
    }

    "plan non-equi join" in {
      plan("select zips2.city from zips join zips2 on zips._id < zips2._id") must beLeft
    }

    "plan simple inner equi-join" in {
      plan(
        "select foo.name, bar.address from foo join bar on foo.id = bar.foo_id") must
      beWorkflow(
        joinStructure(
          $read(Collection("foo")),
          $read(Collection("bar")),
          ExprOp.DocField(BsonField.Name("id")),
          Select(Ident("value"), "foo_id"),
          chain(_,
            $match(Selector.Doc(ListMap[BsonField, Selector.SelectorExpr](
              BsonField.Name("left") -> Selector.NotExpr(Selector.Size(0)),
              BsonField.Name("right") -> Selector.NotExpr(Selector.Size(0))))),
            $unwind(ExprOp.DocField(BsonField.Name("left"))),
            $unwind(ExprOp.DocField(BsonField.Name("right"))),
            $project(Reshape.Doc(ListMap(
              BsonField.Name("name") ->
                -\/(ExprOp.DocField(BsonField.Name("left") \ BsonField.Name("name"))),
              BsonField.Name("address") ->
                -\/(ExprOp.DocField(BsonField.Name("right") \ BsonField.Name("address"))))),
              IgnoreId))))  // Note: becomes ExcludeId in conversion to WorkflowTask
    }

    "plan simple inner equi-join with wildcard" in {
      plan("select * from foo join bar on foo.id = bar.foo_id") must
      beWorkflow(
        joinStructure(
          $read(Collection("foo")),
          $read(Collection("bar")),
          ExprOp.DocField(BsonField.Name("id")),
          Select(Ident("value"), "foo_id"),
          chain(_,
            $match(Selector.Doc(ListMap[BsonField, Selector.SelectorExpr](
              BsonField.Name("left") -> Selector.NotExpr(Selector.Size(0)),
              BsonField.Name("right") -> Selector.NotExpr(Selector.Size(0))))),
            $unwind(ExprOp.DocField(BsonField.Name("left"))),
            $unwind(ExprOp.DocField(BsonField.Name("right"))),
            $project(Reshape.Doc(ListMap(
              BsonField.Name("left") ->
                -\/(ExprOp.DocField(BsonField.Name("left"))),
              BsonField.Name("right") ->
                -\/(ExprOp.DocField(BsonField.Name("right"))))),
              IgnoreId),
            $map(
              AnonFunDecl(List("key", "bothProjects"), List(
                Return(AnonElem(List(Ident("key"), Call(
                  AnonFunDecl(List("rez"), List(
                    ForIn(Ident("attr"),Select(Ident("bothProjects"), "left"),If(Call(Select(Select(Ident("bothProjects"), "left"), "hasOwnProperty"), List(Ident("attr"))), BinOp("=",Access(Ident("rez"), Ident("attr")), Access(Select(Ident("bothProjects"), "left"), Ident("attr"))), None)),
                    ForIn(Ident("attr"), Select(Ident("bothProjects"), "right"), If(Call(Select(Select(Ident("bothProjects"), "right"), "hasOwnProperty"), List(Ident("attr"))), BinOp("=", Access(Ident("rez"), Ident("attr")), Access(Select(Ident("bothProjects"), "right"), Ident("attr"))), None)),
                    Return(Ident("rez")))),
                  List(AnonObjDecl(List()))))))))))))
    }

    "plan simple left equi-join" in {
      plan(
        "select foo.name, bar.address " +
          "from foo left join bar on foo.id = bar.foo_id") must
      beWorkflow(
        joinStructure(
          $read(Collection("foo")),
          $read(Collection("bar")),
          ExprOp.DocField(BsonField.Name("id")),
          Select(Ident("value"), "foo_id"),
          chain(_,
            $match(Selector.Doc(ListMap[BsonField, Selector.SelectorExpr](
              BsonField.Name("left") -> Selector.NotExpr(Selector.Size(0))))),
            $project(Reshape.Doc(ListMap(
              BsonField.Name("left") -> -\/(ExprOp.DocField(BsonField.Name("left"))),
              BsonField.Name("right") -> -\/(ExprOp.Cond(
                ExprOp.Eq(
                  ExprOp.Size(ExprOp.DocField(BsonField.Name("right"))),
                  ExprOp.Literal(Bson.Int32(0))),
                ExprOp.Literal(Bson.Arr(List(Bson.Doc(ListMap())))),
                ExprOp.DocField(BsonField.Name("right")))))),
              IgnoreId),
            $unwind(ExprOp.DocField(BsonField.Name("left"))),
            $unwind(ExprOp.DocField(BsonField.Name("right"))),
            $project(Reshape.Doc(ListMap(
              BsonField.Name("name") -> -\/(ExprOp.DocField(BsonField.Name("left") \ BsonField.Name("name"))),
              BsonField.Name("address") -> -\/(ExprOp.DocField(BsonField.Name("right") \ BsonField.Name("address"))))),
              IgnoreId))))  // Note: becomes ExcludeId in conversion to WorkflowTask
    }
 
    "plan 3-way equi-join" in {
      plan(
        "select foo.name, bar.address " +
          "from foo join bar on foo.id = bar.foo_id " +
          "join baz on bar.id = baz.bar_id") must
      beWorkflow(
        joinStructure(
          joinStructure(
            $read(Collection("foo")),
            $read(Collection("bar")),
            ExprOp.DocField(BsonField.Name("id")),
            Select(Ident("value"), "foo_id"),
            chain(_,
              $match(Selector.Doc(ListMap[BsonField, Selector.SelectorExpr](
                BsonField.Name("left") -> Selector.NotExpr(Selector.Size(0)),
                BsonField.Name("right") -> Selector.NotExpr(Selector.Size(0))))),
              $unwind(ExprOp.DocField(BsonField.Name("left"))),
              $unwind(ExprOp.DocField(BsonField.Name("right"))))),
          $read(Collection("baz")),
          ExprOp.DocField(BsonField.Name("right") \ BsonField.Name("id")),
          Select(Ident("value"), "bar_id"),
          chain(_,
            $match(Selector.Doc(ListMap[BsonField, Selector.SelectorExpr](
              BsonField.Name("left") -> Selector.NotExpr(Selector.Size(0)),
              BsonField.Name("right") -> Selector.NotExpr(Selector.Size(0))))),
            $unwind(ExprOp.DocField(BsonField.Name("left"))),
            $unwind(ExprOp.DocField(BsonField.Name("right"))),
            $project(Reshape.Doc(ListMap(
              BsonField.Name("name") -> -\/(ExprOp.DocField(BsonField.Name("left") \ BsonField.Name("left") \ BsonField.Name("name"))),
              BsonField.Name("address") -> -\/(ExprOp.DocField(BsonField.Name("left") \ BsonField.Name("right") \ BsonField.Name("address"))))),
              IgnoreId))))  // Note: becomes ExcludeId in conversion to WorkflowTask
    }

    "plan simple cross" in {
      import Js._
      plan("select zips2.city from zips, zips2 where zips._id = zips2._id") must
      beWorkflow(
        joinStructure(
          $read(Collection("zips")),
          $read(Collection("zips2")),
          ExprOp.Literal(Bson.Null),
          Null,
          chain(_,
            $match(Selector.Doc(ListMap[BsonField, Selector.SelectorExpr](
              BsonField.Name("left") -> Selector.NotExpr(Selector.Size(0)),
              BsonField.Name("right") -> Selector.NotExpr(Selector.Size(0))))),
            $unwind(ExprOp.DocField(BsonField.Name("left"))),
            $unwind(ExprOp.DocField(BsonField.Name("right"))),
            $match(Selector.Where(BinOp("==",
              Select(Select(Ident("this"), "left"), "_id"),
              Select(Select(Ident("this"), "right"), "_id")))),
            $project(Reshape.Doc(ListMap(
              BsonField.Name("city") -> -\/(ExprOp.DocField(BsonField.Name("right") \ BsonField.Name("city"))))),
              IgnoreId))))  // Note: becomes ExcludeId in conversion to WorkflowTask
    }
  }

/*
  "plan from LogicalPlan" should {
    "plan simple OrderBy" in {
      val lp = LogicalPlan.Let(
                  'tmp0, read("foo"),
                  LogicalPlan.Let(
                    'tmp1, makeObj("bar" -> ObjectProject(Free('tmp0), Constant(Data.Str("bar")))),
                    LogicalPlan.Let('tmp2, 
                      set.OrderBy(
                        Free('tmp1),
                        MakeArrayN(
                          makeObj(
                            "key" -> ObjectProject(Free('tmp1), Constant(Data.Str("bar"))),
                            "order" -> Constant(Data.Str("ASC"))
                          )
                        )
                      ),
                      Free('tmp2)
                    )
                  )
                )

      val exp = chain(
        $read(Collection("foo")),
        $project(Reshape.Doc(ListMap(
          BsonField.Name("lEft") -> \/- (Reshape.Doc(ListMap(
            BsonField.Name("bar") -> -\/ (ExprOp.DocField(BsonField.Name("bar")))))), 
          BsonField.Name("rIght") -> \/- (Reshape.Arr(ListMap(
            BsonField.Index(0) -> \/- (Reshape.Doc(ListMap(
              BsonField.Name("key") -> -\/ (ExprOp.DocField(
                BsonField.Name("bar"))), 
              BsonField.Name("order") -> -\/ (ExprOp.Literal(Bson.Text("ASC")))))))))))), 
        $sort(NonEmptyList(BsonField.Name("rIght") \ BsonField.Index(0) \ BsonField.Name("key") -> Ascending)), 
        $project(Reshape.Doc(ListMap(BsonField.Name("bar") -> -\/(ExprOp.DocField(BsonField.Name("lEft") \ BsonField.Name("bar")))))))

      plan(lp) must beWorkflow(exp)
    }

    "plan OrderBy with expression" in {
      val lp = LogicalPlan.Let('tmp0, 
                  read("foo"),
                  set.OrderBy(
                    Free('tmp0),
                    MakeArrayN(
                      makeObj(
                        "key" -> math.Divide(
                                  ObjectProject(Free('tmp0), Constant(Data.Str("bar"))),
                                  Constant(Data.Dec(10.0))),
                        "order" -> Constant(Data.Str("ASC"))
                      )
                    )
                  )
                )

      val exp = chain(
                  $read(Collection("foo")),
                  $project(Reshape.Doc(ListMap(
                    BsonField.Name("__sd_tmp_1") ->  \/- (Reshape.Arr(ListMap(
                      BsonField.Index(0) -> -\/ (ExprOp.Divide(
                                                          DocField(BsonField.Name("bar")), 
                                                          Literal(Bson.Dec(10.0)))))))))),
                  $sort(NonEmptyList(BsonField.Name("__sd_tmp_1") \ BsonField.Index(0) -> Ascending))
                  // We'll want another Project here to remove the temporary field
                  )

      plan(lp) must beWorkflow(exp)
    }.pendingUntilFixed

    "plan OrderBy with expression and earlier pipeline op" in {
      val lp = LogicalPlan.Let('tmp0,
                  read("foo"),
                  LogicalPlan.Let('tmp1,
                    set.Filter(
                      Free('tmp0),
                      relations.Eq(
                        ObjectProject(Free('tmp0), Constant(Data.Str("baz"))),
                        Constant(Data.Int(0))
                      )
                    ),
                    set.OrderBy(
                      Free('tmp1),
                      MakeArrayN(
                        makeObj(
                          "key" -> ObjectProject(Free('tmp1), Constant(Data.Str("bar"))),
                          "order" -> Constant(Data.Str("ASC"))
                        )
                      )
                    )
                  )
                )

      val exp = chain(
                  $read(Collection("foo")),
                  $match(Selector.Doc(
                    BsonField.Name("baz") -> Selector.Eq(Bson.Int64(0)))),
                  $sort(NonEmptyList(BsonField.Name("bar") -> Ascending)))

      plan(lp) must beWorkflow(exp)
    }.pendingUntilFixed

    "plan OrderBy with expression (and extra project)" in {
      val lp = LogicalPlan.Let('tmp0, 
                  read("foo"),
                  LogicalPlan.Let('tmp9,
                    makeObj(
                      "bar" -> ObjectProject(Free('tmp0), Constant(Data.Str("bar")))
                    ),
                    set.OrderBy(
                      Free('tmp9),
                      MakeArrayN(
                        makeObj(
                          "key" -> math.Divide(
                                    ObjectProject(Free('tmp9), Constant(Data.Str("bar"))),
                                    Constant(Data.Dec(10.0))),
                          "order" -> Constant(Data.Str("ASC"))
                        )
                      )
                    )
                  )
                )

      val exp = chain(
        $read(Collection("foo")),
        $project(Reshape.Doc(ListMap(BsonField.Name("lEft") -> \/-(Reshape.Doc(ListMap(BsonField.Name("bar") -> -\/(ExprOp.DocField(BsonField.Name("bar")))))), BsonField.Name("rIght") -> \/-(Reshape.Arr(ListMap(BsonField.Index(0) -> \/-(Reshape.Doc(ListMap(BsonField.Name("key") -> -\/(ExprOp.Divide(ExprOp.DocField(BsonField.Name("bar")), ExprOp.Literal(Bson.Dec(10.0)))), BsonField.Name("order") -> -\/(ExprOp.Literal(Bson.Text("ASC")))))))))))), 
        $sort(NonEmptyList(BsonField.Name("rIght") \ BsonField.Index(0) \ BsonField.Name("key") -> Ascending)), 
        $project(Reshape.Doc(ListMap(BsonField.Name("bar") -> -\/(ExprOp.DocField(BsonField.Name("lEft") \ BsonField.Name("bar")))))))

      plan(lp) must beWorkflow(exp)
    }
  }
  */
}<|MERGE_RESOLUTION|>--- conflicted
+++ resolved
@@ -295,8 +295,8 @@
     "plan simple reversed filter" in {
       plan("select * from foo where 10 < bar") must
        beWorkflow(chain(
-         readOp(Collection("foo")),
-         matchOp(
+         $read(Collection("foo")),
+         $match(
            Selector.Doc(BsonField.Name("bar") -> Selector.Gt(Bson.Int64(10))))))
     }
     
@@ -408,13 +408,8 @@
               BsonField.Name("__tmp1") -> \/- (Reshape.Arr(ListMap(
                 BsonField.Index(0) -> -\/ (ExprOp.DocField(BsonField.Name("bar")))))))),
             IgnoreId),
-<<<<<<< HEAD
-          $sort(NonEmptyList(BsonField.Name("rIght") \ BsonField.Index(0) -> Ascending)),
-          $project(Reshape.Doc(ListMap(
-=======
-          sortOp(NonEmptyList(BsonField.Name("__tmp1") \ BsonField.Index(0) -> Ascending)),
-          projectOp(Reshape.Doc(ListMap(
->>>>>>> 6f37bd44
+          $sort(NonEmptyList(BsonField.Name("__tmp1") \ BsonField.Index(0) -> Ascending)),
+          $project(Reshape.Doc(ListMap(
             BsonField.Name("bar") ->
               -\/ (ExprOp.DocField(BsonField.Name("__tmp0") \ BsonField.Name("bar"))))),
             ExcludeId)))
@@ -431,17 +426,10 @@
             Reshape.Doc(ListMap(
               BsonField.Name("__tmp0") -> \/-(Reshape.Arr(ListMap(
                 BsonField.Index(0) -> -\/(ExprOp.DocField(BsonField.Name("pop")))))),
-<<<<<<< HEAD
-              BsonField.Name("rIght") -> -\/(ExprOp.DocVar(DocVar.ROOT, None)))),
+              BsonField.Name("__tmp1") -> -\/(ExprOp.DocVar(DocVar.ROOT, None)))),
             ExcludeId),
-          $sort(NonEmptyList(BsonField.Name("lEft") \ BsonField.Index(0) -> Ascending)),
+          $sort(NonEmptyList(BsonField.Name("__tmp0") \ BsonField.Index(0) -> Ascending)),
           $project(Reshape.Doc(ListMap (
-=======
-              BsonField.Name("__tmp1") -> -\/(ExprOp.DocVar(DocVar.ROOT, None)))),
-            IncludeId),
-          sortOp(NonEmptyList(BsonField.Name("__tmp0") \ BsonField.Index(0) -> Ascending)),
-          projectOp(Reshape.Doc(ListMap (
->>>>>>> 6f37bd44
             BsonField.Name("value") ->
               -\/(ExprOp.DocField(BsonField.Name ("__tmp1"))))),
             ExcludeId)))
@@ -450,29 +438,17 @@
     "plan sort with expression in key" in {
       plan("select baz from foo order by bar/10") must
         beWorkflow(chain(
-<<<<<<< HEAD
           $read(Collection("foo")),
           $project(Reshape.Doc(ListMap(
-            BsonField.Name("lEft") -> \/-(Reshape.Doc(ListMap(
-=======
-          readOp(Collection("foo")),
-          projectOp(Reshape.Doc(ListMap(
             BsonField.Name("__tmp3") -> \/-(Reshape.Doc(ListMap(
->>>>>>> 6f37bd44
               BsonField.Name("baz") -> -\/(ExprOp.DocField(BsonField.Name("baz")))))),
             BsonField.Name("__tmp4") -> \/-(Reshape.Arr(ListMap(
               BsonField.Index(0) -> -\/ (ExprOp.Divide(
                     ExprOp.DocField(BsonField.Name("bar")),
                     ExprOp.Literal(Bson.Int64(10))))))))),
-<<<<<<< HEAD
             ExcludeId),
-          $sort(NonEmptyList(BsonField.Name("rIght") \ BsonField.Index(0) -> Ascending)),
-          $project(Reshape.Doc(ListMap(
-=======
-            IncludeId),
-          sortOp(NonEmptyList(BsonField.Name("__tmp4") \ BsonField.Index(0) -> Ascending)),
-          projectOp(Reshape.Doc(ListMap(
->>>>>>> 6f37bd44
+          $sort(NonEmptyList(BsonField.Name("__tmp4") \ BsonField.Index(0) -> Ascending)),
+          $project(Reshape.Doc(ListMap(
             BsonField.Name("baz") ->
               -\/(ExprOp.DocField(BsonField.Name("__tmp3") \ BsonField.Name("baz"))))),
             IgnoreId)))
@@ -483,15 +459,9 @@
 
       plan("select *, pop from zips") must
         beWorkflow(chain(
-<<<<<<< HEAD
           $read(Collection("zips")),
           $project(Reshape.Doc(ListMap(
-            BsonField.Name("lEft") -> \/-(Reshape.Doc(ListMap(
-=======
-          readOp(Collection("zips")),
-          projectOp(Reshape.Doc(ListMap(
             BsonField.Name("__tmp0") -> \/-(Reshape.Doc(ListMap(
->>>>>>> 6f37bd44
               BsonField.Name("pop") ->
                 -\/(ExprOp.DocField(BsonField.Name("pop")))))),
             BsonField.Name("__tmp1") -> -\/(ExprOp.DocVar(DocVar.ROOT, None)))),
@@ -526,15 +496,9 @@
 
       plan("select * from zips order by pop/10 desc") must
         beWorkflow(chain(
-<<<<<<< HEAD
           $read(Collection("zips")),
           $project(Reshape.Doc(ListMap(
-            BsonField.Name("lEft") -> \/-(Reshape.Doc(ListMap(
-=======
-          readOp(Collection("zips")),
-          projectOp(Reshape.Doc(ListMap(
             BsonField.Name("__tmp3") -> \/-(Reshape.Doc(ListMap(
->>>>>>> 6f37bd44
               BsonField.Name("__sd__0") -> -\/(ExprOp.Divide(
                 ExprOp.DocField(BsonField.Name("pop")),
                 ExprOp.Literal(Bson.Int64(10))))))),
@@ -550,19 +514,11 @@
             Reshape.Doc(ListMap(
               BsonField.Name("__tmp5") -> \/-(Reshape.Arr(ListMap(
                 BsonField.Index(0) -> -\/(ExprOp.DocField(BsonField.Name("__sd__0")))))),
-<<<<<<< HEAD
-              BsonField.Name("rIght") -> -\/(ExprOp.DocVar(DocVar.ROOT, None)))),
+              BsonField.Name("__tmp6") -> -\/(ExprOp.DocVar(DocVar.ROOT, None)))),
             ExcludeId),
-          $sort(NonEmptyList(BsonField.Name("lEft") \ BsonField.Index(0) -> Descending)),
-          $project(Reshape.Doc(ListMap(
-            BsonField.Name("value") -> -\/(ExprOp.DocField(BsonField.Name("rIght"))))),
-=======
-              BsonField.Name("__tmp6") -> -\/(ExprOp.DocVar(DocVar.ROOT, None)))),
-            IncludeId),
-          sortOp(NonEmptyList(BsonField.Name("__tmp5") \ BsonField.Index(0) -> Descending)),
-          projectOp(Reshape.Doc(ListMap(
+          $sort(NonEmptyList(BsonField.Name("__tmp5") \ BsonField.Index(0) -> Descending)),
+          $project(Reshape.Doc(ListMap(
             BsonField.Name("value") -> -\/(ExprOp.DocField(BsonField.Name("__tmp6"))))),
->>>>>>> 6f37bd44
             ExcludeId)))
     }
     
@@ -577,110 +533,62 @@
               BsonField.Name("__tmp1") -> \/- (Reshape.Arr(ListMap(
                 BsonField.Index(0) -> -\/ (ExprOp.DocField(BsonField.Name("height")))))))),
             IgnoreId),
-<<<<<<< HEAD
-          $sort(NonEmptyList(BsonField.Name("rIght") \ BsonField.Index(0) -> Ascending)),
-          $project(Reshape.Doc(ListMap(
-            BsonField.Name("name") -> -\/ (ExprOp.DocField(BsonField.Name("lEft") \ BsonField.Name("name"))))),
-=======
-          sortOp(NonEmptyList(BsonField.Name("__tmp1") \ BsonField.Index(0) -> Ascending)),
-          projectOp(Reshape.Doc(ListMap(
+          $sort(NonEmptyList(BsonField.Name("__tmp1") \ BsonField.Index(0) -> Ascending)),
+          $project(Reshape.Doc(ListMap(
             BsonField.Name("name") -> -\/ (ExprOp.DocField(BsonField.Name("__tmp0") \ BsonField.Name("name"))))),
->>>>>>> 6f37bd44
             IgnoreId)))
     }
     
     "plan sort with expression and alias" in {
       plan("select pop/1000 as popInK from zips order by popInK") must
         beWorkflow(chain(
-<<<<<<< HEAD
           $read(Collection("zips")),
           $project(Reshape.Doc(ListMap(
-            BsonField.Name("lEft") -> \/- (Reshape.Doc(ListMap(
-=======
-          readOp(Collection("zips")),
-          projectOp(Reshape.Doc(ListMap(
             BsonField.Name("__tmp3") -> \/- (Reshape.Doc(ListMap(
->>>>>>> 6f37bd44
               BsonField.Name("popInK") -> -\/ (ExprOp.Divide(ExprOp.DocField(BsonField.Name("pop")), ExprOp.Literal(Bson.Int64(1000))))))),
             BsonField.Name("__tmp4") -> \/- (Reshape.Arr(ListMap(
               BsonField.Index(0) -> -\/ (ExprOp.Divide(ExprOp.DocField(
                   BsonField.Name("pop")), ExprOp.Literal(Bson.Int64(1000))))))))),
-<<<<<<< HEAD
             ExcludeId),
-          $sort(NonEmptyList(BsonField.Name("rIght") \ BsonField.Index(0) -> Ascending)),
-          $project(Reshape.Doc(ListMap(
-            BsonField.Name("popInK") -> -\/ (ExprOp.DocField(BsonField.Name("lEft") \ BsonField.Name("popInK"))))),
-=======
-            IncludeId),
-          sortOp(NonEmptyList(BsonField.Name("__tmp4") \ BsonField.Index(0) -> Ascending)),
-          projectOp(Reshape.Doc(ListMap(
+          $sort(NonEmptyList(BsonField.Name("__tmp4") \ BsonField.Index(0) -> Ascending)),
+          $project(Reshape.Doc(ListMap(
             BsonField.Name("popInK") -> -\/ (ExprOp.DocField(BsonField.Name("__tmp3") \ BsonField.Name("popInK"))))),
->>>>>>> 6f37bd44
             ExcludeId)))
     }
     
     "plan sort with filter" in {
       plan("select city, pop from zips where pop <= 1000 order by pop desc, city") must
         beWorkflow(chain(
-<<<<<<< HEAD
           $read(Collection("zips")),
           $match(Selector.Doc(BsonField.Name("pop") -> Selector.Lte(Bson.Int64(1000)))),
           $project(Reshape.Doc(ListMap(
-            BsonField.Name("lEft") -> \/-  (Reshape.Doc(ListMap(
-=======
-          readOp(Collection("zips")),
-          matchOp(Selector.Doc(BsonField.Name("pop") -> Selector.Lte(Bson.Int64(1000)))),
-          projectOp(Reshape.Doc(ListMap(
             BsonField.Name("__tmp9") -> \/-  (Reshape.Doc(ListMap(
->>>>>>> 6f37bd44
               BsonField.Name("city") -> -\/(ExprOp.DocField(BsonField.Name("city"))),
               BsonField.Name("pop") -> -\/(ExprOp.DocField(BsonField.Name("pop")))))),
             BsonField.Name("__tmp10") -> \/- (Reshape.Arr(ListMap(
               BsonField.Index(0) -> -\/ (ExprOp.DocField(BsonField.Name("pop"))),
               BsonField.Index(1) -> -\/ (ExprOp.DocField(BsonField.Name("city")))))))),
             IgnoreId),
-<<<<<<< HEAD
           $sort(NonEmptyList(
-            BsonField.Name("rIght") \ BsonField.Index(0) -> Descending,
-            BsonField.Name("rIght") \ BsonField.Index(1) -> Ascending)),
-          $project(Reshape.Doc(ListMap(
-            BsonField.Name("city") -> -\/ (ExprOp.DocField(BsonField.Name("lEft") \ BsonField.Name("city"))),
-            BsonField.Name("pop") -> -\/ (ExprOp.DocField(BsonField.Name("lEft") \ BsonField.Name("pop"))))),
-=======
-          sortOp(NonEmptyList(
             BsonField.Name("__tmp10") \ BsonField.Index(0) -> Descending,
             BsonField.Name("__tmp10") \ BsonField.Index(1) -> Ascending)),
-          projectOp(Reshape.Doc(ListMap(
+          $project(Reshape.Doc(ListMap(
             BsonField.Name("city") -> -\/ (ExprOp.DocField(BsonField.Name("__tmp9") \ BsonField.Name("city"))),
             BsonField.Name("pop") -> -\/ (ExprOp.DocField(BsonField.Name("__tmp9") \ BsonField.Name("pop"))))),
->>>>>>> 6f37bd44
             ExcludeId)))
     }
     
     "plan sort with expression, alias, and filter" in {
       plan("select pop/1000 as popInK from zips where pop >= 1000 order by popInK") must
         beWorkflow(chain(
-<<<<<<< HEAD
           $read(Collection("zips")),
           $match(Selector.Doc(BsonField.Name("pop") -> Selector.Gte(Bson.Int64(1000)))),
           $project(Reshape.Doc(ListMap(
-            BsonField.Name("lEft") -> \/-(Reshape.Doc(ListMap(BsonField.Name("popInK") -> -\/(ExprOp.Divide(ExprOp.DocField(BsonField.Name("pop")), ExprOp.Literal(Bson.Int64(1000))))))),
-            BsonField.Name("rIght") -> \/-(Reshape.Arr(ListMap(BsonField.Index(0) -> -\/(ExprOp.Divide(ExprOp.DocField(BsonField.Name("pop")), ExprOp.Literal(Bson.Int64(1000))))))))),
+            BsonField.Name("__tmp6") -> \/-(Reshape.Doc(ListMap(BsonField.Name("popInK") -> -\/(ExprOp.Divide(ExprOp.DocField(BsonField.Name("pop")), ExprOp.Literal(Bson.Int64(1000))))))),
+            BsonField.Name("__tmp7") -> \/-(Reshape.Arr(ListMap(BsonField.Index(0) -> -\/(ExprOp.Divide(ExprOp.DocField(BsonField.Name("pop")), ExprOp.Literal(Bson.Int64(1000))))))))),
             ExcludeId),
-          $sort(NonEmptyList(BsonField.Name("rIght") \ BsonField.Index(0) -> Ascending)),
-          $project(Reshape.Doc(ListMap(BsonField.Name("popInK") -> -\/(ExprOp.DocField(BsonField.Name("lEft") \ BsonField.Name("popInK"))))),
-=======
-          readOp(Collection("zips")),
-          matchOp(Selector.Doc(BsonField.Name("pop") -> Selector.Gte(Bson.Int64(1000)))),
-          projectOp(Reshape.Doc(ListMap(
-            BsonField.Name("__tmp6") -> \/- (Reshape.Doc(ListMap(
-              BsonField.Name("popInK") -> -\/ (ExprOp.Divide(ExprOp.DocField(BsonField.Name("pop")), ExprOp.Literal(Bson.Int64(1000))))))),
-            BsonField.Name("__tmp7") -> \/- (Reshape.Arr(ListMap(
-              BsonField.Index(0) -> -\/ (ExprOp.Divide(ExprOp.DocField(BsonField.Name("pop")), ExprOp.Literal(Bson.Int64(1000))))))))),
-            IncludeId),
-          sortOp(NonEmptyList(BsonField.Name("__tmp7") \ BsonField.Index(0) -> Ascending)),
-          projectOp(Reshape.Doc(ListMap(BsonField.Name("popInK") -> -\/(ExprOp.DocField(BsonField.Name("__tmp6") \ BsonField.Name("popInK"))))),
->>>>>>> 6f37bd44
+          $sort(NonEmptyList(BsonField.Name("__tmp7") \ BsonField.Index(0) -> Ascending)),
+          $project(Reshape.Doc(ListMap(BsonField.Name("popInK") -> -\/(ExprOp.DocField(BsonField.Name("__tmp6") \ BsonField.Name("popInK"))))),
             ExcludeId))
         )
     }
@@ -693,31 +601,17 @@
          // $sort(NonEmptyList(
          //   BsonField.Name("pop") -> Ascending,
          //   BsonField.Name("city") -> Descending))
-<<<<<<< HEAD
          $project(Reshape.Doc(ListMap(
-           BsonField.Name("lEft") -> \/-(Reshape.Arr(ListMap(
-             BsonField.Index(0) -> -\/(ExprOp.DocField(BsonField.Name("pop"))),
-             BsonField.Index(1) -> -\/(ExprOp.DocField(BsonField.Name("city")))))),
-           BsonField.Name("rIght") -> -\/(ExprOp.DocVar(DocVar.ROOT, None)))),
-           ExcludeId),
-         $sort(NonEmptyList(
-           BsonField.Name("lEft") \ BsonField.Index(0) -> Ascending,
-           BsonField.Name("lEft") \ BsonField.Index(1) -> Descending)),
-         $project(Reshape.Doc(ListMap (
-           BsonField.Name("value") -> -\/(ExprOp.DocField(BsonField.Name ("rIght"))))),
-=======
-         projectOp(Reshape.Doc(ListMap(
            BsonField.Name("__tmp6") -> \/-(Reshape.Arr(ListMap(
              BsonField.Index(0) -> -\/(ExprOp.DocField(BsonField.Name("pop"))),
              BsonField.Index(1) -> -\/(ExprOp.DocField(BsonField.Name("city")))))),
            BsonField.Name("__tmp7") -> -\/(ExprOp.DocVar(DocVar.ROOT, None)))),
-           IncludeId),
-         sortOp(NonEmptyList(
+           ExcludeId),
+         $sort(NonEmptyList(
            BsonField.Name("__tmp6") \ BsonField.Index(0) -> Ascending,
            BsonField.Name("__tmp6") \ BsonField.Index(1) -> Descending)),
-         projectOp(Reshape.Doc(ListMap (
+         $project(Reshape.Doc(ListMap (
            BsonField.Name("value") -> -\/(ExprOp.DocField(BsonField.Name ("__tmp7"))))),
->>>>>>> 6f37bd44
            ExcludeId)))
     }
     
@@ -733,44 +627,25 @@
          //   BsonField.Name("a4") -> Ascending,
          //   BsonField.Name("a5") -> Ascending,
          //   BsonField.Name("a6") -> Ascending))
-<<<<<<< HEAD
          $project(Reshape.Doc(ListMap(
-           BsonField.Name("lEft") -> \/-(Reshape.Arr(ListMap(
-=======
-         projectOp(Reshape.Doc(ListMap(
            BsonField.Name("__tmp18") -> \/-(Reshape.Arr(ListMap(
->>>>>>> 6f37bd44
              BsonField.Index(0) -> -\/(ExprOp.DocField(BsonField.Name("pop"))),
              BsonField.Index(1) -> -\/(ExprOp.DocField(BsonField.Name("state"))),
              BsonField.Index(2) -> -\/(ExprOp.DocField(BsonField.Name("city"))),
              BsonField.Index(3) -> -\/(ExprOp.DocField(BsonField.Name("a4"))),
              BsonField.Index(4) -> -\/(ExprOp.DocField(BsonField.Name("a5"))),
              BsonField.Index(5) -> -\/(ExprOp.DocField(BsonField.Name("a6")))))),
-<<<<<<< HEAD
-           BsonField.Name("rIght") -> -\/(ExprOp.DocVar(DocVar.ROOT, None)))),
+           BsonField.Name("__tmp19") -> -\/(ExprOp.DocVar(DocVar.ROOT, None)))),
            ExcludeId),
          $sort(NonEmptyList(
-           BsonField.Name("lEft") \ BsonField.Index(0) -> Ascending,
-           BsonField.Name("lEft") \ BsonField.Index(1) -> Ascending,
-           BsonField.Name("lEft") \ BsonField.Index(2) -> Ascending,
-           BsonField.Name("lEft") \ BsonField.Index(3) -> Ascending,
-           BsonField.Name("lEft") \ BsonField.Index(4) -> Ascending,
-           BsonField.Name("lEft") \ BsonField.Index(5) -> Ascending)),
-         $project(Reshape.Doc(ListMap (
-           BsonField.Name("value") -> -\/(ExprOp.DocField(BsonField.Name ("rIght"))))),
-=======
-           BsonField.Name("__tmp19") -> -\/(ExprOp.DocVar(DocVar.ROOT, None)))),
-           IncludeId),
-         sortOp(NonEmptyList(
            BsonField.Name("__tmp18") \ BsonField.Index(0) -> Ascending,
            BsonField.Name("__tmp18") \ BsonField.Index(1) -> Ascending,
            BsonField.Name("__tmp18") \ BsonField.Index(2) -> Ascending,
            BsonField.Name("__tmp18") \ BsonField.Index(3) -> Ascending,
            BsonField.Name("__tmp18") \ BsonField.Index(4) -> Ascending,
            BsonField.Name("__tmp18") \ BsonField.Index(5) -> Ascending)),
-         projectOp(Reshape.Doc(ListMap (
-           BsonField.Name("value") -> -\/(ExprOp.DocField(BsonField.Name ("__tmp19"))))),
->>>>>>> 6f37bd44
+         $project(Reshape.Doc(ListMap (
+           BsonField.Name("value") -> -\/(ExprOp.DocField(BsonField.Name("__tmp19"))))),
            ExcludeId)))
     }
 
@@ -784,29 +659,16 @@
                 BsonField.Name("city") -> ExprOp.Push(ExprOp.DocField(BsonField.Name("city"))),
                 BsonField.Name("cnt") -> ExprOp.Sum(ExprOp.Literal(Bson.Int32(1))))),
               -\/ (ExprOp.Literal(Bson.Null))),
-<<<<<<< HEAD
             $unwind(ExprOp.DocField(BsonField.Name("city"))),
             $project(Reshape.Doc(ListMap(
-              BsonField.Name("lEft") -> \/- (Reshape.Arr(ListMap(
-                BsonField.Index(0) -> -\/(ExprOp.DocField(BsonField.Name("cnt")))))),
-              BsonField.Name("rIght") -> -\/ (ExprOp.DocVar.ROOT()))),
-              ExcludeId),
-            $sort(NonEmptyList(BsonField.Name("lEft") \ BsonField.Index(0) -> Descending)),
-            $project(Reshape.Doc(ListMap(
-              BsonField.Name("city") -> -\/ (ExprOp.DocField(BsonField.Name("rIght") \ BsonField.Name("city"))),
-              BsonField.Name("cnt") -> -\/ (ExprOp.DocField(BsonField.Name("rIght") \ BsonField.Name("cnt"))))),
-=======
-            unwindOp(ExprOp.DocField(BsonField.Name("city"))),
-            projectOp(Reshape.Doc(ListMap(
               BsonField.Name("__tmp5") -> \/- (Reshape.Arr(ListMap(
                 BsonField.Index(0) -> -\/(ExprOp.DocField(BsonField.Name("cnt")))))),
               BsonField.Name("__tmp6") -> -\/ (ExprOp.DocVar.ROOT()))),
-              IncludeId),
-            sortOp(NonEmptyList(BsonField.Name("__tmp5") \ BsonField.Index(0) -> Descending)),
-            projectOp(Reshape.Doc(ListMap(
+              ExcludeId),
+            $sort(NonEmptyList(BsonField.Name("__tmp5") \ BsonField.Index(0) -> Descending)),
+            $project(Reshape.Doc(ListMap(
               BsonField.Name("city") -> -\/ (ExprOp.DocField(BsonField.Name("__tmp6") \ BsonField.Name("city"))),
               BsonField.Name("cnt") -> -\/ (ExprOp.DocField(BsonField.Name("__tmp6") \ BsonField.Name("cnt"))))),
->>>>>>> 6f37bd44
               ExcludeId))
         }
     }
@@ -832,15 +694,9 @@
       plan("select count(*) from bar group by baz") must
         beWorkflow {
           chain(
-<<<<<<< HEAD
             $read(Collection("bar")),
             $project(Reshape.Doc(ListMap(
-              BsonField.Name("lEft") -> \/- (Reshape.Arr(ListMap(
-=======
-            readOp(Collection("bar")),
-            projectOp(Reshape.Doc(ListMap(
               BsonField.Name("__tmp1") -> \/- (Reshape.Arr(ListMap(
->>>>>>> 6f37bd44
                 BsonField.Index(0) -> -\/ (ExprOp.DocField(BsonField.Name("baz")))))))),
               ExcludeId),
             $group(Grouped(ListMap(
@@ -853,23 +709,13 @@
       plan("select count(*) as cnt, sum(biz) as sm from bar group by baz") must
         beWorkflow {
           chain(
-<<<<<<< HEAD
             $read(Collection("bar")),
             $project(Reshape.Doc(ListMap(
-              BsonField.Name("lEft") -> \/- (Reshape.Arr(ListMap(
-                BsonField.Index(0) -> -\/ (ExprOp.DocField(BsonField.Name("baz")))))),
-              BsonField.Name("rIght") -> -\/ (ExprOp.DocVar.ROOT()))),
-              ExcludeId),
-            $group(
-=======
-            readOp(Collection("bar")),
-            projectOp(Reshape.Doc(ListMap(
               BsonField.Name("__tmp1") -> \/- (Reshape.Arr(ListMap(
                 BsonField.Index(0) -> -\/ (ExprOp.DocField(BsonField.Name("baz")))))),
               BsonField.Name("__tmp2") -> -\/ (ExprOp.DocVar.ROOT()))),
-              IncludeId),
-            groupOp(
->>>>>>> 6f37bd44
+              ExcludeId),
+            $group(
               Grouped(ListMap(
                 BsonField.Name("cnt") -> ExprOp.Sum(ExprOp.Literal(Bson.Int32(1))),
                 BsonField.Name("sm") -> ExprOp.Sum(ExprOp.DocField(BsonField.Name("__tmp2") \ BsonField.Name("biz"))))),
@@ -884,21 +730,12 @@
             $read(Collection("zips")),
             $match(Selector.Doc(
               BsonField.Name("state") -> Selector.Eq(Bson.Text("CO")))),
-<<<<<<< HEAD
-            $project(Reshape.Doc(ListMap(
-              BsonField.Name("lEft") -> \/- (Reshape.Arr(ListMap(
-                BsonField.Index(0) -> -\/ (ExprOp.DocField(BsonField.Name("city")))))),
-              BsonField.Name("rIght") -> -\/ (ExprOp.DocVar.ROOT()))),
-              ExcludeId),
-            $group(
-=======
-            projectOp(Reshape.Doc(ListMap(
+            $project(Reshape.Doc(ListMap(
               BsonField.Name("__tmp4") -> \/- (Reshape.Arr(ListMap(
                 BsonField.Index(0) -> -\/ (ExprOp.DocField(BsonField.Name("city")))))),
               BsonField.Name("__tmp5") -> -\/ (ExprOp.DocVar.ROOT()))),
-              IncludeId),
-            groupOp(
->>>>>>> 6f37bd44
+              ExcludeId),
+            $group(
               Grouped(ListMap(
                 BsonField.Name("sm") -> ExprOp.Sum(ExprOp.DocField(BsonField.Name("__tmp5") \ BsonField.Name("pop"))))),
               -\/ (ExprOp.DocField(BsonField.Name("__tmp4")))))
@@ -909,35 +746,19 @@
       plan("select count(*) as cnt, city from zips group by city") must
         beWorkflow {
           chain(
-<<<<<<< HEAD
             $read(Collection("zips")),
             $project(Reshape.Doc(ListMap(
-              BsonField.Name("lEft") -> \/- (Reshape.Arr(ListMap(
+              BsonField.Name("__tmp1") -> \/- (Reshape.Arr(ListMap(
                 BsonField.Index(0) -> -\/ (ExprOp.DocField(BsonField.Name("city")))))),
-              BsonField.Name("rIght") -> -\/(ExprOp.DocVar.ROOT()))),
+              BsonField.Name("__tmp2") -> -\/(ExprOp.DocVar.ROOT()))),
               ExcludeId),
             $group(
               Grouped(ListMap(
                 BsonField.Name("cnt") -> ExprOp.Sum(ExprOp.Literal(Bson.Int32(1))),
-                BsonField.Name("city") -> ExprOp.Push(ExprOp.DocField(BsonField.Name("rIght") \ BsonField.Name("city"))))),
-              -\/(ExprOp.DocField(BsonField.Name("lEft")))),
+                BsonField.Name("city") -> ExprOp.Push(ExprOp.DocField(BsonField.Name("__tmp2") \ BsonField.Name("city"))))),
+              -\/(ExprOp.DocField(BsonField.Name("__tmp1")))),
             $unwind(ExprOp.DocField(BsonField.Name("city"))))
             // $project(Reshape.Doc(ListMap(
-=======
-            readOp(Collection("zips")),
-            projectOp(Reshape.Doc(ListMap(
-              BsonField.Name("__tmp1") -> \/- (Reshape.Arr(ListMap(
-                BsonField.Index(0) -> -\/ (ExprOp.DocField(BsonField.Name("city")))))),
-              BsonField.Name("__tmp2") -> -\/(ExprOp.DocVar.ROOT()))),
-              IncludeId),
-            groupOp(
-              Grouped(ListMap(
-                BsonField.Name("cnt") -> ExprOp.Sum(ExprOp.Literal(Bson.Int32(1))),
-                BsonField.Name("city") -> ExprOp.Push(ExprOp.DocField(BsonField.Name("__tmp2") \ BsonField.Name("city"))))),
-              -\/(ExprOp.DocField(BsonField.Name("__tmp1")))),
-            unwindOp(ExprOp.DocField(BsonField.Name("city"))))
-            // projectOp(Reshape.Doc(ListMap(
->>>>>>> 6f37bd44
             //   BsonField.Name("cnt") -> -\/(ExprOp.DocField(BsonField.Name("cnt"))),
             //   BsonField.Name("city") -> -\/(ExprOp.DocField(BsonField.Name("city"))))),
             //   ExcludeId))  // Note: added in conversion to WorkflowTask
@@ -983,17 +804,10 @@
           chain(
             $foldLeft(
               chain(
-<<<<<<< HEAD
                 $read(Collection("zips")),
                 $project(Reshape.Doc(ListMap(
-                  BsonField.Name("lEft") -> \/-(Reshape.Doc(ListMap(
-                    BsonField.Name("rIght") -> -\/(ExprOp.DocVar.ROOT())))))),
-=======
-                readOp(Collection("zips")),
-                projectOp(Reshape.Doc(ListMap(
                   BsonField.Name("__tmp0") -> \/-(Reshape.Doc(ListMap(
                     BsonField.Name("__tmp3") -> -\/(ExprOp.DocVar.ROOT())))))),
->>>>>>> 6f37bd44
                   IncludeId)),
               chain(
                 $read(Collection("zips")),
@@ -1003,13 +817,8 @@
                   IncludeId),
                 $map($Map.mapMap("value",
                   Access(Access(Ident("value"), Str("value")), Num(0, false)))),
-<<<<<<< HEAD
                 $project(Reshape.Doc(ListMap(
-                  BsonField.Name("rIght") -> -\/(ExprOp.DocVar.ROOT()))),
-=======
-                projectOp(Reshape.Doc(ListMap(
                   BsonField.Name("__tmp1") -> -\/(ExprOp.DocVar.ROOT()))),
->>>>>>> 6f37bd44
                   IncludeId))),
             $project(Reshape.Doc(ListMap(
               BsonField.Name("city") ->
@@ -1043,33 +852,19 @@
       plan("SELECT city, pop FROM zips ORDER BY pop DESC LIMIT 5") must
         beWorkflow {
           chain(
-<<<<<<< HEAD
             $read(Collection("zips")),
             $project(Reshape.Doc(ListMap(
-              BsonField.Name("lEft") -> \/-(Reshape.Doc(ListMap(
-=======
-            readOp(Collection("zips")),
-            projectOp(Reshape.Doc(ListMap(
               BsonField.Name("__tmp0") -> \/-(Reshape.Doc(ListMap(
->>>>>>> 6f37bd44
                 BsonField.Name("city") -> -\/(ExprOp.DocField(BsonField.Name("city"))),
                 BsonField.Name("pop") -> -\/(ExprOp.DocField(BsonField.Name("pop")))))),
               BsonField.Name("__tmp1") -> \/-(Reshape.Arr(ListMap(
                 BsonField.Index(0) -> -\/(ExprOp.DocField(BsonField.Name("pop")))))))),
               IgnoreId),
-<<<<<<< HEAD
-            $sort(NonEmptyList(BsonField.Name("rIght") \ BsonField.Index(0) -> Descending)),
+            $sort(NonEmptyList(BsonField.Name("__tmp1") \ BsonField.Index(0) -> Descending)),
             $limit(5),
             $project(Reshape.Doc(ListMap(
-              BsonField.Name("city") -> -\/(ExprOp.DocField(BsonField.Name("lEft") \ BsonField.Name("city"))),
-              BsonField.Name("pop") -> -\/(ExprOp.DocField(BsonField.Name("lEft") \ BsonField.Name("pop"))))),
-=======
-            sortOp(NonEmptyList(BsonField.Name("__tmp1") \ BsonField.Index(0) -> Descending)),
-            limitOp(5),
-            projectOp(Reshape.Doc(ListMap(
               BsonField.Name("city") -> -\/(ExprOp.DocField(BsonField.Name("__tmp0") \ BsonField.Name("city"))),
               BsonField.Name("pop") -> -\/(ExprOp.DocField(BsonField.Name("__tmp0") \ BsonField.Name("pop"))))),
->>>>>>> 6f37bd44
               ExcludeId))
         }
     }
@@ -1164,40 +959,22 @@
       plan("select distinct city from zips order by city") must
         beWorkflow(
           chain(
-<<<<<<< HEAD
               $read(Collection("zips")),
               $project(Reshape.Doc(ListMap(
-                BsonField.Name("lEft") -> \/-(Reshape.Doc(ListMap(
-=======
-              readOp(Collection("zips")),
-              projectOp(Reshape.Doc(ListMap(
                 BsonField.Name("__tmp0") -> \/-(Reshape.Doc(ListMap(
->>>>>>> 6f37bd44
                   BsonField.Name("city") -> -\/(ExprOp.DocField(BsonField.Name("city")))))),
                 BsonField.Name("__tmp1") -> \/-(Reshape.Arr(ListMap(
                   BsonField.Index(0) -> -\/(ExprOp.DocField(BsonField.Name("city")))))))),
                 IgnoreId),
-<<<<<<< HEAD
               $sort(NonEmptyList(
-                BsonField.Name("rIght") \ BsonField.Index(0) -> Ascending)),
+                BsonField.Name("__tmp1") \ BsonField.Index(0) -> Ascending)),
               $group(
-                Grouped(ListMap(
-                  BsonField.Name("value") -> ExprOp.First(ExprOp.DocField(BsonField.Name("lEft"))),
-                  BsonField.Name("__sd_key_0") -> ExprOp.First(ExprOp.DocField(BsonField.Name("rIght") \ BsonField.Index(0))))),
-                -\/(ExprOp.DocField(BsonField.Name("lEft")))),
-              $sort(NonEmptyList(BsonField.Name("__sd_key_0") -> Ascending)),
-              $project(Reshape.Doc(ListMap(
-=======
-              sortOp(NonEmptyList(
-                BsonField.Name("__tmp1") \ BsonField.Index(0) -> Ascending)),
-              groupOp(
                 Grouped(ListMap(
                   BsonField.Name("value") -> ExprOp.First(ExprOp.DocField(BsonField.Name("__tmp0"))),
                   BsonField.Name("__sd_key_0") -> ExprOp.First(ExprOp.DocField(BsonField.Name("__tmp1") \ BsonField.Index(0))))),
                 -\/(ExprOp.DocField(BsonField.Name("__tmp0")))),
-              sortOp(NonEmptyList(BsonField.Name("__sd_key_0") -> Ascending)),
-              projectOp(Reshape.Doc(ListMap(
->>>>>>> 6f37bd44
+              $sort(NonEmptyList(BsonField.Name("__sd_key_0") -> Ascending)),
+              $project(Reshape.Doc(ListMap(
                 BsonField.Name("city") -> -\/(ExprOp.DocField(BsonField.Name("value") \ BsonField.Name("city"))))),
                 ExcludeId)))
     }
@@ -1215,37 +992,20 @@
                   BsonField.Name("__tmp1") -> \/- (Reshape.Arr(ListMap(
                     BsonField.Index(0) -> -\/ (ExprOp.DocField(BsonField.Name("pop")))))))),
                 IgnoreId),
-<<<<<<< HEAD
               $sort(NonEmptyList(
-                BsonField.Name("rIght") \ BsonField.Index(0) -> Descending)),
+                BsonField.Name("__tmp1") \ BsonField.Index(0) -> Descending)),
               $project(
-                Reshape.Doc(ListMap(
-                  BsonField.Name("lEft") -> \/- (Reshape.Arr(ListMap(
-                    BsonField.Index(0) -> -\/ (ExprOp.DocField(BsonField.Name("lEft") \ BsonField.Name("city")))))),
-                  BsonField.Name("rIght") -> -\/ (ExprOp.DocVar.ROOT()))),
-                ExcludeId),
-              $group(
-                Grouped(ListMap(
-                  BsonField.Name("value") -> ExprOp.First(ExprOp.DocField(BsonField.Name("rIght") \ BsonField.Name("lEft"))),
-                  BsonField.Name("__sd_key_0") -> ExprOp.First(ExprOp.DocField(BsonField.Name("rIght") \ BsonField.Name("rIght") \ BsonField.Index(0))))),
-                -\/(ExprOp.DocField(BsonField.Name("lEft")))),
-              $sort(NonEmptyList(
-=======
-              sortOp(NonEmptyList(
-                BsonField.Name("__tmp1") \ BsonField.Index(0) -> Descending)),
-              projectOp(
                 Reshape.Doc(ListMap(
                   BsonField.Name("__tmp2") -> \/- (Reshape.Arr(ListMap(
                     BsonField.Index(0) -> -\/ (ExprOp.DocField(BsonField.Name("__tmp0") \ BsonField.Name("city")))))),
                   BsonField.Name("__tmp3") -> -\/ (ExprOp.DocVar.ROOT()))),
-                IncludeId),
-              groupOp(
+                ExcludeId),
+              $group(
                 Grouped(ListMap(
                   BsonField.Name("value") -> ExprOp.First(ExprOp.DocField(BsonField.Name("__tmp3") \ BsonField.Name("__tmp0"))),
                   BsonField.Name("__sd_key_0") -> ExprOp.First(ExprOp.DocField(BsonField.Name("__tmp3") \ BsonField.Name("__tmp1") \ BsonField.Index(0))))),
                 -\/(ExprOp.DocField(BsonField.Name("__tmp2")))),
-              sortOp(NonEmptyList(
->>>>>>> 6f37bd44
+              $sort(NonEmptyList(
                 BsonField.Name("__sd_key_0") -> Descending)),
               $project(
                 Reshape.Doc(ListMap(
@@ -1262,35 +1022,19 @@
     "plan distinct with sum and group" in {
       plan("SELECT DISTINCT SUM(pop) AS totalPop, city FROM zips GROUP BY city") must
         beWorkflow(chain(
-<<<<<<< HEAD
           $read(Collection("zips")),
           $project(Reshape.Doc(ListMap(
-            BsonField.Name("lEft") -> \/-(Reshape.Arr(ListMap(
-              BsonField.Index(0) -> -\/(ExprOp.DocField(BsonField.Name("city")))))),
-            BsonField.Name("rIght") -> -\/(ExprOp.DocVar.ROOT()))),
-            ExcludeId),
-          $group(
-            Grouped(ListMap(
-              BsonField.Name("totalPop") -> ExprOp.Sum(ExprOp.DocField(BsonField.Name("rIght") \ BsonField.Name("pop"))),
-              BsonField.Name("city") -> ExprOp.Push(ExprOp.DocField(BsonField.Name("rIght") \ BsonField.Name("city"))))),
-            -\/ (ExprOp.DocField(BsonField.Name("lEft")))),
-          $unwind(ExprOp.DocField(BsonField.Name("city"))),
-          $group(
-=======
-          readOp(Collection("zips")),
-          projectOp(Reshape.Doc(ListMap(
             BsonField.Name("__tmp1") -> \/-(Reshape.Arr(ListMap(
               BsonField.Index(0) -> -\/(ExprOp.DocField(BsonField.Name("city")))))),
             BsonField.Name("__tmp2") -> -\/(ExprOp.DocVar.ROOT()))),
-            IncludeId),
-          groupOp(
+            ExcludeId),
+          $group(
             Grouped(ListMap(
               BsonField.Name("totalPop") -> ExprOp.Sum(ExprOp.DocField(BsonField.Name("__tmp2") \ BsonField.Name("pop"))),
               BsonField.Name("city") -> ExprOp.Push(ExprOp.DocField(BsonField.Name("__tmp2") \ BsonField.Name("city"))))),
             -\/ (ExprOp.DocField(BsonField.Name("__tmp1")))),
-          unwindOp(ExprOp.DocField(BsonField.Name("city"))),
-          groupOp(
->>>>>>> 6f37bd44
+          $unwind(ExprOp.DocField(BsonField.Name("city"))),
+          $group(
             Grouped(ListMap(
               BsonField.Name("value") -> ExprOp.First(ExprOp.DocVar.ROOT()))),
             \/-(Reshape.Arr(ListMap(
@@ -1312,69 +1056,37 @@
                 Reshape.Doc(ListMap(
                   BsonField.Name("__tmp1") -> \/-(Reshape.Arr(ListMap(
                     BsonField.Index(0) -> -\/(ExprOp.DocField(BsonField.Name("city")))))),
-<<<<<<< HEAD
-                  BsonField.Name("rIght") -> -\/(ExprOp.DocVar.ROOT()))),
+                  BsonField.Name("__tmp2") -> -\/(ExprOp.DocVar.ROOT()))),
                 ExcludeId),
               $group(
-                Grouped(ListMap(
-                  BsonField.Name("__sd_tmp_1") -> ExprOp.Sum(ExprOp.DocField(BsonField.Name("rIght") \ BsonField.Name("pop"))),
-                  BsonField.Name("__sd_tmp_2") -> ExprOp.Push(ExprOp.DocField(BsonField.Name("rIght") \ BsonField.Name("city"))),
-                  BsonField.Name("__sd_tmp_3") -> ExprOp.Sum(ExprOp.DocField(BsonField.Name("rIght") \ BsonField.Name("pop"))))),
-                -\/ (ExprOp.DocField(BsonField.Name("lEft")))),
-              $project(Reshape.Doc(ListMap(
-                BsonField.Name("lEft") -> \/-(Reshape.Doc(ListMap(
-=======
-                  BsonField.Name("__tmp2") -> -\/(ExprOp.DocVar.ROOT()))),
-                IncludeId),
-              groupOp(
                 Grouped(ListMap(
                   BsonField.Name("__sd_tmp_1") -> ExprOp.Sum(ExprOp.DocField(BsonField.Name("__tmp2") \ BsonField.Name("pop"))),
                   BsonField.Name("__sd_tmp_2") -> ExprOp.Push(ExprOp.DocField(BsonField.Name("__tmp2") \ BsonField.Name("city"))),
                   BsonField.Name("__sd_tmp_3") -> ExprOp.Sum(ExprOp.DocField(BsonField.Name("__tmp2") \ BsonField.Name("pop"))))),
                 -\/ (ExprOp.DocField(BsonField.Name("__tmp1")))),
-              projectOp(Reshape.Doc(ListMap(
+              $project(Reshape.Doc(ListMap(
                 BsonField.Name("__tmp7") -> \/-(Reshape.Doc(ListMap(
->>>>>>> 6f37bd44
                   BsonField.Name("totalPop") -> -\/(ExprOp.DocField(BsonField.Name("__sd_tmp_1"))),
                   BsonField.Name("city") -> -\/(ExprOp.DocField(BsonField.Name("__sd_tmp_2")))))),
                 BsonField.Name("__tmp8") -> \/-(Reshape.Doc(ListMap(
                   BsonField.Name("value") -> -\/(ExprOp.DocField(BsonField.Name("__sd_tmp_3")))))))),
                 IgnoreId),
-<<<<<<< HEAD
-              $unwind(ExprOp.DocField(BsonField.Name("lEft") \ BsonField.Name("city"))),
+              $unwind(ExprOp.DocField(BsonField.Name("__tmp7") \ BsonField.Name("city"))),
               $project(
-                Reshape.Doc(ListMap(
-                  BsonField.Name("lEft") -> \/- (Reshape.Arr(ListMap(
-                    BsonField.Index(0) -> -\/ (ExprOp.DocField(BsonField.Name("rIght") \ BsonField.Name("value")))))),
-                  BsonField.Name("rIght") -> -\/ (ExprOp.DocVar.ROOT()))),
-                ExcludeId),
-              $sort(NonEmptyList(
-                BsonField.Name("lEft") \ BsonField.Index(0) -> Descending)),
-              $group(
-                Grouped(ListMap(
-                  BsonField.Name("value") -> ExprOp.First(ExprOp.DocField(BsonField.Name("rIght") \ BsonField.Name("lEft"))),
-                  BsonField.Name("__sd_key_0") -> ExprOp.First(ExprOp.DocField(BsonField.Name("lEft") \ BsonField.Index(0))))),
-                -\/(ExprOp.DocField(BsonField.Name("rIght") \ BsonField.Name("lEft")))),
-              $sort(NonEmptyList(BsonField.Name("__sd_key_0") -> Descending)),
-              $project(Reshape.Doc(ListMap(
-=======
-              unwindOp(ExprOp.DocField(BsonField.Name("__tmp7") \ BsonField.Name("city"))),
-              projectOp(
                 Reshape.Doc(ListMap(
                   BsonField.Name("__tmp5") -> \/- (Reshape.Arr(ListMap(
                     BsonField.Index(0) -> -\/ (ExprOp.DocField(BsonField.Name("__tmp8") \ BsonField.Name("value")))))),
                   BsonField.Name("__tmp6") -> -\/ (ExprOp.DocVar.ROOT()))),
-                IncludeId),
-              sortOp(NonEmptyList(
+                ExcludeId),
+              $sort(NonEmptyList(
                 BsonField.Name("__tmp5") \ BsonField.Index(0) -> Descending)),
-              groupOp(
+              $group(
                 Grouped(ListMap(
                   BsonField.Name("value") -> ExprOp.First(ExprOp.DocField(BsonField.Name("__tmp6") \ BsonField.Name("__tmp7"))),
                   BsonField.Name("__sd_key_0") -> ExprOp.First(ExprOp.DocField(BsonField.Name("__tmp5") \ BsonField.Index(0))))),
                 -\/(ExprOp.DocField(BsonField.Name("__tmp6") \ BsonField.Name("__tmp7")))),
-              sortOp(NonEmptyList(BsonField.Name("__sd_key_0") -> Descending)),
-              projectOp(Reshape.Doc(ListMap(
->>>>>>> 6f37bd44
+              $sort(NonEmptyList(BsonField.Name("__sd_key_0") -> Descending)),
+              $project(Reshape.Doc(ListMap(
                 BsonField.Name("totalPop") -> -\/(ExprOp.DocField(BsonField.Name("value") \ BsonField.Name("totalPop"))),
                 BsonField.Name("city") -> -\/(ExprOp.DocField(BsonField.Name("value") \ BsonField.Name("city"))))),
                 ExcludeId)))
