package slamdata.engine.physical.mongodb

import org.specs2.mutable._
import org.specs2.execute.{Result}

import scala.collection.immutable.ListMap

import scalaz._, Scalaz._

import slamdata.engine.fp._

import slamdata.engine.{DisjunctionMatchers}
import slamdata.specs2._

class WorkflowBuilderSpec
    extends Specification
    with DisjunctionMatchers
    with PendingWithAccurateCoverage {
<<<<<<< HEAD
  import Reshape._
  import Workflow._
=======
  import WorkflowOp._
  import WorkflowBuilder._
  import PipelineOp._
>>>>>>> 6f37bd44
  import IdHandling._

  val readZips = WorkflowBuilder.read(Collection("zips"))
  def pureInt(n: Int) = WorkflowBuilder.pure(Bson.Int32(n))

  "WorkflowBuilder" should {

    "make simple read" in {
      val op = WorkflowBuilder.read(Collection("zips")).build

      op must_== $read(Collection("zips"))
    }

    "make simple projection" in {
      val read = WorkflowBuilder.read(Collection("zips"))
      val city = read.projectField("city").makeObject("city")
      val op = city.build

      op must_== 
        chain(
          $read(Collection("zips")),
          $project(Reshape.Doc(ListMap(
            BsonField.Name("city") -> -\/ (ExprOp.DocVar.ROOT(BsonField.Name("city"))))),
            IgnoreId))
    }

    "merge reads" in {
      val read = WorkflowBuilder.read(Collection("zips"))
      val left = read.projectField("city").makeObject("city")
      val right = read.projectField("pop").makeObject("pop")
      val op = (for {
        merged <- left objectConcat right
      } yield merged.build).runZero.map(_._2)

      op must beRightDisjOrDiff(chain(
          $read(Collection("zips")),
          $project(Reshape.Doc(ListMap(
            BsonField.Name("city") -> -\/ (ExprOp.DocVar.ROOT(BsonField.Name("city"))),
            BsonField.Name("pop") -> -\/ (ExprOp.DocVar.ROOT(BsonField.Name("pop"))))),
            IgnoreId)))
    }

    "sorted" in {
      val read = WorkflowBuilder.read(Collection("zips"))
      val keys = read.projectField("city").makeArray
      val op = (for {
        sort <- read.sortBy(keys, Ascending :: Nil)
      } yield sort.build).runZero.map(_._2)

      op must beRightDisjOrDiff(chain(
<<<<<<< HEAD
          $read(Collection("zips")),
          $project(Reshape.Doc(ListMap(
            BsonField.Name("lEft") -> \/- (Reshape.Arr(ListMap(
              BsonField.Index(0) -> -\/ (ExprOp.DocField(BsonField.Name("city")))))),
            BsonField.Name("rIght") -> -\/ (ExprOp.DocVar.ROOT()))),
            ExcludeId),
          $sort(
            NonEmptyList(
              BsonField.Name("lEft") \ BsonField.Index(0) -> Ascending)),
          $project(Reshape.Doc(ListMap(
            BsonField.Name("value") -> -\/ (ExprOp.DocField(BsonField.Name("rIght"))))),
=======
          readOp(Collection("zips")),
          projectOp(Reshape.Doc(ListMap(
            BsonField.Name("__tmp0") -> \/- (Reshape.Arr(ListMap(
              BsonField.Index(0) -> -\/ (ExprOp.DocField(BsonField.Name("city")))))),
            BsonField.Name("__tmp1") -> -\/ (ExprOp.DocVar.ROOT()))),
            IncludeId),
          sortOp(
            NonEmptyList(
              BsonField.Name("__tmp0") \ BsonField.Index(0) -> Ascending)),
          projectOp(Reshape.Doc(ListMap(
            BsonField.Name("value") -> -\/ (ExprOp.DocField(BsonField.Name("__tmp1"))))),
>>>>>>> 6f37bd44
            ExcludeId)))
    }

    "merge unmergables" in {
      import Js._

      val read = WorkflowBuilder.read(Collection("zips"))
      val left = read.projectField("loc").projectIndex(1).makeObject("long")
      val right = read.projectField("enemies").projectIndex(0).makeObject("public enemy #1")
      val op = (for {
        merged <- left objectConcat right
      } yield merged.build).runZero.map(_._2)

      op must beRightDisjOrDiff(chain(
        $foldLeft(
          chain(
            $read(Collection("zips")),
            $project(Reshape.Doc(ListMap(
              BsonField.Name("value") -> -\/(ExprOp.DocField(BsonField.Name("loc"))))),
              IgnoreId),
            $map(
              $Map.mapMap("value",
                Access(Access(Ident("value"), Str("value")), Num(1, false)))),
<<<<<<< HEAD
            $project(Reshape.Doc(ListMap(
              BsonField.Name("lEft") -> -\/(ExprOp.DocVar.ROOT()))),
=======
            projectOp(Reshape.Doc(ListMap(
              BsonField.Name("__tmp0") -> -\/(ExprOp.DocVar.ROOT()))),
>>>>>>> 6f37bd44
              IncludeId)),
          chain(
            $read(Collection("zips")),
            $project(Reshape.Doc(ListMap(
              BsonField.Name("value") -> -\/(ExprOp.DocField(BsonField.Name("enemies"))))),
              IgnoreId),
            $map(
              $Map.mapMap("value",
                Access(Access(Ident("value"), Str("value")), Num(0, false)))),
<<<<<<< HEAD
            $project(Reshape.Doc(ListMap(
              BsonField.Name("rIght") -> -\/(ExprOp.DocVar.ROOT()))),
=======
            projectOp(Reshape.Doc(ListMap(
              BsonField.Name("__tmp1") -> -\/(ExprOp.DocVar.ROOT()))),
>>>>>>> 6f37bd44
              IncludeId))),
        $project(Reshape.Doc(ListMap(
          BsonField.Name("long") ->
            -\/(ExprOp.DocField(BsonField.Name("__tmp0"))),
          BsonField.Name("public enemy #1") ->
            -\/(ExprOp.DocField(BsonField.Name("__tmp1"))))),
          IgnoreId)))
    }

    "distinct" in {
      val read = WorkflowBuilder.read(Collection("zips"))
      val city = read.projectField("city").makeObject("city")
      val op = (for {
        dist   <- city.distinctBy(city)
      } yield dist.build).runZero.map(_._2)

      op must beRightDisjOrDiff(chain(
          $read(Collection("zips")),
          $project(Reshape.Doc(ListMap(
            BsonField.Name("city") -> -\/ (ExprOp.DocField(BsonField.Name("city"))))),
            IgnoreId),
          $group(
            Grouped(ListMap(
              BsonField.Name("value") -> ExprOp.First(ExprOp.DocVar.ROOT()))),
            \/- (Reshape.Arr(ListMap(
              BsonField.Index(0) -> -\/ (ExprOp.DocVar.ROOT(BsonField.Name("city"))))))),
          $project(Reshape.Doc(ListMap(
            BsonField.Name("city") -> -\/(ExprOp.DocField(BsonField.Name("value") \ BsonField.Name("city"))))),
            ExcludeId)))
    }
    
    "distinct after group" in {
      val read = WorkflowBuilder.read(Collection("zips"))
      val city1 = read.projectField("city")
      val op = (for {
        grouped <- read.groupBy(city1.makeArray)
        
        pop     = grouped.projectField("pop")
        total   <- grouped.reduce(ExprOp.Sum(_))
        city2    = grouped.projectField("city")
        proj0   = total.makeObject("total")
        proj1   = city2.makeObject("city")
        projs   <- proj0 objectConcat proj1
        
        dist    <- projs.distinctBy(projs)
      } yield dist.build).runZero.map(_._2)

      op must beRightDisjOrDiff(chain(
<<<<<<< HEAD
        $read(Collection("zips")),
        $project(Reshape.Doc(ListMap(
          BsonField.Name("lEft") -> \/-(Reshape.Arr(ListMap(
            BsonField.Index(0) -> -\/(ExprOp.DocField(BsonField.Name("city")))))),
          BsonField.Name("rIght") -> -\/(ExprOp.DocVar.ROOT()))),
          ExcludeId),
        $group(
          Grouped(ListMap(
            BsonField.Name("total") -> ExprOp.Sum(ExprOp.DocField(BsonField.Name("rIght"))),
            BsonField.Name("city") -> ExprOp.Push(ExprOp.DocField(BsonField.Name("rIght") \ BsonField.Name("city"))))),
          -\/(ExprOp.DocField(BsonField.Name("lEft")))),
        $unwind(
=======
        readOp(Collection("zips")),
        projectOp(Reshape.Doc(ListMap(
          BsonField.Name("__tmp1") -> \/-(Reshape.Arr(ListMap(
            BsonField.Index(0) -> -\/(ExprOp.DocField(BsonField.Name("city")))))),
          BsonField.Name("__tmp2") -> -\/(ExprOp.DocVar.ROOT()))),
          IncludeId),
        groupOp(
          Grouped(ListMap(
            BsonField.Name("total") -> ExprOp.Sum(ExprOp.DocField(BsonField.Name("__tmp2"))),
            BsonField.Name("city") -> ExprOp.Push(ExprOp.DocField(BsonField.Name("__tmp2") \ BsonField.Name("city"))))),
          -\/(ExprOp.DocField(BsonField.Name("__tmp1")))),
        unwindOp(
>>>>>>> 6f37bd44
          ExprOp.DocField(BsonField.Name("city"))),
        $group(
          Grouped(ListMap(
            BsonField.Name("value") -> ExprOp.First(ExprOp.DocVar.ROOT()))),
          \/-(Reshape.Arr(ListMap(
            BsonField.Index(0) -> -\/(ExprOp.DocField(BsonField.Name("total"))),
            BsonField.Index(1) -> -\/(ExprOp.DocField(BsonField.Name("city"))))))),
        $project(Reshape.Doc(ListMap(
          BsonField.Name("total") -> -\/ (ExprOp.DocField(BsonField.Name("value") \ BsonField.Name("total"))),
          BsonField.Name("city") -> -\/ (ExprOp.DocField(BsonField.Name("value") \ BsonField.Name("city"))))),
          ExcludeId)))
    }

    "distinct and sort with intervening op" in {
      val read = WorkflowBuilder.read(Collection("zips"))
      val city = read.projectField("city").makeObject("city")
      val state = read.projectField("state").makeObject("state")
      val op = (for {
        projs  <- city objectConcat state
      
        key0   =  projs.projectField("city").makeObject("key")
        key1   =  projs.projectField("state").makeObject("key")
        keys   <- key0.makeArray arrayConcat key1.makeArray
        sorted <- projs.sortBy(keys, List(Ascending, Ascending))

        lim    = sorted >>> $limit(10)  // Note: the compiler would not generate this op between sort and distinct

        dist   <- lim.distinctBy(lim)
      } yield dist.build).runZero.map(_._2)

      op must beRightDisjOrDiff(chain(
          $read(Collection("zips")),
          $project(Reshape.Doc(ListMap(
            BsonField.Name("lEft") -> \/- (Reshape.Doc(ListMap(
              BsonField.Name("city") -> -\/ (ExprOp.DocField(BsonField.Name("city"))),
              BsonField.Name("state") -> -\/ (ExprOp.DocField(BsonField.Name("state")))))),
            BsonField.Name("rIght") -> \/- (Reshape.Arr(ListMap(
              BsonField.Index(0) -> \/- (Reshape.Doc(ListMap(
                BsonField.Name("key") -> -\/ (ExprOp.DocField(BsonField.Name("city")))))),
              BsonField.Index(1) -> \/- (Reshape.Doc(ListMap(
                BsonField.Name("key") -> -\/ (ExprOp.DocField(BsonField.Name("state"))))))))))),
            IncludeId),
          $sort(NonEmptyList(
            BsonField.Name("rIght") \ BsonField.Index(0) \ BsonField.Name("key") -> Ascending,
            BsonField.Name("rIght") \ BsonField.Index(1) \ BsonField.Name("key") -> Ascending)),
          $limit(10),
          $group(
            Grouped(ListMap(
              BsonField.Name("value") -> ExprOp.First(ExprOp.DocField(BsonField.Name("lEft"))),
              BsonField.Name("__sd_key_0") -> ExprOp.First(ExprOp.DocField(BsonField.Name("rIght") \ BsonField.Index(0) \ BsonField.Name("key"))),
              BsonField.Name("__sd_key_1") -> ExprOp.First(ExprOp.DocField(BsonField.Name("rIght") \ BsonField.Index(1) \ BsonField.Name("key"))))),
            -\/ (ExprOp.DocVar.ROOT(BsonField.Name("lEft")))),
          $sort(NonEmptyList(
            BsonField.Name("__sd_key_0") -> Ascending,
            BsonField.Name("__sd_key_1") -> Ascending)),
          $project(Reshape.Doc(ListMap(
            BsonField.Name("city") -> -\/(ExprOp.DocField(BsonField.Name("value") \ BsonField.Name("city"))),
            BsonField.Name("state") -> -\/(ExprOp.DocField(BsonField.Name("value") \ BsonField.Name("state"))))),
            IncludeId)))
    }.pendingUntilFixed("#378, but there are more interesting cases")

    "group in proj" in {
      val read = WorkflowBuilder.read(Collection("zips"))
      val pop   = read.projectField("pop")
      val op = (for {
        grouped <- pop.groupBy(WorkflowBuilder.pure(Bson.Int32(1)))
        total   <- grouped.reduce(ExprOp.Sum(_))
        proj    =  total.makeObject("total")
      } yield proj.build).runZero.map(_._2)
  
      op must beRightDisjOrDiff(
        chain($read(Collection("zips")),
          $group(
            Grouped(ListMap(
              BsonField.Name("total") -> ExprOp.Sum(ExprOp.DocField(BsonField.Name("pop"))))),
            -\/ (ExprOp.Literal(Bson.Int32(1)))
          )))
    }
  
    "group constant in proj" in {
      val read = WorkflowBuilder.read(Collection("zips"))
      val op = (for {
        one     <- read.expr1(_ => \/- (ExprOp.Literal(Bson.Int32(1))))
        grouped <- one.groupBy(one)
        total   <- grouped.reduce(ExprOp.Sum(_))
        proj    =  total.makeObject("total")
      } yield proj.build).runZero.map(_._2)
  
      op must beRightDisjOrDiff(
        chain($read(Collection("zips")),
          $group(
            Grouped(ListMap(
              BsonField.Name("total") -> ExprOp.Sum(ExprOp.Literal(Bson.Int32(1))))),
            -\/ (ExprOp.Literal(Bson.Int32(1)))
          )))
    }
  
    "group in two projs" in {
      val read = WorkflowBuilder.read(Collection("zips"))
      val pop   = read.projectField("pop")
      val op = (for {
        one      <- read.expr1(_ => \/- (ExprOp.Literal(Bson.Int32(1))))
        grouped1 <- one.groupBy(one)
        count    <- grouped1.reduce(ExprOp.Sum(_))
        cp       =  count.makeObject("count")

        grouped2 <- pop.groupBy(one)
        total    <- grouped2.reduce(ExprOp.Sum(_))
        tp       =  total.makeObject("total")
      
        proj     <- cp objectConcat tp
      } yield proj.build).runZero.map(_._2)
    
      op must beRightDisjOrDiff(
        chain($read(Collection("zips")),
          $group(
            Grouped(ListMap(
              BsonField.Name("__sd_tmp_1") -> ExprOp.Sum(ExprOp.Literal(Bson.Int32(1))),
              BsonField.Name("__sd_tmp_2") -> ExprOp.Sum(ExprOp.DocField(BsonField.Name("pop"))))),
            -\/ (ExprOp.Literal(Bson.Int32(1)))),
          $project(Reshape.Doc(ListMap(
            BsonField.Name("count") -> -\/ (ExprOp.DocField(BsonField.Name("__sd_tmp_1"))),
            BsonField.Name("total") -> -\/ (ExprOp.DocField(BsonField.Name("__sd_tmp_2"))))),
            IncludeId)))
    }

    "group on a field" in {
      val read = WorkflowBuilder.read(Collection("zips"))
      val city = read.projectField("city")
      val pop  = read.projectField("pop")
      val op = (for {
        grouped <- pop.groupBy(city)
        total <- grouped.reduce(ExprOp.Sum(_))
        proj  = total.makeObject("total")
      } yield proj.build).runZero.map(_._2)

      op must beRightDisjOrDiff(
        chain($read(Collection("zips")),
          $group(
            Grouped(ListMap(
              BsonField.Name("total") -> ExprOp.Sum(ExprOp.DocField(BsonField.Name("pop"))))),
            -\/ (ExprOp.DocField(BsonField.Name("city"))))))
    }

    "group on a field, with un-grouped projection" in {
      val read = WorkflowBuilder.read(Collection("zips"))
      val city = read.projectField("city")
      val pop  = read
      val op = (for {
        grouped <- read.groupBy(city)
        
        total   <- grouped.projectField("pop").reduce(ExprOp.Sum(_))
        proj0   = total.makeObject("total")
        proj1   = grouped.projectField("city").makeObject("city")
        projs   <- proj0 objectConcat proj1
      } yield projs.build).runZero.map(_._2)

      op must beRightDisjOrDiff(
        chain($read(Collection("zips")),
          $project(Reshape.Doc(ListMap(
            BsonField.Name("lEft") -> \/- (Reshape.Doc(ListMap(
              BsonField.Name("city") -> -\/ (ExprOp.DocField(BsonField.Name("city")))))),
            BsonField.Name("rIght") -> -\/ (ExprOp.DocVar.ROOT()))),
            IncludeId),
          $group(
            Grouped(ListMap(
              BsonField.Name("total") -> ExprOp.Sum(ExprOp.DocField(BsonField.Name("rIght") \ BsonField.Name("pop"))),
              BsonField.Name("__sd_tmp_1") -> ExprOp.Push(ExprOp.DocField(BsonField.Name("lEft"))))),
            -\/ (ExprOp.DocField(BsonField.Name("rIght") \ BsonField.Name("city")))),
          $unwind(
            ExprOp.DocField(BsonField.Name("__sd_tmp_1"))),
          $project(Reshape.Doc(ListMap(
            BsonField.Name("total") -> -\/ (ExprOp.DocField(BsonField.Name("total"))),
            BsonField.Name("city") -> -\/ (ExprOp.DocField(BsonField.Name("__sd_tmp_1") \ BsonField.Name("city"))))),
            IncludeId)))
    }

    "group in expression" in {
      val read = WorkflowBuilder.read(Collection("zips"))
      val op = (for {
        grouped <- read.groupBy(WorkflowBuilder.pure(Bson.Int32(1)))
        total   <- grouped.projectField("pop").reduce(ExprOp.Sum(_))
        expr    <- total.expr2(WorkflowBuilder.pure(Bson.Int32(1000)))((l, r) => \/- (ExprOp.Divide(l, r)))
        proj    = expr.makeObject("totalInK")
      } yield proj.build).runZero.map(_._2)
  
      op must beRightDisjOrDiff(
        chain($read(Collection("zips")),
          $group(
            Grouped(ListMap(
              BsonField.Name("value") -> ExprOp.Sum(ExprOp.DocField(BsonField.Name("pop"))))),
            -\/ (ExprOp.Literal(Bson.Int32(1)))),
            $project(Reshape.Doc(ListMap(
              BsonField.Name("totalInK") -> -\/ (ExprOp.Divide(
                ExprOp.DocField(BsonField.Name("value")),
                ExprOp.Literal(Bson.Int32(1000)))))),
          IncludeId)))
    }
  } 
}<|MERGE_RESOLUTION|>--- conflicted
+++ resolved
@@ -16,14 +16,9 @@
     extends Specification
     with DisjunctionMatchers
     with PendingWithAccurateCoverage {
-<<<<<<< HEAD
   import Reshape._
   import Workflow._
-=======
-  import WorkflowOp._
   import WorkflowBuilder._
-  import PipelineOp._
->>>>>>> 6f37bd44
   import IdHandling._
 
   val readZips = WorkflowBuilder.read(Collection("zips"))
@@ -74,31 +69,17 @@
       } yield sort.build).runZero.map(_._2)
 
       op must beRightDisjOrDiff(chain(
-<<<<<<< HEAD
-          $read(Collection("zips")),
-          $project(Reshape.Doc(ListMap(
-            BsonField.Name("lEft") -> \/- (Reshape.Arr(ListMap(
+          $read(Collection("zips")),
+          $project(Reshape.Doc(ListMap(
+            BsonField.Name("__tmp0") -> \/- (Reshape.Arr(ListMap(
               BsonField.Index(0) -> -\/ (ExprOp.DocField(BsonField.Name("city")))))),
-            BsonField.Name("rIght") -> -\/ (ExprOp.DocVar.ROOT()))),
+            BsonField.Name("__tmp1") -> -\/ (ExprOp.DocVar.ROOT()))),
             ExcludeId),
           $sort(
             NonEmptyList(
-              BsonField.Name("lEft") \ BsonField.Index(0) -> Ascending)),
-          $project(Reshape.Doc(ListMap(
-            BsonField.Name("value") -> -\/ (ExprOp.DocField(BsonField.Name("rIght"))))),
-=======
-          readOp(Collection("zips")),
-          projectOp(Reshape.Doc(ListMap(
-            BsonField.Name("__tmp0") -> \/- (Reshape.Arr(ListMap(
-              BsonField.Index(0) -> -\/ (ExprOp.DocField(BsonField.Name("city")))))),
-            BsonField.Name("__tmp1") -> -\/ (ExprOp.DocVar.ROOT()))),
-            IncludeId),
-          sortOp(
-            NonEmptyList(
               BsonField.Name("__tmp0") \ BsonField.Index(0) -> Ascending)),
-          projectOp(Reshape.Doc(ListMap(
+          $project(Reshape.Doc(ListMap(
             BsonField.Name("value") -> -\/ (ExprOp.DocField(BsonField.Name("__tmp1"))))),
->>>>>>> 6f37bd44
             ExcludeId)))
     }
 
@@ -122,13 +103,8 @@
             $map(
               $Map.mapMap("value",
                 Access(Access(Ident("value"), Str("value")), Num(1, false)))),
-<<<<<<< HEAD
-            $project(Reshape.Doc(ListMap(
-              BsonField.Name("lEft") -> -\/(ExprOp.DocVar.ROOT()))),
-=======
-            projectOp(Reshape.Doc(ListMap(
+            $project(Reshape.Doc(ListMap(
               BsonField.Name("__tmp0") -> -\/(ExprOp.DocVar.ROOT()))),
->>>>>>> 6f37bd44
               IncludeId)),
           chain(
             $read(Collection("zips")),
@@ -138,13 +114,8 @@
             $map(
               $Map.mapMap("value",
                 Access(Access(Ident("value"), Str("value")), Num(0, false)))),
-<<<<<<< HEAD
-            $project(Reshape.Doc(ListMap(
-              BsonField.Name("rIght") -> -\/(ExprOp.DocVar.ROOT()))),
-=======
-            projectOp(Reshape.Doc(ListMap(
+            $project(Reshape.Doc(ListMap(
               BsonField.Name("__tmp1") -> -\/(ExprOp.DocVar.ROOT()))),
->>>>>>> 6f37bd44
               IncludeId))),
         $project(Reshape.Doc(ListMap(
           BsonField.Name("long") ->
@@ -193,33 +164,18 @@
       } yield dist.build).runZero.map(_._2)
 
       op must beRightDisjOrDiff(chain(
-<<<<<<< HEAD
         $read(Collection("zips")),
         $project(Reshape.Doc(ListMap(
-          BsonField.Name("lEft") -> \/-(Reshape.Arr(ListMap(
-            BsonField.Index(0) -> -\/(ExprOp.DocField(BsonField.Name("city")))))),
-          BsonField.Name("rIght") -> -\/(ExprOp.DocVar.ROOT()))),
-          ExcludeId),
-        $group(
-          Grouped(ListMap(
-            BsonField.Name("total") -> ExprOp.Sum(ExprOp.DocField(BsonField.Name("rIght"))),
-            BsonField.Name("city") -> ExprOp.Push(ExprOp.DocField(BsonField.Name("rIght") \ BsonField.Name("city"))))),
-          -\/(ExprOp.DocField(BsonField.Name("lEft")))),
-        $unwind(
-=======
-        readOp(Collection("zips")),
-        projectOp(Reshape.Doc(ListMap(
           BsonField.Name("__tmp1") -> \/-(Reshape.Arr(ListMap(
             BsonField.Index(0) -> -\/(ExprOp.DocField(BsonField.Name("city")))))),
           BsonField.Name("__tmp2") -> -\/(ExprOp.DocVar.ROOT()))),
-          IncludeId),
-        groupOp(
+          ExcludeId),
+        $group(
           Grouped(ListMap(
             BsonField.Name("total") -> ExprOp.Sum(ExprOp.DocField(BsonField.Name("__tmp2"))),
             BsonField.Name("city") -> ExprOp.Push(ExprOp.DocField(BsonField.Name("__tmp2") \ BsonField.Name("city"))))),
           -\/(ExprOp.DocField(BsonField.Name("__tmp1")))),
-        unwindOp(
->>>>>>> 6f37bd44
+        $unwind(
           ExprOp.DocField(BsonField.Name("city"))),
         $group(
           Grouped(ListMap(
