--- conflicted
+++ resolved
@@ -91,56 +91,21 @@
             readOp(Collection("zips")),
             projectOp(Reshape.Doc(ListMap(
               BsonField.Name("value") -> -\/(ExprOp.DocField(BsonField.Name("loc")))))),
-<<<<<<< HEAD
-            MapOp(_,
+            mapOp(
               MapOp.mapMap("value",
                 Access(Access(Ident("value"), Str("value")), Num(1, false)))),
-            ProjectOp(_, Reshape.Doc(ListMap(
+            projectOp(Reshape.Doc(ListMap(
               BsonField.Name("lEft") -> -\/(ExprOp.DocVar.ROOT()))))),
-=======
-            mapOp(
-              AnonFunDecl(List("key"),
-                List(Return(AnonElem(List(
-                  Ident("key"),
-                  Access(Select(Ident("this"), "value"), Num(1, false)))))))),
-            projectOp(Reshape.Doc(ListMap(
-              BsonField.Name("value") -> \/-(Reshape.Doc(ListMap(
-                BsonField.Name("lEft") -> -\/(ExprOp.DocVar.ROOT())))))))),
->>>>>>> 62c01d73
           chain(
             readOp(Collection("zips")),
             projectOp(Reshape.Doc(ListMap(
               BsonField.Name("value") -> -\/(ExprOp.DocField(BsonField.Name("enemies")))))),
-<<<<<<< HEAD
-            MapOp(_,
+            mapOp(
               MapOp.mapMap("value",
                 Access(Access(Ident("value"), Str("value")), Num(0, false)))),
-            ProjectOp(_, Reshape.Doc(ListMap(
-              BsonField.Name("rIght") -> -\/(ExprOp.DocVar.ROOT()))))))),
-        ProjectOp(_, Reshape.Doc(ListMap(
-=======
-            mapOp(
-              AnonFunDecl(List("key"),
-                List(Return(AnonElem(List(
-                  Ident("key"),
-                  Access(Select(Ident("this"), "value"), Num(0, false)))))))),
             projectOp(Reshape.Doc(ListMap(
-              BsonField.Name("rIght") -> -\/(ExprOp.DocVar.ROOT())))),
-            reduceOp(
-              AnonFunDecl(List("key", "values"),
-                List(
-                  VarDef(List("rez" -> AnonObjDecl(Nil))),
-                  Call(Select(Ident("values"), "forEach"),
-                    List(
-                      AnonFunDecl(List("value"),
-                        List(
-                          ForIn(Ident("attr"),Ident("value"),
-                            If(Call(Select(Ident("value"), "hasOwnProperty"), List(Ident("attr"))),
-                              BinOp("=", Access(Ident("rez"), Ident("attr")), Access(Ident("value"),Ident("attr"))),
-                              None)))))),
-                  Return(Ident("rez"))))))),
+              BsonField.Name("rIght") -> -\/(ExprOp.DocVar.ROOT())))))),
         projectOp(Reshape.Doc(ListMap(
->>>>>>> 62c01d73
           BsonField.Name("long") ->
             -\/(ExprOp.DocField(BsonField.Name("lEft"))),
           BsonField.Name("public enemy #1") ->
