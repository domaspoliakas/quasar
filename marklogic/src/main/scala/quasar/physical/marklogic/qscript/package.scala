--- conflicted
+++ resolved
@@ -21,11 +21,7 @@
 import quasar.ejson.{Common, EJson, Str}
 import quasar.fp.coproductShow
 import quasar.fp.ski.κ
-<<<<<<< HEAD
-import quasar.contrib.matryoshka.{freeCataM, interpretM}
 import quasar.contrib.scalaz.MonadError_
-=======
->>>>>>> c0d42a99
 import quasar.physical.marklogic.validation._
 import quasar.physical.marklogic.xml._
 import quasar.physical.marklogic.xquery._
@@ -33,7 +29,7 @@
 import quasar.qscript._
 
 import eu.timepit.refined.refineV
-import matryoshka._
+import matryoshka.{Hole => _, _}
 import matryoshka.data._
 import matryoshka.implicits._
 import matryoshka.patterns._
@@ -48,36 +44,6 @@
     def apply[F[_]](implicit F: MonadPlanErr[F]): MonadPlanErr[F] = F
   }
 
-<<<<<<< HEAD
-=======
-  type MarkLogicPlanner[F[_], QS[_]] = Planner[F, QS, XQuery]
-
-  object MarkLogicPlanner {
-    def apply[F[_], QS[_]](implicit MLP: MarkLogicPlanner[F, QS]): MarkLogicPlanner[F, QS] = MLP
-
-    implicit def qScriptCore[F[_]: QNameGenerator: PrologW: MonadPlanErr, T[_[_]]: BirecursiveT]: MarkLogicPlanner[F, QScriptCore[T, ?]] =
-      new QScriptCorePlanner[F, T]
-
-    implicit def constDeadEnd[F[_]: Applicative]: MarkLogicPlanner[F, Const[DeadEnd, ?]] =
-      new DeadEndPlanner[F]
-
-    implicit def constRead[F[_]: Applicative]: MarkLogicPlanner[F, Const[Read, ?]] =
-      new ReadPlanner[F]
-
-    implicit def constShiftedRead[F[_]: QNameGenerator: PrologW]: MarkLogicPlanner[F, Const[ShiftedRead, ?]] =
-      new ShiftedReadPlanner[F]
-
-    implicit def projectBucket[F[_]: Applicative, T[_[_]]]: MarkLogicPlanner[F, ProjectBucket[T, ?]] =
-      new ProjectBucketPlanner[F, T]
-
-    implicit def thetajoin[F[_]: QNameGenerator: PrologW: MonadPlanErr, T[_[_]]: BirecursiveT]: MarkLogicPlanner[F, ThetaJoin[T, ?]] =
-      new ThetaJoinPlanner[F, T]
-
-    implicit def equiJoin[F[_]: Applicative, T[_[_]]]: MarkLogicPlanner[F, EquiJoin[T, ?]] =
-      new EquiJoinPlanner[F, T]
-  }
-
->>>>>>> c0d42a99
   /** Matches "iterative" FLWOR expressions, those involving at least one `for` clause. */
   object IterativeFlwor {
     def unapply(xqy: XQuery): Option[(NonEmptyList[BindingClause], Option[XQuery], IList[(XQuery, SortDirection)], Boolean, XQuery)] = xqy match {
@@ -100,55 +66,36 @@
     }).fold(invalidQName[F, QName](s))(_.point[F])
   }
 
-<<<<<<< HEAD
-  def mapFuncXQuery[T[_[_]]: Recursive: Corecursive, F[_]: Monad: MonadPlanErr, FMT](
+  def mapFuncXQuery[T[_[_]]: BirecursiveT, F[_]: Monad: MonadPlanErr, FMT](
     fm: FreeMap[T],
     src: XQuery
   )(implicit
     MFP: Planner[F, FMT, MapFunc[T, ?]],
     SP:  StructuralPlanner[F, FMT]
   ): F[XQuery] =
-    fm.toCoEnv[T].project match {
-      case MapFunc.StaticArray(elements) =>
-        for {
-          xqyElts <- elements.traverse(mapFuncXQueryP[T, F, FMT](_, src))
-          arrElts <- xqyElts.traverse(SP.mkArrayElt)
-          arr     <- SP.mkArray(mkSeq(arrElts))
-=======
-  def mapFuncXQuery[T[_[_]]: BirecursiveT, F[_]: QNameGenerator: PrologW: MonadPlanErr](fm: FreeMap[T], src: XQuery): F[XQuery] =
     fm.project match {
       case MapFunc.StaticArray(elements) =>
         for {
-          xqyElts <- elements.traverse(planMapFunc(_)(κ(src)))
-          arrElts <- xqyElts.traverse(ejs.mkArrayElt[F])
-          arr     <- ejs.mkArray_[F](mkSeq(arrElts))
->>>>>>> c0d42a99
+          xqyElts <- elements.traverse(planMapFunc[T, F, FMT, Hole](_)(κ(src)))
+          arrElts <- xqyElts.traverse(SP.mkArrayElt)
+          arr     <- SP.mkArray(mkSeq(arrElts))
         } yield arr
 
       case MapFunc.StaticMap(entries) =>
         for {
           xqyKV <- entries.traverse(_.bitraverse({
-<<<<<<< HEAD
                      case Embed(Common(Str(s))) => s.xs.point[F]
-                     case key                   => invalidQName[F, XQuery](key.convertTo[Fix].shows)
+                     case key                   => invalidQName[F, XQuery](key.convertTo[Fix[EJson]].shows)
                    },
-                   mapFuncXQueryP[T, F, FMT](_, src)))
+                   planMapFunc[T, F, FMT, Hole](_)(κ(src))))
           elts  <- xqyKV.traverse((SP.mkObjectEntry _).tupled)
           map   <- SP.mkObject(mkSeq(elts))
         } yield map
 
-      case other => mapFuncXQueryP[T, F, FMT](other.embed, src)
+      case other => planMapFunc[T, F, FMT, Hole](other.embed)(κ(src))
     }
 
-  def mapFuncXQueryP[T[_[_]]: Recursive: Corecursive, F[_]: Monad, FMT](
-    fm: T[CoEnv[Hole, MapFunc[T, ?], ?]],
-    src: XQuery
-  )(implicit
-    MFP: Planner[F, FMT, MapFunc[T, ?]]
-  ): F[XQuery] =
-    planMapFuncP[T, F, FMT, Hole](fm)(κ(src))
-
-  def mergeXQuery[T[_[_]]: Recursive: Corecursive, F[_]: Monad, FMT](
+  def mergeXQuery[T[_[_]]: RecursiveT, F[_]: Monad, FMT](
     jf: JoinFunc[T],
     l: XQuery,
     r: XQuery
@@ -156,40 +103,12 @@
     MFP: Planner[F, FMT, MapFunc[T, ?]]
   ): F[XQuery] =
     planMapFunc[T, F, FMT, JoinSide](jf) {
-=======
-                     case Embed(Common(Str(s))) => asQName(s) map (qn => xs.QName(qn.xs))
-                     case key                   => invalidQName[F, XQuery](key.convertTo[Fix[EJson]].shows)
-                   },
-                   planMapFunc(_)(κ(src))))
-          elts  <- xqyKV.traverse { case (k, v) => ejs.renameOrWrap[F].apply(k, v) }
-          map   <- ejs.mkObject[F] apply mkSeq(elts)
-        } yield map
-
-      case _                             => planMapFunc(fm)(κ(src))
-    }
-
-  def mergeXQuery[T[_[_]]: RecursiveT, F[_]: QNameGenerator: PrologW: MonadPlanErr](jf: JoinFunc[T], l: XQuery, r: XQuery): F[XQuery] =
-    planMapFunc[T, F, JoinSide](jf) {
->>>>>>> c0d42a99
       case LeftSide  => l
       case RightSide => r
     }
 
-<<<<<<< HEAD
-  def planMapFunc[T[_[_]]: Recursive: Corecursive, F[_]: Monad, FMT, A](
-=======
-  def planMapFunc[T[_[_]]: RecursiveT, F[_]: QNameGenerator: PrologW: MonadPlanErr, A](
->>>>>>> c0d42a99
+  def planMapFunc[T[_[_]]: RecursiveT, F[_]: Monad, FMT, A](
     freeMap: FreeMapA[T, A])(
-    recover: A => XQuery
-  )(implicit
-    MFP: Planner[F, FMT, MapFunc[T, ?]]
-  ): F[XQuery] =
-<<<<<<< HEAD
-    planMapFuncP[T, F, FMT, A](freeMap.toCoEnv)(recover)
-
-  def planMapFuncP[T[_[_]]: Recursive, F[_]: Monad, FMT, A](
-    freeMap: T[CoEnv[A, MapFunc[T, ?], ?]])(
     recover: A => XQuery
   )(implicit
     MFP: Planner[F, FMT, MapFunc[T, ?]]
@@ -202,17 +121,7 @@
   )(implicit
     QTP: Planner[F, FMT, QScriptTotal[T, ?]]
   ): F[XQuery] =
-    freeCataM(fqs)(interpretM(κ(src.point[F]), QTP.plan))
-=======
-    freeMap.cataM(interpretM(recover(_).point[F], MapFuncPlanner[T, F]))
-
-  def rebaseXQuery[T[_[_]]: BirecursiveT, F[_]: QNameGenerator: PrologW: MonadPlanErr](
-    fqs: FreeQS[T], src: XQuery
-  ): F[XQuery] = {
-    import MarkLogicPlanner._
-    fqs.cataM(interpretM(κ(src.point[F]), Planner[F, QScriptTotal[T, ?], XQuery].plan))
-  }
->>>>>>> c0d42a99
+    fqs.cataM(interpretM(κ(src.point[F]), QTP.plan))
 
   ////
 
@@ -225,9 +134,6 @@
     case other             => other
   }
 
-  private implicit def comfTraverse[T[_[_]], A]: Traverse[CoEnv[A, MapFunc[T, ?], ?]] =
-    Bitraverse[CoEnv[?, MapFunc[T, ?], ?]].rightTraverse[A]
-
   private def invalidQName[F[_]: MonadPlanErr, A](s: String): F[A] =
     MonadError_[F, MarkLogicPlannerError].raiseError(
       MarkLogicPlannerError.invalidQName(s))
