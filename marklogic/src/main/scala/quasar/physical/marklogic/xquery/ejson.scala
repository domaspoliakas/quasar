/*
 * Copyright 2014–2016 SlamData Inc.
 *
 * Licensed under the Apache License, Version 2.0 (the "License");
 * you may not use this file except in compliance with the License.
 * You may obtain a copy of the License at
 *
 *     http://www.apache.org/licenses/LICENSE-2.0
 *
 * Unless required by applicable law or agreed to in writing, software
 * distributed under the License is distributed on an "AS IS" BASIS,
 * WITHOUT WARRANTIES OR CONDITIONS OF ANY KIND, either express or implied.
 * See the License for the specific language governing permissions and
 * limitations under the License.
 */

package quasar.physical.marklogic.xquery

import quasar.Predef._
import quasar.physical.marklogic.xml.namespaces._

import eu.timepit.refined.auto._
import scalaz.syntax.monad._

object ejson {
  import syntax._, expr._, axes.child
  import FunctionDecl.{FunctionDecl1, FunctionDecl2, FunctionDecl3}

  val ejs = NamespaceDecl(ejsonNs)

  val ejsonN    = ejs name ejsonEjson.local
  val arrayEltN = ejs name ejsonArrayElt.local
  val typeAttrN = ejs name ejsonType.local

  // <ejson:ejson ejson:type="null" />
  def null_[F[_]: PrologW]: F[XQuery] =
    (ejsonN.xs[F] |@|  typeAttrN.xs) { (ejsxs, tpexs) =>
      element { ejsxs } { attribute { tpexs } { "null".xs } }
    }

  // ejson:array-append($arr as element(), $item as item()*) as element()
  def arrayAppend[F[_]: PrologW]: F[FunctionDecl2] =
    ejs.declare("array-append") flatMap (_(
      $("arr")  as ST("element()"),
      $("item") as ST.Top
    ).as(ST("element()")) { (arr: XQuery, item: XQuery) =>
      mkArrayElt[F](item) flatMap (mem.nodeInsertChild(arr, _))
    })

  // ejson:array-concat($arr1 as element()?, $arr2 as element()?) as element()
  def arrayConcat[F[_]: PrologW]: F[FunctionDecl2] =
    ejs.declare("array-concat") flatMap (_(
      $("arr1") as ST("element()?"),
      $("arr2") as ST("element()?")
    ).as(ST(s"element()")) { (arr1: XQuery, arr2: XQuery) =>
      mkArray_[F](mkSeq_(arr1 `/` child.element(), arr2 `/` child.element()))
    })

  // ejson:array-element-at($arr as element()?, $idx as xs:integer) as element()?
  def arrayElementAt[F[_]: PrologW]: F[FunctionDecl2] =
    ejs.declare("array-element-at") map (_(
      $("arr") as ST("element()?"),
      $("idx") as ST("xs:integer")
    ).as(ST(s"element()?")) { (arr: XQuery, idx: XQuery) =>
      arr `/` child.element()(idx)
    })

  // ejson:ascribed-type($elt as element()) as xs:string?
  def ascribedType[F[_]: PrologW]: F[FunctionDecl1] =
    (ejs.name("ascribed-type").qn[F] |@| typeAttrN.qn) { (fname, tname) =>
      declare(fname)(
        $("elt") as ST("element()")
      ).as(ST("xs:string?")) { (elt: XQuery) =>
        elt `/` axes.attribute(tname)
      }
    }

  // ejson:attributes($elt as element()) as element()
  def attributes[F[_]: PrologW]: F[FunctionDecl1] =
    ejs.declare("attributes") flatMap (_(
      $("elt") as ST("element()")
    ).as(ST("element()")) { (elt: XQuery) =>
      val a       = $("a")
      val entries = renameOrWrap[F] apply (fn.nodeName(~a), fn.data(~a)) map { entry =>
                      fn.map(func(a.render)(entry), elt `/` axes.attribute.*)
                    }

      entries flatMap (mkObject[F] apply _)
    })

  // ejson:cast-as-ascribed($item as item()?) as item()?
  def castAsAscribed[F[_]: PrologW]: F[FunctionDecl1] =
    ejs.declare("cast-as-ascribed") flatMap (_(
      $("item") as ST("item()?")
    ).as(ST("item()?")) { (item: XQuery) =>
      val (elt, tpe) = ($("elt"), $("tpe"))

      ascribedType[F].apply(~elt) map { atpe =>
        typeswitch(item)(
          elt as ST("element()") return_ { e =>
            let_(tpe := atpe) return_ {
              if_(~tpe eq "boolean".xs)
              .then_(xs.boolean(e))
              .else_(if_(~tpe eq "timestamp".xs)
              .then_(xs.dateTime(e))
              .else_(if_(~tpe eq "date".xs)
              .then_(xs.date(e))
              .else_(if_(~tpe eq "time".xs)
              .then_(xs.time(e))
              .else_(if_(~tpe eq "interval".xs)
              .then_(xs.duration(fn.concat("PT".xs, e, "S".xs)))
              .else_(if_(~tpe eq "integer".xs)
              .then_(xs.integer(e))
              .else_(if_(~tpe eq "decimal".xs)
              .then_(xs.double(e))
              .else_(if_(~tpe eq "string".xs)
              .then_(fn.string(e))
              .else_(if_(~tpe eq "binary".xs)
              .then_ {
                if_(isCastable(e, ST("xs:hexBinary")))
                .then_(xs.base64Binary(xs.hexBinary(e)))
                .else_(xs.base64Binary(e))
              }
              .else_(e)))))))))
            }
          }
        ) default item
      }
    })

  // ejson:is-array($item as item()?) as xs:boolean
  def isArray[F[_]: PrologW]: F[FunctionDecl1] =
    ejs.declare("is-array") map (_(
      $("item") as ST("item()?")
    ).as(ST("xs:boolean")) { item: XQuery =>
      typeswitch(item)(
        $("elt") as ST("element()") return_ (elt =>
          fn.empty(elt `/` child.node()) or
          fn.not(fn.empty(elt `/` child.element())))
      ) default fn.False
    })

  // ejson:many-to-array($items as item()*) as item()*
  def manyToArray[F[_]: PrologW]: F[FunctionDecl1] =
    ejs.declare("many-to-array") flatMap (_(
      $("items") as ST.Top
    ).as(ST.Top) { items: XQuery =>
      seqToArray_[F](items) map { arr =>
        if_(fn.count(items) gt 1.xqy) then_ arr else_ items
      }
    })

  // ejson:make-array($name as xs:QName, $elements as element(ejson:array-element)*) as element()
  def mkArray[F[_]: PrologW]: F[FunctionDecl2] =
    (ejs.name("make-array").qn[F] |@| arrayEltN.qn |@| typeAttrN.xs) { (fname, aelt, tpexs) =>
      declare(fname)(
        $("name"    ) as ST(s"xs:QName"),
        $("elements") as ST(s"element($aelt)*")
      ).as(ST(s"element()")) { (name, elts) =>
        element { name } { mkSeq_(attribute { tpexs } { "array".xs }, elts) }
      }
    }

  def mkArray_[F[_]: PrologW](elements: XQuery): F[XQuery] =
    ejsonN.qn[F] flatMap (ename => mkArray[F].apply(ename.xqy, elements))

  def mkArrayElt[F[_]: PrologW](value: XQuery): F[XQuery] =
    arrayEltN.qn[F] flatMap (name => renameOrWrap[F].apply(name.xqy, value))

  // ejson:make-object($entries as element()*) as element()
  def mkObject[F[_]: PrologW]: F[FunctionDecl1] =
    (ejs.name("make-object").qn[F] |@| ejsonN.xs |@| typeAttrN.xs) {
      (fname, ejsxs, tpexs) =>

      declare(fname)(
        $("entries") as ST(s"element()*")
      ).as(ST(s"element()")) { entries =>
        element { ejsxs } { mkSeq_(attribute { tpexs } { "object".xs }, entries) }
      }
    }

  // ejson:object-concat($obj1 as element()?, $obj2 as element()?) as element()
  def objectConcat[F[_]: PrologW]: F[FunctionDecl2] =
    ejs.declare("object-concat") flatMap (_(
      $("obj1") as ST("element()?"),
      $("obj2") as ST("element()?")
    ).as(ST(s"element()")) { (obj1: XQuery, obj2: XQuery) =>
      val (xs, ys, names, e, n1, n2) = ($("xs"), $("ys"), $("names"), $("e"), $("n1"), $("n2"))

      mkObject[F] apply {
        let_(
          xs    := (obj2 `/` child.element()),
          names := fn.map("fn:node-name#1".xqy, ~xs),
          ys    := fn.filter(func(e.render) {
                     every(n1 in fn.nodeName(~e), n2 in ~names) satisfies (~n1 ne ~n2)
                   }, obj1 `/` child.element()))
        .return_(mkSeq_(~ys, ~xs))
      }
    })

  // ejson:object-insert($obj as element(), $key as xs:string, $value as item()*) as element()
  //
  // TODO: This assumes the `key` is not present in the object, for performance.
  //       may need to switch to `objectUpdate` if we need to check that here.
  //
  def objectInsert[F[_]: PrologW]: F[FunctionDecl3] =
    ejs.declare("object-insert") flatMap (_(
      $("obj")   as ST("element()"),
      $("key")   as ST("xs:QName"),
      $("value") as ST.Top
    ).as(ST("element()")) { (obj: XQuery, key: XQuery, value: XQuery) =>
      renameOrWrap[F].apply(key, value) flatMap (mem.nodeInsertChild(obj, _))
    })

  // ejson:rename-or-wrap($name as xs:QName, $value as item()*) as element()
  def renameOrWrap[F[_]: PrologW]: F[FunctionDecl2] =
    ejs.declare("rename-or-wrap") flatMap (_(
      $("name")  as ST("xs:QName"),
      $("value") as ST.Top
    ).as(ST(s"element()")) { (name: XQuery, value: XQuery) =>
      typeAttrFor[F].apply(value) map { typeAttr =>
        typeswitch(value)(
          $("e") as ST("element()") return_ (e =>
            element { name } { mkSeq_(e `/` axes.attribute.node(), e `/` child.node()) })
        ) default (element { name } { mkSeq_(typeAttr, value) })
      }
    })

  // ejson:seq-to-array($name as xs:QName, $items as item()*) as element()
  def seqToArray[F[_]: PrologW]: F[FunctionDecl2] =
    ejs.declare("seq-to-array") flatMap (_(
      $("name")  as ST("xs:QName"),
      $("items") as ST("item()*")
    ).as(ST(s"element()")) { (name: XQuery, items: XQuery) =>
      val x = "$x"
      for {
        arrElt <- mkArrayElt[F](x.xqy)
        arr    <- mkArray[F] apply (name, fn.map(func(x) { arrElt }, items))
      } yield arr
    })

  def seqToArray_[F[_]: PrologW](items: XQuery): F[XQuery] =
    ejsonN.qn[F] flatMap (ename => seqToArray[F].apply(ename.xqy, items))

  // ejson:singleton-array($value as item()*) as element()
  def singletonArray[F[_]: PrologW]: F[FunctionDecl1] =
    ejs.declare("singleton-array") flatMap (_(
      $("value") as ST.Top
    ).as(ST(s"element()")) { value: XQuery =>
      mkArrayElt[F](value) flatMap (mkArray_[F])
    })

  // ejson:singleton-object($key as xs:string, $value as item()*) as element()
  def singletonObject[F[_]: PrologW]: F[FunctionDecl2] =
    ejs.declare("singleton-object") flatMap (_(
      $("key") as ST("xs:QName"),
      $("value") as ST.Top
    ).as(ST(s"element()")) { (key: XQuery, value: XQuery) =>
      renameOrWrap[F].apply(key, value) flatMap (xqy => mkObject[F].apply(xqy))
    })

  // ejson:type-attr-for($item as item()*) as attribute()?
  def typeAttrFor[F[_]: PrologW]: F[FunctionDecl1] =
    (ejs.name("type-attr-for").qn[F] |@| typeAttrN.qn) { (fname, tname) =>
      declare(fname)(
        $("item") as ST.Top
      ).as(ST("attribute()?")) { (item: XQuery) =>
        typeOf[F].apply(item) map { tpe =>
          fn.map(func("$x") { attribute { tname.xs } { "$x".xqy } }, tpe)
        }
      }
    }.join

  // ejson:type-of($item as item()*) as xs:string?
  def typeOf[F[_]: PrologW]: F[FunctionDecl1] =
    ejs.declare("type-of") flatMap (_(
      $("item") as ST.Top
    ).as(ST("xs:string?")) { item: XQuery =>
      ascribedType[F].apply(item) map { aType =>
        if_(fn.empty(item))
        .then_ { "na".xs }
        .else_ {
          typeswitch(item)(
            ST("element()")       return_ aType,
            ST("xs:boolean")      return_ "boolean".xs,
            ST("xs:dateTime")     return_ "timestamp".xs,
            ST("xs:date")         return_ "date".xs,
            ST("xs:time")         return_ "time".xs,
            ST("xs:integer")      return_ "integer".xs,
            ST("xs:decimal")      return_ "decimal".xs,
            ST("xs:double")       return_ "decimal".xs,
            ST("xs:float")        return_ "decimal".xs,
            ST("xs:base64Binary") return_ "binary".xs,
            ST("xs:hexBinary")    return_ "binary".xs,
            ST("xs:QName")        return_ "string".xs,
            ST("xs:string")       return_ "string".xs
          ) default emptySeq
        }
      }
<<<<<<< HEAD
    }
=======
    })

  // ejson:unshift-object(
  //   $keyf as function(item()) as xs:string,
  //   $valf as function(item()) as item()*,
  //   $seq  as item()*
  // ) as element()
  def unshiftObject[F[_]: PrologW]: F[FunctionDecl3] =
    ejs.declare("unshift-object") flatMap (_(
      $("keyf") as ST("function(item()) as xs:QName"),
      $("valf") as ST("function(item()) as item()*"),
      $("seq")  as ST("item()*")
    ).as(ST(s"element()")) { (keyf: XQuery, valf: XQuery, seq: XQuery) =>
      val x = "$x"
      for {
        entry <- renameOrWrap[F].apply(keyf.fnapply(x.xqy), valf.fnapply(x.xqy))
        obj   <- mkObject[F].apply(fn.map(func(x)(entry), seq))
      } yield obj
    })
>>>>>>> 25462ccc
}<|MERGE_RESOLUTION|>--- conflicted
+++ resolved
@@ -297,27 +297,5 @@
           ) default emptySeq
         }
       }
-<<<<<<< HEAD
-    }
-=======
-    })
-
-  // ejson:unshift-object(
-  //   $keyf as function(item()) as xs:string,
-  //   $valf as function(item()) as item()*,
-  //   $seq  as item()*
-  // ) as element()
-  def unshiftObject[F[_]: PrologW]: F[FunctionDecl3] =
-    ejs.declare("unshift-object") flatMap (_(
-      $("keyf") as ST("function(item()) as xs:QName"),
-      $("valf") as ST("function(item()) as item()*"),
-      $("seq")  as ST("item()*")
-    ).as(ST(s"element()")) { (keyf: XQuery, valf: XQuery, seq: XQuery) =>
-      val x = "$x"
-      for {
-        entry <- renameOrWrap[F].apply(keyf.fnapply(x.xqy), valf.fnapply(x.xqy))
-        obj   <- mkObject[F].apply(fn.map(func(x)(entry), seq))
-      } yield obj
-    })
->>>>>>> 25462ccc
+    })
 }