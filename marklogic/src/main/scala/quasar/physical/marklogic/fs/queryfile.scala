--- conflicted
+++ resolved
@@ -22,10 +22,7 @@
 import quasar.contrib.pathy._
 import quasar.effect.MonotonicSeq
 import quasar.fp._
-<<<<<<< HEAD
-=======
 import quasar.fp.eitherT._
->>>>>>> 7503789a
 import quasar.fp.free.lift
 import quasar.fp.numeric.Positive
 import quasar.fs._
@@ -67,27 +64,19 @@
       def phase(main: MainModule): PhaseResults =
         Vector(PhaseResult.Detail("XQuery", main.render))
 
-      val listContents: ConvertPath.ListContents[FileSystemErrT[PhaseResultT[Free[S, ?], ?], ?]] =
+      val listContents: DiscoverPath.ListContents[FileSystemErrT[PhaseResultT[Free[S, ?], ?], ?]] =
         adir => lift(ops.ls(adir)).into[S].liftM[PhaseResultT].liftM[FileSystemErrT]
 
-<<<<<<< HEAD
-      val listContents: DiscoverPath.ListContents[Free[S, ?]] =
-        adir => lift(ops.ls(adir)).into[S].liftM[FileSystemErrT]
+      type MLQScript[A] = (QScriptCore[Fix, ?] :\: ThetaJoin[Fix, ?] :/: Const[ShiftedRead, ?])#M[A]
 
-      val planning = for {
-        qs  <- convertToQScriptRead[Fix, Free[S, ?], QScriptRead[Fix, ?]](listContents)(lp)
-        xqy <- qs.cataM(Planner[QScriptRead[Fix, ?], XQuery].plan[Free[S, ?]])
-                 .leftMap(planningFailed(lp, _))
-        a   <- WriterT.put(lift(f(xqy)).into[S])(phase(xqy)).liftM[FileSystemErrT]
-=======
-      def plan(qs: Fix[QScriptTotal[Fix, ?]]): MarkLogicPlanErrT[PhaseResultT[Free[S, ?], ?], MainModule] =
-        qs.cataM(MarkLogicPlanner[M, QScriptTotal[Fix, ?]].plan).run map {
+      def plan(qs: Fix[MLQScript]): MarkLogicPlanErrT[PhaseResultT[Free[S, ?], ?], MainModule] =
+        qs.cataM(MarkLogicPlanner[M, MLQScript].plan).run map {
           case (prologs, xqy) => MainModule(Version.`1.0-ml`, prologs, xqy)
         }
 
       val planning = for {
-        qs  <- convertToQScript(some(listContents))(lp)
-        shifted = transFutu(qs)(ShiftRead[Fix, QScriptTotal[Fix, ?], QScriptTotal[Fix, ?]].shiftRead(idPrism.reverseGet)((_: QScriptTotal[Fix, Fix[QScriptTotal[Fix, ?]]]))).transCata(optimize.applyAll)
+        qs  <- convertToQScriptRead[Fix, FileSystemErrT[PhaseResultT[Free[S, ?], ?], ?], QScriptRead[Fix, ?]](listContents)(lp)
+        shifted = transFutu(qs)(ShiftRead[Fix, QScriptRead[Fix, ?], MLQScript].shiftRead(idPrism.reverseGet)((_: QScriptRead[Fix, Fix[QScriptRead[Fix, ?]]]))).transCata(optimize.applyAll)
         mod <- plan(shifted).leftMap(mlerr => mlerr match {
           case InvalidQName(s) =>
             FileSystemError.planningFailed(lp, QPlanner.UnsupportedPlan(
@@ -95,7 +84,6 @@
               LogicalPlan.ConstantF(Data.Str(s)), Some(mlerr.shows)))
         })
         a   <- WriterT.put(lift(f(mod)).into[S])(phase(mod)).liftM[FileSystemErrT]
->>>>>>> 7503789a
       } yield a
 
       planning.run.run
