/*
 * Copyright 2014–2016 SlamData Inc.
 *
 * Licensed under the Apache License, Version 2.0 (the "License");
 * you may not use this file except in compliance with the License.
 * You may obtain a copy of the License at
 *
 *     http://www.apache.org/licenses/LICENSE-2.0
 *
 * Unless required by applicable law or agreed to in writing, software
 * distributed under the License is distributed on an "AS IS" BASIS,
 * WITHOUT WARRANTIES OR CONDITIONS OF ANY KIND, either express or implied.
 * See the License for the specific language governing permissions and
 * limitations under the License.
 */

package quasar.physical.marklogic

import quasar.Predef._
import quasar.Data
import quasar.effect.{Failure, KeyValueStore, MonotonicSeq, Read}
import quasar.fp._
import quasar.fp.free._
import quasar.fs._
import quasar.fs.mount.{ConnectionUri, FileSystemDef}, FileSystemDef.DefErrT

import com.marklogic.client._
import com.marklogic.xcc._
import java.net.URI

import eu.timepit.refined.auto._
import scalaz.{Failure => _, _}, Scalaz._
import scalaz.concurrent.Task
import scalaz.stream.Process

package object fs {
  import ReadFile.ReadHandle, WriteFile.WriteHandle, QueryFile.ResultHandle
  import xcc.ChunkedResultSequence

  val FsType = FileSystemType("marklogic")

<<<<<<< HEAD
  type DataStream = Process[Task, Vector[Data]]

  type Eff0[A] = Coproduct[
                    KeyValueStore[ReadFile.ReadHandle, DataStream, ?],
                    KeyValueStore[WriteFile.WriteHandle, Unit, ?],
                    A]
  type Eff1[A] = Coproduct[MonotonicSeq, Eff0, A]
  type Eff2[A] = Coproduct[Read[Client, ?], Eff1, A]
  type Eff[A]  = Coproduct[Task, Eff2, A]
=======
  type XccCursor[A]  = Coproduct[Task, xcc.XccFailure, A]
  type XccCursorM[A] = Free[XccCursor, A]

  type MLReadHandles[A] = KeyValueStore[ReadHandle, Process[Task, Vector[Data]], A]
  type MLWriteHandles[A] = KeyValueStore[WriteHandle, Unit, A]
  type MLResultHandles[A] = KeyValueStore[ResultHandle, ChunkedResultSequence[XccCursor], A]

  type Eff[A]  = Coproduct[Task, Eff0, A]
  type Eff0[A] = Coproduct[ClientR, Eff1, A]
  type Eff1[A] = Coproduct[MonotonicSeq, Eff2, A]
  type Eff2[A] = Coproduct[MLReadHandles, Eff3, A]
  type Eff3[A] = Coproduct[MLWriteHandles, Eff4, A]
  type Eff4[A] = Coproduct[MLResultHandles, Eff5, A]
  type Eff5[A] = Coproduct[xcc.SessionR, Eff6, A]
  type Eff6[A] = Coproduct[xcc.XccFailure, XccCursorM, A]
>>>>>>> 2033c9ce

  def createClient(uri: URI): Task[Client] = Task.delay {
    val (user, password0) = uri.getUserInfo.span(_ ≠ ':')
    val password = password0.drop(1)
<<<<<<< HEAD
    def dbClient = DatabaseClientFactory.newClient(
      uri.getHost,
      uri.getPort,
      user,
      password,
      DatabaseClientFactory.Authentication.DIGEST)
    Client(dbClient, ContentSourceFactory.newContentSource(uri))
  }

  def inter(uri0: ConnectionUri): Task[(Eff ~> Task, Task[Unit])] = {
    val uri = new URI(uri0.value)
    (KeyValueStore.impl.empty[WriteFile.WriteHandle, Unit]     |@|
     KeyValueStore.impl.empty[ReadFile.ReadHandle, DataStream] |@|
     MonotonicSeq.fromZero                                     |@|
     createClient(uri)                                         )((a,b,c,client) =>
       (reflNT[Task] :+: Read.constant[Task, Client](client) :+: c :+: b :+: a, client.release))
=======
    def dbClient: DatabaseClient = DatabaseClientFactory.newClient(uri.getHost, uri.getPort, user, password, DatabaseClientFactory.Authentication.DIGEST)
    val csource = ContentSourceFactory.newContentSource(uri)
    val client = Client(dbClient, csource)
    val failErrs = Failure.toRuntimeError[Task, xcc.XccError]

    // TODO: Define elsewhere, can probably make this another generic impl of Read
    val newSession: xcc.SessionR ~> Task =
      new (xcc.SessionR ~> Task) {
        def apply[A](ra: Read[Session, A]) = ra match {
          case Read.Ask(f) => Task.delay(f(csource.newSession))
        }
      }

    (
      KeyValueStore.impl.empty[WriteHandle, Unit]                              |@|
      KeyValueStore.impl.empty[ReadHandle, Process[Task, Vector[Data]]]        |@|
      KeyValueStore.impl.empty[ResultHandle, ChunkedResultSequence[XccCursor]] |@|
      MonotonicSeq.fromZero
    ) { (whandles, rhandles, qhandles, seq) =>
      val toTask =
        reflNT[Task]                        :+:
        Read.constant[Task, Client](client) :+:
        seq                                 :+:
        rhandles                            :+:
        whandles                            :+:
        qhandles                            :+:
        newSession                          :+:
        failErrs                            :+:
        foldMapNT(reflNT[Task] :+: failErrs)

      (toTask, Task.delay(dbClient.release))
    }
>>>>>>> 2033c9ce
  }

  def definition[S[_]](implicit
    S0: Task :<: S,
    S1: PhysErr :<: S
  ): FileSystemDef[Free[S, ?]] =
    FileSystemDef.fromPF {
      case (FsType, uri) =>
        lift(inter(uri).map { case (run, release) =>
          FileSystemDef.DefinitionResult[Free[S, ?]](
            mapSNT(injectNT[Task, S] compose run) compose interpretFileSystem(
              queryfile.interpret[Eff](100L),
              readfile.interpret[Eff],
              writefile.interpret[Eff],
              managefile.interpret[Eff]),
            lift(release).into[S])
        }).into[S].liftM[DefErrT]
    }

}<|MERGE_RESOLUTION|>--- conflicted
+++ resolved
@@ -39,17 +39,6 @@
 
   val FsType = FileSystemType("marklogic")
 
-<<<<<<< HEAD
-  type DataStream = Process[Task, Vector[Data]]
-
-  type Eff0[A] = Coproduct[
-                    KeyValueStore[ReadFile.ReadHandle, DataStream, ?],
-                    KeyValueStore[WriteFile.WriteHandle, Unit, ?],
-                    A]
-  type Eff1[A] = Coproduct[MonotonicSeq, Eff0, A]
-  type Eff2[A] = Coproduct[Read[Client, ?], Eff1, A]
-  type Eff[A]  = Coproduct[Task, Eff2, A]
-=======
   type XccCursor[A]  = Coproduct[Task, xcc.XccFailure, A]
   type XccCursorM[A] = Free[XccCursor, A]
 
@@ -65,12 +54,10 @@
   type Eff4[A] = Coproduct[MLResultHandles, Eff5, A]
   type Eff5[A] = Coproduct[xcc.SessionR, Eff6, A]
   type Eff6[A] = Coproduct[xcc.XccFailure, XccCursorM, A]
->>>>>>> 2033c9ce
 
   def createClient(uri: URI): Task[Client] = Task.delay {
     val (user, password0) = uri.getUserInfo.span(_ ≠ ':')
     val password = password0.drop(1)
-<<<<<<< HEAD
     def dbClient = DatabaseClientFactory.newClient(
       uri.getHost,
       uri.getPort,
@@ -82,31 +69,24 @@
 
   def inter(uri0: ConnectionUri): Task[(Eff ~> Task, Task[Unit])] = {
     val uri = new URI(uri0.value)
-    (KeyValueStore.impl.empty[WriteFile.WriteHandle, Unit]     |@|
-     KeyValueStore.impl.empty[ReadFile.ReadHandle, DataStream] |@|
-     MonotonicSeq.fromZero                                     |@|
-     createClient(uri)                                         )((a,b,c,client) =>
-       (reflNT[Task] :+: Read.constant[Task, Client](client) :+: c :+: b :+: a, client.release))
-=======
-    def dbClient: DatabaseClient = DatabaseClientFactory.newClient(uri.getHost, uri.getPort, user, password, DatabaseClientFactory.Authentication.DIGEST)
-    val csource = ContentSourceFactory.newContentSource(uri)
-    val client = Client(dbClient, csource)
+
     val failErrs = Failure.toRuntimeError[Task, xcc.XccError]
 
     // TODO: Define elsewhere, can probably make this another generic impl of Read
     val newSession: xcc.SessionR ~> Task =
-      new (xcc.SessionR ~> Task) {
-        def apply[A](ra: Read[Session, A]) = ra match {
-          case Read.Ask(f) => Task.delay(f(csource.newSession))
-        }
+    new (xcc.SessionR ~> Task) {
+      def apply[A](ra: Read[Session, A]) = ra match {
+        case Read.Ask(f) => Task.delay(f(csource.newSession))
       }
+    }
 
     (
       KeyValueStore.impl.empty[WriteHandle, Unit]                              |@|
       KeyValueStore.impl.empty[ReadHandle, Process[Task, Vector[Data]]]        |@|
       KeyValueStore.impl.empty[ResultHandle, ChunkedResultSequence[XccCursor]] |@|
-      MonotonicSeq.fromZero
-    ) { (whandles, rhandles, qhandles, seq) =>
+      MonotonicSeq.fromZero                                                    |@|
+      createClient(uri)
+    ) { (whandles, rhandles, qhandles, seq, client) =>
       val toTask =
         reflNT[Task]                        :+:
         Read.constant[Task, Client](client) :+:
@@ -120,7 +100,6 @@
 
       (toTask, Task.delay(dbClient.release))
     }
->>>>>>> 2033c9ce
   }
 
   def definition[S[_]](implicit
