/*
 * Copyright 2014–2016 SlamData Inc.
 *
 * Licensed under the Apache License, Version 2.0 (the "License");
 * you may not use this file except in compliance with the License.
 * You may obtain a copy of the License at
 *
 *     http://www.apache.org/licenses/LICENSE-2.0
 *
 * Unless required by applicable law or agreed to in writing, software
 * distributed under the License is distributed on an "AS IS" BASIS,
 * WITHOUT WARRANTIES OR CONDITIONS OF ANY KIND, either express or implied.
 * See the License for the specific language governing permissions and
 * limitations under the License.
 */

package quasar.physical.marklogic.fs

import quasar.Predef._
<<<<<<< HEAD
import quasar.contrib.pathy._
import quasar.physical.marklogic.MonadErrMsgs
=======
import quasar.physical.marklogic.{DocType, MonadErrMsgs}
>>>>>>> b7b0d435

import java.net.URI

import pathy.Path.{rootDir => rtDir, _}
import monocle.macros.Lenses
import scalaz._, Scalaz._

@Lenses
<<<<<<< HEAD
final case class MarkLogicConfig(
  xccUri: URI,
  rootDir: ADir,
  docType: MarkLogicConfig.DocType
) {
  def database: String = xccUri.getPath.drop(1)
}

object MarkLogicConfig {
  sealed abstract class DocType {
    def fold[A](json: => A, xml: => A): A =
      this match {
        case DocType.Json => json
        case DocType.Xml  => xml
      }
  }

  object DocType {
    case object Json extends DocType
    case object Xml  extends DocType

    val json: DocType = Json
    val xml:  DocType = Xml

    implicit val equal: Equal[DocType] =
      Equal.equalA

    implicit val show: Show[DocType] =
      Show.showFromToString
  }

  @SuppressWarnings(Array("org.wartremover.warts.Null"))
=======
final case class MarkLogicConfig(xccUri: URI, docType: DocType)

object MarkLogicConfig {
>>>>>>> b7b0d435
  def fromUriString[F[_]: MonadErrMsgs](str: String): F[MarkLogicConfig] = {
    def ensureScheme(u: URI): ValidationNel[String, Unit] =
      Option(u.getScheme).exists(_ === "xcc")
        .unlessM("Missing or unrecognized scheme, expected 'xcc'.".failureNel)

    def dbAndRest(u: URI): ValidationNel[String, (String, ADir)] =
      Option(u.getPath).flatMap(posixCodec.parseAbsAsDir).map(sandboxAbs).flatMap { d =>
        firstSegmentName(d) map (_.bimap(_.value, _.value).merge) map { db =>
          (db, stripPrefixA(rtDir </> dir(db))(d))
        }
      } toSuccessNel "No database specified."

    def xccUriAndRoot(u: URI): ValidationNel[String, (URI, ADir)] =
      ensureScheme(u) *> dbAndRest(u) map { case (db, dir) =>
        (new URI(u.getScheme, u.getUserInfo, u.getHost, u.getPort, "/" + db, null, null), dir)
      }

    def docType(u: URI): ValidationNel[String, DocType] =
      Option(u.getQuery).toList
        .flatMap(_ split '&')
        .flatMap(_ split '=' match {
          case Array(n, v) => List((n, v))
          case other       => List()
        })
        .find(_._1 === "format")
        .fold(DocType.xml.successNel[String]) {
          case (_, "json") => DocType.json.successNel[String]
          case (_, "xml")  => DocType.xml.successNel[String]
          case (_, other)  => s"Unsupported document format: $other".failureNel[DocType]
        }

    \/.fromTryCatchNonFatal(new URI(str))
      .leftMap(_.getMessage.wrapNel)
      .flatMap(u => (xccUriAndRoot(u) |@| docType(u))((a, t) => MarkLogicConfig(a._1, a._2, t)).disjunction)
      .fold(_.raiseError[F, MarkLogicConfig], _.point[F])
  }

  implicit val equal: Equal[MarkLogicConfig] = {
    implicit val uriEq: Equal[URI] = Equal.equalA[URI]
    Equal.equalBy(c => (c.xccUri, c.rootDir, c.docType))
  }

  implicit val show: Show[MarkLogicConfig] =
    Show.showFromToString[MarkLogicConfig]
}<|MERGE_RESOLUTION|>--- conflicted
+++ resolved
@@ -17,12 +17,8 @@
 package quasar.physical.marklogic.fs
 
 import quasar.Predef._
-<<<<<<< HEAD
 import quasar.contrib.pathy._
-import quasar.physical.marklogic.MonadErrMsgs
-=======
 import quasar.physical.marklogic.{DocType, MonadErrMsgs}
->>>>>>> b7b0d435
 
 import java.net.URI
 
@@ -31,44 +27,10 @@
 import scalaz._, Scalaz._
 
 @Lenses
-<<<<<<< HEAD
-final case class MarkLogicConfig(
-  xccUri: URI,
-  rootDir: ADir,
-  docType: MarkLogicConfig.DocType
-) {
-  def database: String = xccUri.getPath.drop(1)
-}
+final case class MarkLogicConfig(xccUri: URI, rootDir: ADir, docType: DocType)
 
 object MarkLogicConfig {
-  sealed abstract class DocType {
-    def fold[A](json: => A, xml: => A): A =
-      this match {
-        case DocType.Json => json
-        case DocType.Xml  => xml
-      }
-  }
-
-  object DocType {
-    case object Json extends DocType
-    case object Xml  extends DocType
-
-    val json: DocType = Json
-    val xml:  DocType = Xml
-
-    implicit val equal: Equal[DocType] =
-      Equal.equalA
-
-    implicit val show: Show[DocType] =
-      Show.showFromToString
-  }
-
   @SuppressWarnings(Array("org.wartremover.warts.Null"))
-=======
-final case class MarkLogicConfig(xccUri: URI, docType: DocType)
-
-object MarkLogicConfig {
->>>>>>> b7b0d435
   def fromUriString[F[_]: MonadErrMsgs](str: String): F[MarkLogicConfig] = {
     def ensureScheme(u: URI): ValidationNel[String, Unit] =
       Option(u.getScheme).exists(_ === "xcc")
