/*
 * Copyright 2014 - 2015 SlamData Inc.
 *
 * Licensed under the Apache License, Version 2.0 (the "License");
 * you may not use this file except in compliance with the License.
 * You may obtain a copy of the License at
 *
 *     http://www.apache.org/licenses/LICENSE-2.0
 *
 * Unless required by applicable law or agreed to in writing, software
 * distributed under the License is distributed on an "AS IS" BASIS,
 * WITHOUT WARRANTIES OR CONDITIONS OF ANY KIND, either express or implied.
 * See the License for the specific language governing permissions and
 * limitations under the License.
 */

package slamdata.engine.admin

import slamdata.Predef._
import scala.Any
import java.io.File

import scala.collection.immutable.Range
import scala.swing._
import Swing._
import scala.swing.event._
import scalaswingcontrib.tree._
import java.awt.Color

import scalaz.{Tree => _, _}
import Scalaz._
import scalaz.concurrent._
import scalaz.stream.Process

import slamdata.engine._; import Errors._; import Evaluator._; import Planner._
import slamdata.engine.fp._
import slamdata.engine.fs._
import slamdata.engine.config._
import slamdata.engine.sql._

object Main extends SimpleSwingApplication {
  var configPath: Option[String] = None

  override def startup(args: Array[String]): Unit = {
    LookAndFeel.init

    configPath = args.headOption
    configPath.map(p => println("Configuration file: " + p))

    super.startup(args)
  }

  def top = new AdminUI(configPath).mainFrame
}

class AdminUI(configPath: Option[String]) {
  import SwingUtils._

  var currentConfig: Option[Config] = None

  def fsTable = currentConfig.map(Mounter.mount(_))

  lazy val fsTree = new Tree[Path] {
    model = fsTreeModel

    // NB: override type to avoid bug with the internal `hiddenRoot`
    renderer = Tree.Renderer[Any, Any](_ match {
      case p: Path => p.asDir.dir.lastOption.map(_.value).getOrElse(p)
      case n => n
    })
  }

  lazy val mainFrame: MainFrame = new MainFrame {
    title = "SlamEngine Admin Console"

    contents = new GridBagPanel {
      import GridBagPanel._

      layout(new Label { icon = scale(loadImage("xl-onwhite-trans-sm.png"), 0.5) }) =
        new Constraints { gridx = 0; gridy = 0; gridheight = 3; insets = new Insets(0, 0, 10, 20) }

      layout(new Button(configAction)) =
        new Constraints { gridx = 2; gridy = 2; anchor = Anchor.East; insets = new Insets(2, 2, 2, 10) }

      layout(browser) =
        new Constraints { gridx = 0; gridy = 3; gridwidth = 3; weightx = 1; weighty = 1; fill = Fill.Both }
    }
    minimumSize = peer.getPreferredSize

    reactions += {
      case WindowOpened(_) => async(Config.loadAndTest(configPath).run)(_.fold(
        err => configAction.apply,
        config => { currentConfig = config.toOption; syncFsTree }))
    }
  }

  lazy val configAction = Action("Configure") {
    val dialog = new ConfigDialog(mainFrame, configPath)

    // NB: this call blocks, since the dialog is modal, but the main frame will
    // continue to process repaint events and so on
    dialog.open

    dialog.config.foreach { cfg =>
      currentConfig = Some(cfg)
      syncFsTree
    }
  }

  sealed trait AdminError {
    def message: String
  }
  case class AdminEnvError(e: EnvironmentError) extends AdminError {
    def message = e.message
  }
  case class AdminParseError(e: ParsingError) extends AdminError {
    def message = e.message
  }

  def browser = new GridBagPanel {
    import SwingUtils._

    val MonoFont = new java.awt.Font("Monospaced", 0, 11)

    val resultLabel = new Label { text = "Elapsed: 0.2s" }

    lazy val queryArea: TextArea = new TextArea {
      text = "select *\n  from \"/zips\"\n  where pop > 1000"
      font = MonoFont

      this.bindEditActions

      import java.awt.event.KeyEvent._
      import javax.swing.KeyStroke.getKeyStroke
      val meta = java.awt.Toolkit.getDefaultToolkit().getMenuShortcutKeyMask()
      val shift = java.awt.Event.SHIFT_MASK
      val compileActionName = "compile-query"
      peer.getInputMap.put(getKeyStroke(VK_ENTER, shift + meta), compileActionName)
      peer.getActionMap.put(compileActionName, compileAction.peer)
      val runActionName = "run-query"
      peer.getInputMap.put(getKeyStroke(VK_ENTER, meta), runActionName)
      peer.getActionMap.put(runActionName, runAction.peer)
    }

    val workingDirLabel = new Label("Active Mount:") { visible = false }
    lazy val workingDir = new ComboBox[Path](Nil)    { visible = false }

    lazy val compileAction: Action = Action("Compile") {
      planQuery.fold(
        κ(cards.show(BlankCard)),
        { case (phases, _, _) =>
          phases.lastOption match {
            case Some(PhaseResult.Detail(_, value)) => {
              planArea.text = value
              cards.show(PlanCard)
            }
            case _ => {
              cards.show(BlankCard)
            }
          }
        }).run
    }

    lazy val runAction: Action = Action("Run") {
      runAction.enabled = false

      planQuery.fold(
        κ {
          runAction.enabled = true
<<<<<<< HEAD
          cards.show(BlankCard)
        },
        { case (phases, fs, results) =>
          results.fold(
            κ {
              runAction.enabled = true
              cards.show(BlankCard)
            },
            task => async(task.run) { liftP =>
              runAction.enabled = true
              liftP.fold(
                err => {
                  statusArea.text = phases + "\n\n" + err.toString
                    cards.show(BlankCard)
                },
                _.fold (
                  err => {
                    statusArea.text = phases + "\n\n" + err.toString
                    cards.show(BlankCard)
                  },
                  resultPath => {
                    statusArea.text = "result: " + resultPath
                    cleanupResult
                      resultTable.model = new CollectionTableModel(fs, resultPath)

                    cards.show(ResultsCard)
                  }))
            })
        }).run
=======
          liftP.fold(
            err => {
              statusArea.text = phases.toString + "\n\n" + err.toString
              cards.show(BlankCard)
            },
            _.fold (
              err => {
                statusArea.text = phases.toString + "\n\n" + err.toString
                cards.show(BlankCard)
              },
              resultPath => {
                statusArea.text = "result: " + resultPath
                cleanupResult
                resultTable.model = new CollectionTableModel(fs, resultPath)

                cards.show(ResultsCard)
              }))
        }
      }.getOrElse {
        runAction.enabled = true
        cards.show(BlankCard)
      }
>>>>>>> 303d5ca9
    }

    lazy val runButton = new Button(runAction)

    def cleanupResult = resultTable.model match {
      case m: CollectionTableModel => async(m.cleanup.run)(x => ignore(x.leftMap(
                                                                                     err => println("Error while deleting temp collection: " + err))))
      case _ => ()
    }

    def planQuery: ETask[AdminError, (Vector[PhaseResult], Backend, CompilationError \/ ETask[EvaluationError, ResultPath])] =
      fsTable.fold(
        EitherT.left[Task, AdminError, (Vector[PhaseResult], Backend, CompilationError \/ ETask[EvaluationError, ResultPath])](Task.now[AdminError](AdminEnvError(MissingBackend("No backends configured.")))))(
        _.leftMap[AdminError](AdminEnvError).flatMap { fs =>
          val contextPath = Option(workingDir.selection.item).fold(Path.Root)(_.asDir)
          EitherT(Task.now[AdminError \/ (Vector[PhaseResult], Backend, CompilationError \/ ETask[EvaluationError, ResultPath])](SQLParser.parseInContext(Query(queryArea.text), contextPath).bimap(
            AdminParseError,
            expr => {
              val (phases, results) =
                fs.run(QueryRequest(expr, None, Variables(Map()))).run
              (phases, fs, results)
            })))
        })

    val validateQuery = new CoalescingAction(400, {
      val (log, queryColor, workingDirColor) = planQuery.fold(
        e => (e.message, Invalid, Valid),
        { case (phases, _, results) =>
          results.fold(
            err => (err.message, Invalid, Valid),
            κ(phases.lastOption match {
              case Some(_) => ("Parsed query:\n" + queryArea.text + "\n\n" + phases.mkString("\n\n"), Valid, Valid)
              case None =>("no results", Invalid, Valid)
            }))
        }).run

      statusArea.text = log
      onEDT { statusArea.peer.scrollRectToVisible(new java.awt.Rectangle(0, 0, 10, 10)) }
      queryArea.background = queryColor
      workingDir.background = workingDirColor
    })

    val BlankCard = "blank"
    val PlanCard = "plan"
    val ResultsCard = "results"
    lazy val cards = new CardPanel {
      layout(new FlowPanel {
        contents += new Label("Enter a query and click Compile or Run")
      }) = BlankCard

      layout(new GridBagPanel {
        import GridBagPanel._

        layout(new Label("Plan")) = new Constraints { gridx = 0; gridy = 0; anchor = Anchor.West; insets = new Insets(2, 2, 2, 2) }

        layout(new ScrollPane(planArea) {
          minimumSize = new Dimension(600, 200)
          preferredSize = new Dimension(600, 200)
        }) = new Constraints { gridx = 0; gridy = 1; gridwidth = 2; weightx = 1; weighty = 1; fill = Fill.Both }

        layout(new FlowPanel {
          contents += new Button(copyPlanAction)
          contents += new Button(savePlanAction)
        }) = new Constraints { gridx = 1; gridy = 2; anchor = Anchor.East; insets = new Insets(2, 2, 2, 2) }
      }) = PlanCard

      layout(new GridBagPanel {
        import GridBagPanel._

        layout(new Label("Results")) = new Constraints { gridx = 0; gridy = 0; anchor = Anchor.West; insets = new Insets(2, 2, 2, 2) }

        layout(new ScrollPane(resultTable) {
          minimumSize = new Dimension(600, 200)
          preferredSize = new Dimension(600, 200)
        }) = new Constraints { gridx = 0; gridy = 1; gridwidth = 2; weightx = 1; weighty = 1; fill = Fill.Both }

        layout(resultSummary) = new Constraints { gridx = 0; gridy = 2; anchor = Anchor.West; insets = new Insets(2, 2, 2, 2) }
        layout(new FlowPanel {
          contents += new Button(copyResultsAction)
          contents += new Button(saveResultsAction)
        }) = new Constraints { gridx = 1; gridy = 2; anchor = Anchor.East; insets = new Insets(2, 2, 2, 2) }
      }) = ResultsCard
    }

    lazy val planArea = new TextArea {
      editable = false
      font = MonoFont

      this.bindEditActions
    }

    lazy val resultTable = new Table {
      autoResizeMode = Table.AutoResizeMode.Off

      peer.setDefaultRenderer(new java.lang.Object().getClass, new DataCellRenderer().peer)
    }
    lazy val resultSummary = new Label

    val copyPlanAction = Action("Copy") {
      copyToClipboard(planArea.text)
    }
    val savePlanAction = Action("Export...") {
      val dialog = new java.awt.FileDialog(mainFrame.peer, "Save MongoDB Plan", java.awt.FileDialog.SAVE)
      dialog.setFile("plan.js")
      dialog.setVisible(true)
        ignore((Option(dialog.getDirectory) |@| Option(dialog.getFile)){ (dir, file) =>
          val w = fileWriter(dir + "/" + file)
          w.write(planArea.text)
          w.close()
        })
    }

    val copyResultsAction = Action("Copy") {
      val (count, p) = writeCsv(new java.io.StringWriter)(w => copyToClipboard(w.toString))
      new ProgressDialog(mainFrame, "Copying results to the clipboard", count, p).open
    }
    val saveResultsAction = Action("Export...") {
      val dialog = new java.awt.FileDialog(mainFrame.peer, "Save Results", java.awt.FileDialog.SAVE)
      dialog.setFile("results.csv")
      dialog.setVisible(true)
      ignore((Option(dialog.getDirectory) |@| Option(dialog.getFile)){ (dir, file) =>
        val (count, p) = writeCsv(fileWriter(dir + "/" + file))(_ => println("Wrote CSV file: " + file))
        new ProgressDialog(mainFrame, "Writing results to file: " + file, count, p).open
      })
    }

    def fileWriter(path: String) = new java.io.OutputStreamWriter(new java.io.FileOutputStream(new java.io.File(path)), "UTF-8")

    def writeCsv[W <: java.io.Writer](w: W)(f: W => Unit): (Int, Process[Backend.ResTask, Unit]) = {
      import com.github.tototoshi.csv._
      val count = resultTable.model.getRowCount
      val rows = resultTable.model.asInstanceOf[CollectionTableModel].getAllValues
      val cw = CSVWriter.open(w)
      count -> (rows.map(cw.writeRow) ++ Process.emit { cw.close; f(w) })
    }

    listenTo(queryArea)
    listenTo(workingDir)
    listenTo(fsTree)
    listenTo(resultTable)
    reactions += {
      case ValueChanged(`queryArea`) => validateQuery.trigger
      case ValueChanged(`workingDir`) => validateQuery.trigger

      case scalaswingcontrib.event.TreeNodesInserted(_, _, _, _) => {
        currentConfig.foreach { cfg =>
          val mounts = cfg.mountings.keys.toList.sorted
          comboBoxPeer(workingDir).setModel(comboBoxModel(mounts))
          workingDirLabel.visible = mounts.length > 1
          workingDir.visible = mounts.length > 1

          validateQuery.trigger
        }
      }

      case TableStructureChanged(`resultTable`) =>
        onEDT { setColumnWidthsFromContents(resultTable) }

      // case evt => println("not handled:\n" + evt + "; " + evt.getClass)
    }

    lazy val statusArea = new TextArea {
      editable = false
      font = MonoFont

      this.bindEditActions
    }


    import GridBagPanel._

    layout(new Label { text = "File System" }) =
      new Constraints { gridx = 0; gridy = 0; weightx = 1; anchor = Anchor.West; insets = new Insets(5, 2, 5, 2) }

    layout(new ScrollPane(fsTree) {
      minimumSize = new Dimension(300, 500)
      preferredSize = new Dimension(300, 500)
    }) = new Constraints { gridx = 0; gridy = 1; gridheight = 3; weightx = 1; weighty = 1; fill = Fill.Both }

    layout(new Label { text = "Test Query" }) =
      new Constraints { gridx = 1; gridy = 0; anchor = Anchor.West; insets = new Insets(5, 2, 5, 2) }
    layout(new ScrollPane(queryArea) {
      minimumSize = new Dimension(600, 200)
      preferredSize = new Dimension(600, 200)
    }) = new Constraints { gridx = 1; gridy = 1; gridwidth = 3; weightx = 2; weighty = 1; fill = Fill.Both }
    layout(workingDirLabel)       = new Constraints { gridx = 1; gridy = 2; anchor = Anchor.West; insets = new Insets(2, 2, 2, 2) }
    layout(workingDir)            = new Constraints { gridx = 2; gridy = 2; anchor = Anchor.West; insets = new Insets(2, 2, 2, 2) }
    layout(new FlowPanel {
      contents += new Button(compileAction)
      contents += runButton
    }) = new Constraints { gridx = 3; gridy = 2; anchor = Anchor.East; insets = new Insets(2, 2, 2, 2) }

    layout(cards) = new Constraints { gridx = 1; gridy = 3; gridwidth = 3; weightx = 2; weighty = 2; fill = Fill.Both; insets = new Insets(15, 0, 0, 0) }

    layout(new ScrollPane(statusArea) {
      minimumSize = new Dimension(600, 100)
      preferredSize = new Dimension(600, 100)
    }) = new Constraints { gridx = 0; gridy = 4; gridwidth = 4; fill = Fill.Both }

    onEDT {
      mainFrame.defaultButton = runButton
    }
  }

  def setColumnWidthsFromContents(table: Table) = {
    def widths(col: javax.swing.table.TableColumn, rows: Range): (Int, Int) = {
      val c = col.getModelIndex

      val hRenderer = table.peer.getTableHeader.getDefaultRenderer
      val comp = hRenderer.getTableCellRendererComponent(table.peer, table.model.getColumnName(c), false, false, -1, c)
      val headerWidth = comp.getPreferredSize.width

      val cellWidths = (for (r <- rows) yield {
      val renderer = table.peer.getCellRenderer(r, c)
        val comp = renderer.getTableCellRendererComponent(table.peer, table.model.getValueAt(r, c), false, false, r, c)
        comp.getPreferredSize.width
      })

      headerWidth -> (headerWidth :: cellWidths.toList).max
    }

    val columnModel = table.peer.getColumnModel
    for (c <- 0 until columnModel.getColumnCount) {
      val col = columnModel.getColumn(c)
      val (header, max) = widths(col, 0 until (100 min table.model.getRowCount))
      col.setMinWidth(header)
      col.setPreferredWidth(max + 10)
    }
  }

  var paths = Map(Path.Root -> List[Path]())

  def syncFsTree = {
    // NB: this is work that should really be done somewhere else (FSTable?)
    def lsTree(p: Path): ETask[EnvironmentError, Map[Path, Set[Path]]] =
      fsTable.fold(
        Set[Path]().point[ETask[EnvironmentError, ?]])(
        _.flatMap(_.ls(p).leftMap(EnvPathError(_)).map(_.map(_.path))))
        .flatMap(ps => ps.map(lsTree(_)).toList.sequenceU.map(_.foldLeft(Map[Path, Set[Path]]())(_ ++ _)).map(Map(p -> ps) ++ _))

   async(lsTree(Path.Root).run)(_.fold(
     err => println("error loading paths: " + err),
     _.fold(
       err => println("error loading paths: " + err),
       ps => {
         val lp = ps ∘ (_.toList.sorted)
         paths = lp
         FsTreeModel.reload(fsTreeModel, lp)
         fsTree.expandPath(Vector(Path.Root))
       })))
  }

  lazy val fsTreeModel = FsTreeModel.apply

  syncFsTree
}

object FsTreeModel {
  def apply = InternalTreeModel(Path.Root)((p: Path) => Nil)

  def reload(tm: InternalTreeModel[Path], contents: Map[Path, List[Path]]) = {
    def loop(p: Vector[Path]): Unit = {
      val oldChildren = tm.getChildrenOf(p)
      val newChildren = contents.get(p.last).getOrElse(Nil)

      for (c <- oldChildren) {
        if (!(newChildren contains c)) tm.remove(p :+ c)
      }
      for (c <- newChildren) {
        if (!(oldChildren contains c)) tm.insertUnder(p, c, tm.getChildrenOf(p).length)
        loop(p :+ c)
      }
    }

    loop(Vector(Path.Root))
  }
}<|MERGE_RESOLUTION|>--- conflicted
+++ resolved
@@ -167,7 +167,6 @@
       planQuery.fold(
         κ {
           runAction.enabled = true
-<<<<<<< HEAD
           cards.show(BlankCard)
         },
         { case (phases, fs, results) =>
@@ -180,12 +179,12 @@
               runAction.enabled = true
               liftP.fold(
                 err => {
-                  statusArea.text = phases + "\n\n" + err.toString
+                  statusArea.text = phases.toString + "\n\n" + err.toString
                     cards.show(BlankCard)
                 },
                 _.fold (
                   err => {
-                    statusArea.text = phases + "\n\n" + err.toString
+                    statusArea.text = phases.toString + "\n\n" + err.toString
                     cards.show(BlankCard)
                   },
                   resultPath => {
@@ -197,30 +196,6 @@
                   }))
             })
         }).run
-=======
-          liftP.fold(
-            err => {
-              statusArea.text = phases.toString + "\n\n" + err.toString
-              cards.show(BlankCard)
-            },
-            _.fold (
-              err => {
-                statusArea.text = phases.toString + "\n\n" + err.toString
-                cards.show(BlankCard)
-              },
-              resultPath => {
-                statusArea.text = "result: " + resultPath
-                cleanupResult
-                resultTable.model = new CollectionTableModel(fs, resultPath)
-
-                cards.show(ResultsCard)
-              }))
-        }
-      }.getOrElse {
-        runAction.enabled = true
-        cards.show(BlankCard)
-      }
->>>>>>> 303d5ca9
     }
 
     lazy val runButton = new Button(runAction)
