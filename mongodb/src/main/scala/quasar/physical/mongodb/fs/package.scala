--- conflicted
+++ resolved
@@ -36,12 +36,8 @@
 import scalaz.stream.{Writer => _, _}
 
 package object fs {
-<<<<<<< HEAD
   import BackendDef.DefErrT
-=======
-  import BackendDef.{DefinitionError, DefErrT}
   type PlanT[F[_], A] = ReaderT[FileSystemErrT[PhaseResultT[F, ?], ?], Instant, A]
->>>>>>> 68318053
 
   final case class MongoConfig(
     client: MongoClient,
@@ -59,7 +55,6 @@
 
   type PhysFsEff[A]  = Coproduct[Task, PhysErr, A]
 
-<<<<<<< HEAD
   def parseConfig(uri: ConnectionUri)
       : DefErrT[Task, MongoConfig] =
     (for {
@@ -67,23 +62,6 @@
       defDb <- free.lift(findDefaultDb.run(client)).into[Task].liftM[DefErrT]
       wfExec <- wfExec(client)
     } yield MongoConfig(client, defDb, wfExec)).mapT(freeTaskToTask.apply)
-=======
-    (
-      runM(WorkflowExecutor.mongoDb)                             |@|
-      queryfile.run[BsonCursor, S](client, defDb).liftM[EnvErrT] |@|
-      readfile.run[S](client).liftM[EnvErrT]                     |@|
-      writefile.run[S](client).liftM[EnvErrT]                    |@|
-      managefile.run[S](client).liftM[EnvErrT]
-    )((execMongo, qfile, rfile, wfile, mfile) => {
-      interpretBackendEffect[Free[S, ?]](
-        Empty.analyze[Free[S, ?]], // old mongo, will be removed
-        qfile compose queryfile.interpret(execMongo),
-        rfile compose readfile.interpret,
-        wfile compose writefile.interpret,
-        mfile compose managefile.interpret)
-    })
-  }
->>>>>>> 68318053
 
   def compile(cfg: MongoConfig): BackendDef.DefErrT[Task, (M ~> Task, Task[Unit])] =
     (effToTask(cfg) map (i => (
