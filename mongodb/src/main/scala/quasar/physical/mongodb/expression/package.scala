--- conflicted
+++ resolved
@@ -42,280 +42,6 @@
     case DocVar.ROOT(Some(tail)) => tail
   } (DocVar.ROOT(_))
 
-<<<<<<< HEAD
-  def bsonDoc(op: String, rhs: Bson) = Bson.Doc(ListMap(op -> rhs))
-  private def bsonArr(op: String, elems: Bson*) =
-    bsonDoc(op, Bson.Arr(elems.toList))
-
-  val simplifyƒ: ExprOp[Expression] => Option[Expression] = {
-    case $condF($literal(Bson.Bool(true)),  c, _) => c.some
-    case $condF($literal(Bson.Bool(false)), _, a) => a.some
-    case $condF($literal(_),                _, _) => $literal(Bson.Null).some
-    case $ifNullF($literal(Bson.Null), r) => r.some
-    case $ifNullF($literal(e),         _) => $literal(e).some
-    case $notF($literal(Bson.Bool(b))) => $literal(Bson.Bool(!b)).some
-    case $notF($literal(_))            => $literal(Bson.Null).some
-    case _ => None
-  }
-
-  val bsonƒ: ExprOp[Bson] => Bson = {
-    case $includeF() => Bson.Bool(true)
-    case $varF(dv) => dv.bson
-    case $andF(first, second, others @ _*) =>
-      bsonArr("$and", first +: second +: others: _*)
-    case $orF(first, second, others @ _*) =>
-      bsonArr("$or", first +: second +: others: _*)
-    case $notF(value) => bsonDoc("$not", value)
-    case $setEqualsF(left, right) => bsonArr("$setEquals", left, right)
-    case $setIntersectionF(left, right) =>
-      bsonArr("$setIntersection", left, right)
-    case $setDifferenceF(left, right) => bsonArr("$setDifference", left, right)
-    case $setUnionF(left, right) => bsonArr("$setUnion", left, right)
-    case $setIsSubsetF(left, right) => bsonArr("$setIsSubset", left, right)
-    case $anyElementTrueF(value) => bsonDoc("$anyElementTrue", value)
-    case $allElementsTrueF(value) => bsonDoc("$allElementsTrue", value)
-    case $cmpF(left, right) => bsonArr("$cmp", left, right)
-    case $eqF(left, right) => bsonArr("$eq", left, right)
-    case $gtF(left, right) => bsonArr("$gt", left, right)
-    case $gteF(left, right) => bsonArr("$gte", left, right)
-    case $ltF(left, right) => bsonArr("$lt", left, right)
-    case $lteF(left, right) => bsonArr("$lte", left, right)
-    case $neqF(left, right) => bsonArr("$ne", left, right)
-    case $addF(left, right) => bsonArr("$add", left, right)
-    case $divideF(left, right) => bsonArr("$divide", left, right)
-    case $modF(left, right) => bsonArr("$mod", left, right)
-    case $multiplyF(left, right) => bsonArr("$multiply", left, right)
-    case $subtractF(left, right) => bsonArr("$subtract", left, right)
-    case $concatF(first, second, others @ _*) =>
-      bsonArr("$concat", first +: second +: others: _*)
-    case $strcasecmpF(left, right) => bsonArr("$strcasecmp", left, right)
-    case $substrF(value, start, count) =>
-      bsonArr("$substr", value, start, count)
-    case $toLowerF(value) => bsonDoc("$toLower", value)
-    case $toUpperF(value) => bsonDoc("$toUpper", value)
-    case $metaF() => bsonDoc("$meta", Bson.Text("textScore"))
-    case $sizeF(array) => bsonDoc("$size", array)
-    case $arrayMapF(input, as, in) =>
-      bsonDoc(
-        "$map",
-        Bson.Doc(ListMap(
-          "input" -> input,
-          "as"    -> Bson.Text(as.name),
-          "in"    -> in)))
-    case $letF(vars, in) =>
-      bsonDoc(
-        "$let",
-        Bson.Doc(ListMap(
-          "vars" -> Bson.Doc(vars.map(t => (t._1.name, t._2))),
-          "in"   -> in)))
-    case $literalF(value) => bsonDoc("$literal", value)
-    case $dayOfYearF(date) => bsonDoc("$dayOfYear", date)
-    case $dayOfMonthF(date) => bsonDoc("$dayOfMonth", date)
-    case $dayOfWeekF(date) => bsonDoc("$dayOfWeek", date)
-    case $yearF(date) => bsonDoc("$year", date)
-    case $monthF(date) => bsonDoc("$month", date)
-    case $weekF(date) => bsonDoc("$week", date)
-    case $hourF(date) => bsonDoc("$hour", date)
-    case $minuteF(date) => bsonDoc("$minute", date)
-    case $secondF(date) => bsonDoc("$second", date)
-    case $millisecondF(date) => bsonDoc("$millisecond", date)
-    case $condF(predicate, ifTrue, ifFalse) =>
-      bsonArr("$cond", predicate, ifTrue, ifFalse)
-    case $ifNullF(expr, replacement) => bsonArr("$ifNull", expr, replacement)
-  }
-
-  def rewriteExprRefs(t: Expression)(applyVar: PartialFunction[DocVar, DocVar]) =
-    t.cata[Expression] {
-      case $varF(f) => $var(applyVar.lift(f).getOrElse(f))
-      case x        => Fix(x)
-    }
-
-  implicit val ExprOpTraverse: Traverse[ExprOp] = new Traverse[ExprOp] {
-    def traverseImpl[G[_], A, B](fa: ExprOp[A])(f: A => G[B])(implicit G: Applicative[G]):
-        G[ExprOp[B]] =
-      fa match {
-        case $includeF()          => G.point($includeF())
-        case $varF(dv)            => G.point($varF(dv))
-        case $addF(l, r)          => (f(l) |@| f(r))($addF(_, _))
-        case $andF(a, b, cs @ _*) => (f(a) |@| f(b) |@| cs.toList.traverse(f))($andF(_, _, _: _*))
-        case $setEqualsF(l, r)       => (f(l) |@| f(r))($setEqualsF(_, _))
-        case $setIntersectionF(l, r) => (f(l) |@| f(r))($setIntersectionF(_, _))
-        case $setDifferenceF(l, r)   => (f(l) |@| f(r))($setDifferenceF(_, _))
-        case $setUnionF(l, r)        => (f(l) |@| f(r))($setUnionF(_, _))
-        case $setIsSubsetF(l, r)     => (f(l) |@| f(r))($setIsSubsetF(_, _))
-        case $anyElementTrueF(v)     => G.map(f(v))($anyElementTrueF(_))
-        case $allElementsTrueF(v)    => G.map(f(v))($allElementsTrueF(_))
-        case $arrayMapF(a, b, c)  => (f(a) |@| f(c))($arrayMapF(_, b, _))
-        case $cmpF(l, r)          => (f(l) |@| f(r))($cmpF(_, _))
-        case $concatF(a, b, cs @ _*) => (f(a) |@| f(b) |@| cs.toList.traverse(f))($concatF(_, _, _: _*))
-        case $condF(a, b, c)      => (f(a) |@| f(b) |@| f(c))($condF(_, _, _))
-        case $dayOfMonthF(a)      => G.map(f(a))($dayOfMonthF(_))
-        case $dayOfWeekF(a)       => G.map(f(a))($dayOfWeekF(_))
-        case $dayOfYearF(a)       => G.map(f(a))($dayOfYearF(_))
-        case $divideF(a, b)       => (f(a) |@| f(b))($divideF(_, _))
-        case $eqF(a, b)           => (f(a) |@| f(b))($eqF(_, _))
-        case $gtF(a, b)           => (f(a) |@| f(b))($gtF(_, _))
-        case $gteF(a, b)          => (f(a) |@| f(b))($gteF(_, _))
-        case $hourF(a)            => G.map(f(a))($hourF(_))
-        case $metaF()             => G.point($metaF())
-        case $sizeF(a)            => G.map(f(a))($sizeF(_))
-        case $ifNullF(a, b)       => (f(a) |@| f(b))($ifNullF(_, _))
-        case $letF(a, b)          =>
-          (Traverse[ListMap[DocVar.Name, ?]].sequence[G, B](a.map(t => t._1 -> f(t._2))) |@| f(b))($letF(_, _))
-        case $literalF(lit)       => G.point($literalF(lit))
-        case $ltF(a, b)           => (f(a) |@| f(b))($ltF(_, _))
-        case $lteF(a, b)          => (f(a) |@| f(b))($lteF(_, _))
-        case $millisecondF(a)     => G.map(f(a))($millisecondF(_))
-        case $minuteF(a)          => G.map(f(a))($minuteF(_))
-        case $modF(a, b)          => (f(a) |@| f(b))($modF(_, _))
-        case $monthF(a)           => G.map(f(a))($monthF(_))
-        case $multiplyF(a, b)     => (f(a) |@| f(b))($multiplyF(_, _))
-        case $neqF(a, b)          => (f(a) |@| f(b))($neqF(_, _))
-        case $notF(a)             => G.map(f(a))($notF(_))
-        case $orF(a, b, cs @ _*)  => (f(a) |@| f(b) |@| cs.toList.traverse(f))($orF(_, _, _: _*))
-        case $secondF(a)          => G.map(f(a))($secondF(_))
-        case $strcasecmpF(a, b)   => (f(a) |@| f(b))($strcasecmpF(_, _))
-        case $substrF(a, b, c)    => (f(a) |@| f(b) |@| f(c))($substrF(_, _, _))
-        case $subtractF(a, b)     => (f(a) |@| f(b))($subtractF(_, _))
-        case $toLowerF(a)         => G.map(f(a))($toLowerF(_))
-        case $toUpperF(a)         => G.map(f(a))($toUpperF(_))
-        case $weekF(a)            => G.map(f(a))($weekF(_))
-        case $yearF(a)            => G.map(f(a))($yearF(_))
-      }
-  }
-
-  // TODO: This should at least use Show.
-  implicit val ExprOpRenderTree: RenderTree[Expression] =
-    RenderTree.fromShow[Expression]("ExprOp")
-
-  /** "Literal" translation to JS. */
-  def toJsSimpleƒ(expr: ExprOp[JsFn]): PlannerError \/ JsFn = {
-    def expr1(x1: JsFn)(f: JsCore => JsCore): PlannerError \/ JsFn =
-      \/-(JsFn(JsFn.defaultName, f(x1(jscore.Ident(JsFn.defaultName)))))
-    def expr2(x1: JsFn, x2: JsFn)(f: (JsCore, JsCore) => JsCore): PlannerError \/ JsFn =
-      \/-(JsFn(JsFn.defaultName, f(x1(jscore.Ident(JsFn.defaultName)), x2(jscore.Ident(JsFn.defaultName)))))
-
-    def unop(op: jscore.UnaryOperator, x: JsFn) =
-      expr1(x)(x => jscore.UnOp(op, x))
-    def binop(op: jscore.BinaryOperator, l: JsFn, r: JsFn) =
-      expr2(l, r)((l, r) => jscore.BinOp(op, l, r))
-    def invoke(x: JsFn, name: String) =
-      expr1(x)(x => jscore.Call(jscore.Select(x, name), Nil))
-
-    def const(bson: Bson): PlannerError \/ JsCore = {
-      def js(l: Js.Lit) = \/-(jscore.Literal(l))
-      bson match {
-        case Bson.Int64(n)        => js(Js.num(n))
-        case Bson.Int32(n)        => js(Js.num(n.toLong))
-        case Bson.Dec(x)          => js(Js.num(x))
-        case Bson.Bool(v)         => js(Js.Bool(v))
-        case Bson.Text(v)         => js(Js.Str(v))
-        case Bson.Null            => js(Js.Null)
-        case Bson.Doc(values)     => values.map { case (k, v) => jscore.Name(k) -> const(v) }.sequenceU.map(jscore.Obj(_))
-        case Bson.Arr(values)     => values.toList.traverse(const(_)).map(jscore.Arr(_))
-        case o @ Bson.ObjectId(_) => \/-(toJsObjectId(o))
-        case d @ Bson.Date(_)     => \/-(toJsDate(d))
-        // TODO: implement the rest of these (see SD-451)
-        case Bson.Regex(_, _)     => -\/(UnsupportedJS(bson.shows))
-        case Bson.Symbol(_)       => -\/(UnsupportedJS(bson.shows))
-        case Bson.Undefined       => \/-(jscore.ident("undefined"))
-
-        case _ => -\/(NonRepresentableInJS(bson.shows))
-      }
-    }
-
-    expr match {
-      case $includeF()             => -\/(NonRepresentableInJS(expr.shows))
-      case $varF(dv)               => \/-(dv.toJs)
-      case $addF(l, r)             => binop(jscore.Add, l, r)
-      case $andF(f, s, o @ _*)     =>
-        \/-(NonEmptyList(f, s +: o: _*).foldLeft1((l, r) =>
-          JsFn(JsFn.defaultName, jscore.BinOp(jscore.And, l(jscore.Ident(JsFn.defaultName)), r(jscore.Ident(JsFn.defaultName))))))
-      case $condF(t, c, a)         =>
-        \/-(JsFn(JsFn.defaultName,
-            jscore.If(t(jscore.Ident(JsFn.defaultName)), c(jscore.Ident(JsFn.defaultName)), a(jscore.Ident(JsFn.defaultName)))))
-      case $divideF(l, r)          => binop(jscore.Div, l, r)
-      case $eqF(l, r)              => binop(jscore.Eq, l, r)
-      case $gtF(l, r)              => binop(jscore.Gt, l, r)
-      case $gteF(l, r)             => binop(jscore.Gte, l, r)
-      case $literalF(bson)         => const(bson).map(l => JsFn.const(l))
-      case $ltF(l, r)              => binop(jscore.Lt, l, r)
-      case $lteF(l, r)             => binop(jscore.Lte, l, r)
-      case $metaF()                => -\/(NonRepresentableInJS(expr.shows))
-      case $multiplyF(l, r)        => binop(jscore.Mult, l, r)
-      case $neqF(l, r)             => binop(jscore.Neq, l, r)
-      case $notF(a)                => unop(jscore.Not, a)
-      case $orF(f, s, o @ _*)      =>
-        \/-(NonEmptyList(f, s +: o: _*).foldLeft1((l, r) =>
-          JsFn(JsFn.defaultName, jscore.BinOp(jscore.Or, l(jscore.Ident(JsFn.defaultName)), r(jscore.Ident(JsFn.defaultName))))))
-
-      case $concatF(f, s, o @ _*)  =>
-        \/-(NonEmptyList(f, s +: o: _*).foldLeft1((l, r) =>
-          JsFn(JsFn.defaultName, jscore.BinOp(jscore.Add, l(jscore.Ident(JsFn.defaultName)), r(jscore.Ident(JsFn.defaultName))))))
-      case $substrF(f, start, len) =>
-        \/-(JsFn(JsFn.defaultName,
-          jscore.Call(
-            jscore.Select(f(jscore.Ident(JsFn.defaultName)), "substr"),
-            List(start(jscore.Ident(JsFn.defaultName)), len(jscore.Ident(JsFn.defaultName))))))
-      case $subtractF(l, r)        => binop(jscore.Sub, l, r)
-      case $toLowerF(a)            => invoke(a, "toLowerCase")
-      case $toUpperF(a)            => invoke(a, "toUpperCase")
-
-      case $hourF(a)               => invoke(a, "getUTCHours")
-      case $minuteF(a)             => invoke(a, "getUTCMinutes")
-      case $secondF(a)             => invoke(a, "getUTCSeconds")
-      case $millisecondF(a)        => invoke(a, "getUTCMilliseconds")
-
-      // TODO: implement the rest of these and remove the catch-all (see SD-451)
-      case _                       => -\/(UnsupportedJS(expr.shows))
-    }
-  }
-
-  val minBinary = ImmutableArray.fromArray(scala.Array[Byte]())
-  val minInstant = Instant.ofEpochMilli(0)
-  val minOid =
-    ImmutableArray.fromArray(scala.Array[Byte](0, 0, 0, 0, 0, 0, 0, 0, 0, 0, 0, 0))
-
-  object Check {
-    def isNull(expr: Expression) = $eq($literal(Bson.Null), expr)
-    def isNumber(expr: Expression) =
-      $and(
-        $lt($literal(Bson.Null), expr),
-        $lt(expr, $literal(Bson.Text(""))))
-    def isString(expr: Expression) =
-      $and(
-        $lte($literal(Bson.Text("")), expr),
-        $lt(expr, $literal(Bson.Doc(ListMap()))))
-    def isObject(expr: Expression) =
-      $and(
-        $lte($literal(Bson.Doc(ListMap())), expr),
-        $lt(expr, $literal(Bson.Arr(Nil))))
-    def isArray(expr: Expression) =
-      $and(
-        $lte($literal(Bson.Arr(Nil)), expr),
-        $lt(expr, $literal(Bson.Binary(minBinary))))
-    def isBinary(expr: Expression) =
-      $and(
-        $lte($literal(Bson.Binary(minBinary)), expr),
-        $lt(expr, $literal(Bson.ObjectId(minOid))))
-    def isId(expr: Expression) =
-      $and(
-        $lte($literal(Bson.ObjectId(minOid)), expr),
-        $lt(expr, $literal(Bson.Bool(false))))
-    def isBoolean(expr: Expression) =
-      $and(
-        $lte($literal(Bson.Bool(false)), expr),
-        $lte(expr, $literal(Bson.Bool(true))))
-    def isDate(expr: Expression) =
-      $and(
-        $lte($literal(Bson.Date(minInstant)), expr),
-        // TODO: in Mongo 3.0, we can have a tighter type check.
-        // $lt(expr, $literal(Bson.Timestamp(minInstant, 0)))))
-        $lt(expr, $literal(Bson.Regex("", ""))))
-  }
-
-=======
->>>>>>> bb676eb7
   // The following few cases are places where the ExprOp created from
   // the LogicalPlan needs special handling to behave the same when
   // converted to JS.
@@ -407,7 +133,8 @@
     }
 
   // FIXME: no way to put this in anybody's companion where it will be found?
-  implicit def exprOpRenderTree[T[_[_]]: Recursive, EX[_]: Functor](implicit ops: ExprOpOps.Uni[EX]): RenderTree[T[EX]] =
+  implicit def exprOpRenderTree[T[_[_]]: Recursive, EX[_]: Functor](implicit ops: ExprOpOps.Uni[EX]):
+      RenderTree[T[EX]] =
     new RenderTree[T[EX]] {
       def render(v: T[EX]) = Terminal(List("ExprOp"), v.cata(ops.bson).toJs.pprint(0).some)
     }
