/*
 * Copyright 2014–2018 SlamData Inc.
 *
 * Licensed under the Apache License, Version 2.0 (the "License");
 * you may not use this file except in compliance with the License.
 * You may obtain a copy of the License at
 *
 *     http://www.apache.org/licenses/LICENSE-2.0
 *
 * Unless required by applicable law or agreed to in writing, software
 * distributed under the License is distributed on an "AS IS" BASIS,
 * WITHOUT WARRANTIES OR CONDITIONS OF ANY KIND, either express or implied.
 * See the License for the specific language governing permissions and
 * limitations under the License.
 */

package quasar.physical.mongodb.planner

import slamdata.Predef.{Map => _, _}
import quasar._, Type.{Const => _, _}
import quasar.contrib.matryoshka._
import quasar.contrib.pathy.AFile
import quasar.ejson.implicits._
import quasar.fp._
import quasar.fp.ski._
import quasar.fs.MonadFsErr
import quasar.physical.mongodb.planner.common._
import quasar.qscript._
import quasar.qscript.analysis.ShapePreserving

import matryoshka.{Hole => _, _}
import matryoshka.data._
import matryoshka.implicits._
import matryoshka.patterns._
import scalaz._, Scalaz.{ToIdOps => _, _}

object assumeReadType {

  object SRT {
    def unapply[T[_[_]], A](qt: QScriptTotal[T, A]): Option[ShiftedRead[AFile]] =
      Inject[Const[ShiftedRead[AFile], ?], QScriptTotal[T, ?]].prj(qt).map(_.getConst)
  }

  object FreeQS {
    def unapply[T[_[_]]](fq: FreeQS[T]): Option[QScriptTotal[T, FreeQS[T]]] = fq match {
      case Embed(CoEnv(\/-(q))) => q.some
      case _ => none
    }
  }

  def isRewriteIdStatus(idStatus: IdStatus): Boolean = idStatus === ExcludeId

  def isRewrite[T[_[_]]: BirecursiveT: EqualT, F[_]: Functor, G[_]: Functor, A](GtoF: PrismNT[G, F], qs: G[A])(implicit
    QC: QScriptCore[T, ?] :<: F,
    SR: Const[ShiftedRead[AFile], ?] :<: F,
    FT: Injectable.Aux[F, QScriptTotal[T, ?]],
    SP: ShapePreserving[F],
    RA: Recursive.Aux[A, G],
    CA: Corecursive.Aux[A, G])
      : Boolean = {
    implicit val sp: ShapePreserving[G] = ShapePreserving.prismNT(GtoF)

    (ShapePreserving.shapePreserving[G, A](qs.embed) map isRewriteIdStatus).getOrElse(false)
  }


  def isRewriteFree[T[_[_]]](fq: FreeQS[T], srcShapePreserving: Option[IdStatus]): Boolean = {
    (ShapePreserving.shapePreservingF(fq)(κ(srcShapePreserving)) map isRewriteIdStatus).getOrElse(false)
  }

  def elideMoreGeneralGuards[T[_[_]], M[_]: Applicative: MonadFsErr, A: Eq]
    (hole: A, subType: Type)
      : CoEnvMapA[T, A, FreeMapA[T, A]] => M[CoEnvMapA[T, A, FreeMapA[T, A]]] = {
<<<<<<< HEAD
    def f: CoEnvMapA[T, A, FreeMapA[T, A]] => M[CoEnvMapA[T, A, FreeMapA[T, A]]] = {
      case free @ CoEnv(\/-(MFC(MapFuncsCore.Guard(Embed(CoEnv(-\/(h))), typ, cont, fb)))) if (h ≟ hole) =>
        if (typ.contains(subType)) cont.project.point[M]
        // TODO: Error if there is no overlap between the types.
        else {
          val union = subType ⨯ typ
          if (union ≟ Type.Bottom)
            raiseInternalError(s"can only contain ${subType.shows}, but a(n) ${typ.shows} is expected")
          else {
            CoEnv[A, MapFunc[T, ?], FreeMapA[T, A]](MFC(MapFuncsCore.Guard[T, FreeMapA[T, A]](Free.point[MapFunc[T, ?], A](h), union, cont, fb)).right).point[M]
          }
        }
=======

    def elide(e: FreeMapA[T,A], typ: Type, cont: FreeMapA[T,A], u: Type => MapFunc[T, FreeMapA[T, A]])
        : M[CoEnvMapA[T, A, FreeMapA[T, A]]] =
      if (typ.contains(subType)) cont.project.point[M]
      // TODO: Error if there is no overlap between the types.
      else {
        val union = subType ⨯ typ
        if (union ≟ Type.Bottom)
          raiseErr(qscriptPlanningFailed(InternalError.fromMsg(s"can only contain ${subType.shows}, but ${typ.shows} is expected")))
        else
          CoEnv[A, MapFunc[T, ?], FreeMapA[T, A]](u(union).right).point[M]
      }

    {
      case CoEnv(\/-(MFC(MapFuncsCore.Guard(e @ Embed(CoEnv(-\/(h))), typ, cont, fb)))) if (h ≟ hole) =>
        elide(e, typ, cont,
          t => MFC(MapFuncsCore.Guard[T, FreeMapA[T, A]](e, t, cont, fb)))
      case CoEnv(\/-(MFD(MapFuncsDerived.Typecheck(e @ Embed(CoEnv(-\/(h))), typ)))) if (h ≟ hole) =>
        elide(e, typ, e,
          t => MFD(MapFuncsDerived.Typecheck[T, FreeMapA[T, A]](e, t)))
>>>>>>> 0aab829d
      case x => x.point[M]
    }
  }

def apply[T[_[_]]: BirecursiveT: EqualT, F[_]: Functor, M[_]: Monad: MonadFsErr]
  (typ: Type)
  (implicit
    QC: QScriptCore[T, ?] :<: F,
    EJ: EquiJoin[T, ?] :<: F,
    SR: Const[ShiftedRead[AFile], ?] :<: F,
    FT: Injectable.Aux[F, QScriptTotal[T, ?]],
    SP: ShapePreserving[F])
    : Trans[F, M] =
  new Trans[F, M] {

    def elideA[A: Eq](fm: FreeMapA[T, A], hole: A): M[FreeMapA[T, A]] =
      fm.transCataM(elideMoreGeneralGuards[T, M, A](hole, typ))

    def elide(fm: FreeMap[T]): M[FreeMap[T]] =
      elideA(fm, SrcHole)

    def elideJoinFunc(isRewrite: Boolean, joinSide: JoinSide, fm: JoinFunc[T]): M[JoinFunc[T]] =
      if (isRewrite) elideA(fm, joinSide)
      else fm.point[M]

    def elideLeftJoinKey(isRewrite: Boolean, key: List[(FreeMap[T], FreeMap[T])])
        : M[List[(FreeMap[T], FreeMap[T])]] =
      if (isRewrite) key.traverse(t => elide(t._1).map(x => (x, t._2)))
      else key.point[M]

    def elideRightJoinKey(isRewrite: Boolean, key: List[(FreeMap[T], FreeMap[T])])
        : M[List[(FreeMap[T], FreeMap[T])]] =
      if (isRewrite) key.traverse(t => elide(t._2).map(x => (t._1, x)))
      else key.point[M]

    def elideQS(isRewrite: Boolean, fqs: FreeQS[T])
      (implicit UF: UnaryFunctions[T, CoEnv[Hole, QScriptTotal[T, ?], ?]])
        : M[FreeQS[T]] =
      if (isRewrite) fqs.transCataM(UF.unaryFunctions.modifyF(elide))
      else fqs.point[M]

    override def trans[A, G[_]: Functor]
      (GtoF: PrismNT[G, F])
      (implicit TC: Corecursive.Aux[A, G], TR: Recursive.Aux[A, G])
        : F[A] => M[G[A]] = {
        case QC(Filter(src, cond))
          if (isRewrite[T, F, G, A](GtoF, src.project)) =>
            ((MapFuncCore.flattenAnd(cond))
              .traverse(elide))
              .map(_.toList.filter {
                case MapFuncsCore.BoolLit(true) => false
                case _ => true
              } match {
                case Nil => src.project
                case h :: t => GtoF.reverseGet(
                  QC(Filter(src, t.foldLeft[FreeMap[T]](h)((acc, e) => Free.roll(MFC(MapFuncsCore.And(acc, e)))))))
              })
        case QC(LeftShift(src, struct, id, stpe, onUndef, repair))
          if (isRewrite[T, F, G, A](GtoF, src.project)) =>
            (elide(struct.linearize) ⊛
              elideJoinFunc(true, LeftSide, repair))((s, r) => GtoF.reverseGet(QC(LeftShift(src, RecFreeS.fromFree(s), id, stpe, onUndef, r))))
        case QC(qscript.Map(src, mf))
          if (isRewrite[T, F, G, A](GtoF, src.project)) =>
            elide(mf) ∘
            (mf0 => GtoF.reverseGet(QC(qscript.Map(src, mf0))))
        case QC(Reduce(src, b, red, rep))
          if (isRewrite[T, F, G, A](GtoF, src.project)) =>
            (b.traverse(elide) ⊛
              red.traverse(_.traverse(elide)))(
              (b0, red0) => GtoF.reverseGet(QC(Reduce(src, b0, red0, rep))))
        case QC(Sort(src, b, order))
          if (isRewrite[T, F, G, A](GtoF, src.project)) =>
            (b.traverse(elide) ⊛
              order.traverse(t => elide(t._1).map(x => (x, t._2))))(
              (b0, order0) => GtoF.reverseGet(QC(Sort(src, b0, order0))))
        case QC(Subset(src, from, op, count))
          if (isRewrite[T, F, G, A](GtoF, src.project)) =>
            (elideQS(isRewrite = true, from) ⊛ elideQS(isRewrite = true, count))(
              (from0, count0) => GtoF.reverseGet(QC(Subset(src, from0, op, count0))))
        case QC(Union(src, lBranch, rBranch))
          if (isRewrite[T, F, G, A](GtoF, src.project)) =>
            (elideQS(isRewrite = true, lBranch) ⊛ elideQS(isRewrite = true, rBranch))(
              (l0, r0) => GtoF.reverseGet(QC(Union(src, l0, r0))))
        case EJ(EquiJoin(src, lBranch, rBranch, key, f, combine)) =>
          val spSrc = ShapePreserving.shapePreservingP(src, GtoF)
          val isRewriteL = isRewriteFree(lBranch, spSrc)
          val isRewriteR = isRewriteFree(rBranch, spSrc)

          val isRewriteSrc = isRewrite[T, F, G, A](GtoF, src.project)
          (elideQS(isRewriteSrc, lBranch) ⊛ elideQS(isRewriteSrc, rBranch) ⊛
            (elideLeftJoinKey(isRewriteL, key) >>=
            (k => elideRightJoinKey(isRewriteR, k))) ⊛
            (elideJoinFunc(isRewriteL, LeftSide, combine) >>=
              (c => elideJoinFunc(isRewriteR, RightSide, c))))(
              (l0, r0, k0, c0) => GtoF.reverseGet(EJ(EquiJoin(src, l0, r0, k0, f, c0))))
        case qc =>
          GtoF.reverseGet(qc).point[M]
      }
  }
}<|MERGE_RESOLUTION|>--- conflicted
+++ resolved
@@ -71,20 +71,6 @@
   def elideMoreGeneralGuards[T[_[_]], M[_]: Applicative: MonadFsErr, A: Eq]
     (hole: A, subType: Type)
       : CoEnvMapA[T, A, FreeMapA[T, A]] => M[CoEnvMapA[T, A, FreeMapA[T, A]]] = {
-<<<<<<< HEAD
-    def f: CoEnvMapA[T, A, FreeMapA[T, A]] => M[CoEnvMapA[T, A, FreeMapA[T, A]]] = {
-      case free @ CoEnv(\/-(MFC(MapFuncsCore.Guard(Embed(CoEnv(-\/(h))), typ, cont, fb)))) if (h ≟ hole) =>
-        if (typ.contains(subType)) cont.project.point[M]
-        // TODO: Error if there is no overlap between the types.
-        else {
-          val union = subType ⨯ typ
-          if (union ≟ Type.Bottom)
-            raiseInternalError(s"can only contain ${subType.shows}, but a(n) ${typ.shows} is expected")
-          else {
-            CoEnv[A, MapFunc[T, ?], FreeMapA[T, A]](MFC(MapFuncsCore.Guard[T, FreeMapA[T, A]](Free.point[MapFunc[T, ?], A](h), union, cont, fb)).right).point[M]
-          }
-        }
-=======
 
     def elide(e: FreeMapA[T,A], typ: Type, cont: FreeMapA[T,A], u: Type => MapFunc[T, FreeMapA[T, A]])
         : M[CoEnvMapA[T, A, FreeMapA[T, A]]] =
@@ -93,7 +79,7 @@
       else {
         val union = subType ⨯ typ
         if (union ≟ Type.Bottom)
-          raiseErr(qscriptPlanningFailed(InternalError.fromMsg(s"can only contain ${subType.shows}, but ${typ.shows} is expected")))
+          raiseInternalError(s"can only contain ${subType.shows}, but ${typ.shows} is expected")
         else
           CoEnv[A, MapFunc[T, ?], FreeMapA[T, A]](u(union).right).point[M]
       }
@@ -105,7 +91,6 @@
       case CoEnv(\/-(MFD(MapFuncsDerived.Typecheck(e @ Embed(CoEnv(-\/(h))), typ)))) if (h ≟ hole) =>
         elide(e, typ, e,
           t => MFD(MapFuncsDerived.Typecheck[T, FreeMapA[T, A]](e, t)))
->>>>>>> 0aab829d
       case x => x.point[M]
     }
   }
