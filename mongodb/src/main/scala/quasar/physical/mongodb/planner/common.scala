/*
 * Copyright 2014–2018 SlamData Inc.
 *
 * Licensed under the Apache License, Version 2.0 (the "License");
 * you may not use this file except in compliance with the License.
 * You may obtain a copy of the License at
 *
 *     http://www.apache.org/licenses/LICENSE-2.0
 *
 * Unless required by applicable law or agreed to in writing, software
 * distributed under the License is distributed on an "AS IS" BASIS,
 * WITHOUT WARRANTIES OR CONDITIONS OF ANY KIND, either express or implied.
 * See the License for the specific language governing permissions and
 * limitations under the License.
 */

package quasar.physical.mongodb.planner

import slamdata.Predef._
import quasar.{Planner, Type}, Planner._, Type._
import quasar.contrib.scalaz._
import quasar.fp.ski._
import quasar.fs._, FileSystemError._

import java.time.Instant

import matryoshka._
import matryoshka.data._
import matryoshka.implicits._
import matryoshka.patterns._
import scalaz._, Scalaz._

object common {
  type ExecTimeR[F[_]] = MonadReader_[F, Instant]

  def raiseErr[M[_], A](err: FileSystemError)(
    implicit ev: MonadFsErr[M]
  ): M[A] = ev.raiseError(err)

  def handleErr[M[_], A](ma: M[A])(f: FileSystemError => M[A])(
    implicit ev: MonadFsErr[M]
  ): M[A] = ev.handleError(ma)(f)

  def raisePlannerError[M[_]: MonadFsErr, A](err: PlannerError): M[A] =
    raiseErr(qscriptPlanningFailed(err))

  def raiseInternalError[M[_]: MonadFsErr, A](msg: String): M[A] =
    raisePlannerError(InternalError.fromMsg(msg))

  def unimplemented[M[_]: MonadFsErr, A](label: String): M[A] =
    raiseInternalError(s"unimplemented $label")

  def unpack[T[_[_]]: BirecursiveT, F[_]: Traverse](t: Free[F, T[F]]): T[F] =
    t.cata(interpret[F, T[F], T[F]](ι, _.embed))

  @SuppressWarnings(Array("org.wartremover.warts.Recursion"))
  def generateTypeCheck[In, Out](or: (Out, Out) => Out)(f: PartialFunction[Type, In => Out]):
      Type => Option[In => Out] =
<<<<<<< HEAD
        typ => f.lift(typ).fold(
          typ match {
            case Type.Interval => generateTypeCheck(or)(f)(Type.Dec)
            case Type.Arr(_) => generateTypeCheck(or)(f)(Type.AnyArray)
            case Type.Timestamp
               | Type.Timestamp ⨿ Type.Date
               | Type.Timestamp ⨿ Type.Date ⨿ Type.Time =>
              generateTypeCheck(or)(f)(Type.Date)
            case Type.Timestamp ⨿ Type.Date ⨿ Type.Time ⨿ Type.Interval =>
              // Just repartition to match the right cases
              generateTypeCheck(or)(f)(Type.Interval ⨿ Type.Date)
            case Type.Int ⨿ Type.Dec ⨿ Type.Interval ⨿ Type.Str ⨿ (Type.Timestamp ⨿ Type.Date ⨿ Type.Time) ⨿ Type.Bool =>
              // Just repartition to match the right cases
              generateTypeCheck(or)(f)(
                Type.Int ⨿ Type.Dec ⨿ Type.Interval ⨿ Type.Str ⨿ (Type.Date ⨿ Type.Bool))
            case a ⨿ b =>
              (generateTypeCheck(or)(f)(a) ⊛ generateTypeCheck(or)(f)(b))(
                (a, b) => ((expr: In) => or(a(expr), b(expr))))
            case _ => None
          })(
          Some(_))

  object Keys {
    val wrap = "wrap"
  }
=======
    typ => f.lift(typ).fold(
      typ match {
        case Type.Temporal =>
          generateTypeCheck(or)(f)(Type.OffsetDateTime)
        case Type.LocalDateTime ⨿ OffsetDateTime =>  // time_of_day
          generateTypeCheck(or)(f)(Type.OffsetDateTime)
        case Type.OffsetDateTime ⨿ Type.OffsetDate ⨿
            Type.LocalDateTime ⨿ Type.LocalDate =>  // date_part
          generateTypeCheck(or)(f)(Type.OffsetDateTime)
        case Type.Arr(_) => generateTypeCheck(or)(f)(Type.AnyArray)
        case a ⨿ b =>
          (generateTypeCheck(or)(f)(a) ⊛ generateTypeCheck(or)(f)(b))(
            (a, b) => ((expr: In) => or(a(expr), b(expr))))
        case _ => None
      })(Some(_))

>>>>>>> f77d77a1
}<|MERGE_RESOLUTION|>--- conflicted
+++ resolved
@@ -56,33 +56,6 @@
   @SuppressWarnings(Array("org.wartremover.warts.Recursion"))
   def generateTypeCheck[In, Out](or: (Out, Out) => Out)(f: PartialFunction[Type, In => Out]):
       Type => Option[In => Out] =
-<<<<<<< HEAD
-        typ => f.lift(typ).fold(
-          typ match {
-            case Type.Interval => generateTypeCheck(or)(f)(Type.Dec)
-            case Type.Arr(_) => generateTypeCheck(or)(f)(Type.AnyArray)
-            case Type.Timestamp
-               | Type.Timestamp ⨿ Type.Date
-               | Type.Timestamp ⨿ Type.Date ⨿ Type.Time =>
-              generateTypeCheck(or)(f)(Type.Date)
-            case Type.Timestamp ⨿ Type.Date ⨿ Type.Time ⨿ Type.Interval =>
-              // Just repartition to match the right cases
-              generateTypeCheck(or)(f)(Type.Interval ⨿ Type.Date)
-            case Type.Int ⨿ Type.Dec ⨿ Type.Interval ⨿ Type.Str ⨿ (Type.Timestamp ⨿ Type.Date ⨿ Type.Time) ⨿ Type.Bool =>
-              // Just repartition to match the right cases
-              generateTypeCheck(or)(f)(
-                Type.Int ⨿ Type.Dec ⨿ Type.Interval ⨿ Type.Str ⨿ (Type.Date ⨿ Type.Bool))
-            case a ⨿ b =>
-              (generateTypeCheck(or)(f)(a) ⊛ generateTypeCheck(or)(f)(b))(
-                (a, b) => ((expr: In) => or(a(expr), b(expr))))
-            case _ => None
-          })(
-          Some(_))
-
-  object Keys {
-    val wrap = "wrap"
-  }
-=======
     typ => f.lift(typ).fold(
       typ match {
         case Type.Temporal =>
@@ -99,5 +72,7 @@
         case _ => None
       })(Some(_))
 
->>>>>>> f77d77a1
+  object Keys {
+    val wrap = "wrap"
+  }
 }