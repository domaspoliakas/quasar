--- conflicted
+++ resolved
@@ -914,11 +914,6 @@
             ev3: EX :<: ExprOp) = {
           case qscript.Map(src, f) =>
             getExprBuilder[T, M, WF, EX](cfg.funcHandler, cfg.staticHandler)(src, f)
-<<<<<<< HEAD
-          // FIXME: Handle `onUndef`
-=======
-
->>>>>>> 50329c7d
           case LeftShift(src, struct, id, shiftType, onUndef, repair) => {
             val exprMerge: JoinFunc[T] => M[Fix[ExprOp]] =
               getExprMerge[T, M, EX](cfg.funcHandler, cfg.staticHandler)(_, DocField(BsonField.Name("s")), DocField(BsonField.Name("f")))
