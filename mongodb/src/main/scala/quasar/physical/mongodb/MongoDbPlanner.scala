/*
 * Copyright 2014–2017 SlamData Inc.
 *
 * Licensed under the Apache License, Version 2.0 (the "License");
 * you may not use this file except in compliance with the License.
 * You may obtain a copy of the License at
 *
 *     http://www.apache.org/licenses/LICENSE-2.0
 *
 * Unless required by applicable law or agreed to in writing, software
 * distributed under the License is distributed on an "AS IS" BASIS,
 * WITHOUT WARRANTIES OR CONDITIONS OF ANY KIND, either express or implied.
 * See the License for the specific language governing permissions and
 * limitations under the License.
 */

package quasar.physical.mongodb

import slamdata.Predef.{Map => _, _}
import quasar._, Planner._, Type.{Const => _, Coproduct => _, _}
import quasar.common.{PhaseResult, PhaseResults, PhaseResultT, PhaseResultTell, SortDir}
import quasar.connector.BackendModule
import quasar.contrib.matryoshka._
import quasar.contrib.pathy.{ADir, AFile}
import quasar.contrib.scalaz._, eitherT._
import quasar.ejson.EJson
import quasar.ejson.implicits._
import quasar.fp._
import quasar.fp.ski._
import quasar.fs.{FileSystemError, FileSystemErrT, MonadFsErr}, FileSystemError.qscriptPlanningFailed
import quasar.javascript._
import quasar.jscore, jscore.{JsCore, JsFn}
import quasar.physical.mongodb.WorkflowBuilder.{Subset => _, _}
import quasar.physical.mongodb.accumulator._
import quasar.physical.mongodb.expression._
import quasar.physical.mongodb.planner._
import quasar.physical.mongodb.planner.common._
import quasar.physical.mongodb.workflow.{ExcludeId => _, IncludeId => _, _}
import quasar.qscript._, RenderQScriptDSL._
import quasar.qscript.rewrites.{Coalesce => _, Optimize, PreferProjection, Rewrite}
import quasar.std.StdLib._ // TODO: remove this

import java.time.Instant
import matryoshka.{Hole => _, _}
import matryoshka.data._
import matryoshka.implicits._
import matryoshka.patterns._
import org.bson.BsonDocument
import scalaz._, Scalaz.{ToIdOps => _, _}

// TODO: This is generalizable to an arbitrary `Recursive` type, I think.
sealed abstract class InputFinder[T[_[_]]] {
  def apply[A](t: FreeMapA[T, A]): FreeMapA[T, A]
}

final case class Here[T[_[_]]]() extends InputFinder[T] {
  def apply[A](a: FreeMapA[T, A]): FreeMapA[T, A] = a
}

final case class There[T[_[_]]](index: Int, next: InputFinder[T])
    extends InputFinder[T] {
  def apply[A](a: FreeMapA[T, A]): FreeMapA[T, A] =
    a.resume.fold(fa => next(fa.toList.apply(index)), κ(a))
}

object MongoDbPlanner {
  import fixExprOp._

  type Partial[T[_[_]], In, Out] = (PartialFunction[List[In], Out], List[InputFinder[T]])

  type OutputM[A]      = PlannerError \/ A
  type ExecTimeR[F[_]] = MonadReader_[F, Instant]

  @SuppressWarnings(Array("org.wartremover.warts.Recursion"))
  def generateTypeCheck[In, Out](or: (Out, Out) => Out)(f: PartialFunction[Type, In => Out]):
      Type => Option[In => Out] =
        typ => f.lift(typ).fold(
          typ match {
            case Type.Interval => generateTypeCheck(or)(f)(Type.Dec)
            case Type.Arr(_) => generateTypeCheck(or)(f)(Type.AnyArray)
            case Type.Timestamp
               | Type.Timestamp ⨿ Type.Date
               | Type.Timestamp ⨿ Type.Date ⨿ Type.Time =>
              generateTypeCheck(or)(f)(Type.Date)
            case Type.Timestamp ⨿ Type.Date ⨿ Type.Time ⨿ Type.Interval =>
              // Just repartition to match the right cases
              generateTypeCheck(or)(f)(Type.Interval ⨿ Type.Date)
            case Type.Int ⨿ Type.Dec ⨿ Type.Interval ⨿ Type.Str ⨿ (Type.Timestamp ⨿ Type.Date ⨿ Type.Time) ⨿ Type.Bool =>
              // Just repartition to match the right cases
              generateTypeCheck(or)(f)(
                Type.Int ⨿ Type.Dec ⨿ Type.Interval ⨿ Type.Str ⨿ (Type.Date ⨿ Type.Bool))
            case a ⨿ b =>
              (generateTypeCheck(or)(f)(a) ⊛ generateTypeCheck(or)(f)(b))(
                (a, b) => ((expr: In) => or(a(expr), b(expr))))
            case _ => None
          })(
          Some(_))

  def processMapFuncExpr
    [T[_[_]]: BirecursiveT: ShowT, M[_]: Monad: ExecTimeR: MonadFsErr, EX[_]: Traverse, A]
    (funcHandler: MapFunc[T, ?] ~> OptionFree[EX, ?], staticHandler: StaticHandler[T, EX])
    (fm: FreeMapA[T, A])
    (recovery: A => Fix[ExprOp])
    (implicit inj: EX :<: ExprOp)
      : M[Fix[ExprOp]] = {

    val alg: AlgebraM[M, CoEnvMapA[T, A, ?], Fix[ExprOp]] =
      interpretM[M, MapFunc[T, ?], A, Fix[ExprOp]](
        recovery(_).point[M],
        expression(funcHandler))

    def convert(e: EX[FreeMapA[T, A]]): M[Fix[ExprOp]] =
      inj(e.map(_.cataM(alg))).sequence.map(_.embed)

    staticHandler.handle(fm).map(convert) getOrElse fm.cataM(alg)
  }

  def getSelector
    [T[_[_]]: BirecursiveT: ShowT, M[_]: Monad: MonadFsErr, EX[_]: Traverse, A]
    (fm: FreeMapA[T, A], default: OutputM[PartialSelector[T]], galg: GAlgebra[(T[MapFunc[T, ?]], ?), MapFunc[T, ?], OutputM[PartialSelector[T]]])
    (implicit inj: EX :<: ExprOp)
      : OutputM[PartialSelector[T]] =
    fm.zygo(
      interpret[MapFunc[T, ?], A, T[MapFunc[T, ?]]](
        κ(MFC(MapFuncsCore.Undefined[T, T[MapFunc[T, ?]]]()).embed),
        _.embed),
      ginterpret[(T[MapFunc[T, ?]], ?), MapFunc[T, ?], A, OutputM[PartialSelector[T]]](
        κ(default), galg))

  def processMapFunc[T[_[_]]: BirecursiveT: ShowT, M[_]: Monad: MonadFsErr: ExecTimeR, A]
    (fm: FreeMapA[T, A])(recovery: A => JsCore)
      : M[JsCore] =
    fm.cataM(interpretM[M, MapFunc[T, ?], A, JsCore](recovery(_).point[M], javascript))

  // FIXME: This is temporary. Should go away when the connector is complete.
  def unimplemented[M[_]: MonadFsErr, A](label: String): M[A] =
    raiseErr(qscriptPlanningFailed(InternalError.fromMsg(s"unimplemented $label")))

  // TODO: Should have a JsFn version of this for $reduce nodes.
  val accumulator: ReduceFunc[Fix[ExprOp]] => AccumOp[Fix[ExprOp]] = {
    import quasar.qscript.ReduceFuncs._

    {
      case Arbitrary(a)     => $first(a)
      case First(a)         => $first(a)
      case Last(a)          => $last(a)
      case Avg(a)           => $avg(a)
      case Count(_)         => $sum($literal(Bson.Int32(1)))
      case Max(a)           => $max(a)
      case Min(a)           => $min(a)
      case Sum(a)           => $sum(a)
      case UnshiftArray(a)  => $push(a)
      case UnshiftMap(k, v) => ???
    }
  }

  private def unpack[T[_[_]]: BirecursiveT, F[_]: Traverse](t: Free[F, T[F]]): T[F] =
    t.cata(interpret[F, T[F], T[F]](ι, _.embed))

  // NB: it's only safe to emit "core" expr ops here, but we always use the
  // largest type in WorkflowOp, so they're immediately injected into ExprOp.
  val check = new Check[Fix[ExprOp], ExprOp]

  def ejsonToExpression[M[_]: Applicative: MonadFsErr, EJ]
    (v: BsonVersion)(ej: EJ)(implicit EJ: Recursive.Aux[EJ, EJson])
      : M[Fix[ExprOp]] =
    ej.cataM(BsonCodec.fromEJson(v)).fold(pe => raiseErr(qscriptPlanningFailed(pe)), $literal(_).point[M])

  // TODO: Use `JsonCodec.encode` and avoid failing.
  def ejsonToJs[M[_]: Applicative: MonadFsErr, EJ: Show]
    (ej: EJ)(implicit EJ: Recursive.Aux[EJ, EJson])
      : M[JsCore] =
    ej.cata(Data.fromEJson).toJs.fold(
      raiseErr[M, JsCore](qscriptPlanningFailed(NonRepresentableEJson(ej.shows))))(
      _.point[M])

  def expression[
    T[_[_]]: RecursiveT: ShowT,
    M[_]: Monad: ExecTimeR: MonadFsErr,
    EX[_]: Traverse](funcHandler: MapFunc[T, ?] ~> OptionFree[EX, ?])(
    implicit inj: EX :<: ExprOp
  ): AlgebraM[M, MapFunc[T, ?], Fix[ExprOp]] = {

    import MapFuncsCore._
    import MapFuncsDerived._

    def handleCommon(mf: MapFunc[T, Fix[ExprOp]]): Option[Fix[ExprOp]] =
      funcHandler(mf).map(t => unpack(t.mapSuspension(inj)))

    def execTime(implicit ev: ExecTimeR[M]): M[Bson.Date] =
      OptionT[M, Bson.Date](ev.ask.map(Bson.Date.fromInstant(_)))
        .getOrElseF(raiseErr(
          qscriptPlanningFailed(InternalError.fromMsg("Could not get the current timestamp"))))

    val handleSpecialCore: MapFuncCore[T, Fix[ExprOp]] => M[Fix[ExprOp]] = {
      case Constant(v1) => unimplemented[M, Fix[ExprOp]]("Constant expression")
      case Now() => execTime map ($literal(_))
      case ToId(a1) => unimplemented[M, Fix[ExprOp]]("ToId expression")

      case Date(a1) => unimplemented[M, Fix[ExprOp]]("Date expression")
      case Time(a1) => unimplemented[M, Fix[ExprOp]]("Time expression")
      case Timestamp(a1) => unimplemented[M, Fix[ExprOp]]("Timestamp expression")
      case Interval(a1) => unimplemented[M, Fix[ExprOp]]("Interval expression")
      case StartOfDay(a1) => unimplemented[M, Fix[ExprOp]]("StartOfDay expression")
      case TemporalTrunc(a1, a2) => unimplemented[M, Fix[ExprOp]]("TemporalTrunc expression")

      case IfUndefined(a1, a2) => unimplemented[M, Fix[ExprOp]]("IfUndefined expression")

      case Within(a1, a2) => unimplemented[M, Fix[ExprOp]]("Within expression")

      case ExtractIsoYear(a1) =>
        unimplemented[M, Fix[ExprOp]]("ExtractIsoYear expression")
      case Integer(a1) => unimplemented[M, Fix[ExprOp]]("Integer expression")
      case Decimal(a1) => unimplemented[M, Fix[ExprOp]]("Decimal expression")
      // NB: The aggregation implementation of `ToString` does not handle ObjectId
      //     Here we force this case to be planned using JS
      case ToString($var(DocVar(_, Some(BsonField.Name("_id"))))) =>
        unimplemented[M, Fix[ExprOp]]("ToString _id expression")
      // FIXME: $substr is deprecated in Mongo 3.4. This implementation should be
      //        versioned along with the other functions in FuncHandler, taking into
      //        account the special case for ObjectId above. Mongo 3.4 should
      //        use $substrBytes instead of $substr
      case ToString(a1) => mkToString(a1, $substr).point[M]

      case MakeArray(a1) => unimplemented[M, Fix[ExprOp]]("MakeArray expression")
      case MakeMap(a1, a2) => unimplemented[M, Fix[ExprOp]]("MakeMap expression")
      case ConcatMaps(a1, a2) => unimplemented[M, Fix[ExprOp]]("ConcatMap expression")
      case ProjectKey($var(dv), $literal(Bson.Text(key))) =>
        $var(dv \ BsonField.Name(key)).point[M]
      case ProjectKey(el @ $arrayElemAt($var(dv), _), $literal(Bson.Text(key))) =>
        $let(ListMap(DocVar.Name("el") -> el),
          $var(DocVar.ROOT(BsonField.Name("$el")) \ BsonField.Name(key))).point[M]
      case ProjectKey(a1, a2) => unimplemented[M, Fix[ExprOp]](s"ProjectKey expression")
      case ProjectIndex(a1, a2)  => unimplemented[M, Fix[ExprOp]]("ProjectIndex expression")
      case DeleteKey(a1, a2)  => unimplemented[M, Fix[ExprOp]]("DeleteKey expression")

      // NB: Quasar strings are arrays of characters. However, MongoDB
      //     represent strings and arrays as distinct types. Moreoever, SQL^2
      //     exposes two functions: `array_length` to obtain the length of an
      //     array and `length` to obtain the length of a string. This
      //     distinction, however, is lost when LP is translated into
      //     QScript. There's only one `Length` MapFunc. The workaround here
      //     detects calls to array_length or length indirectly through the
      //     typechecks inserted around calls to `Length` or `ArrayLength` in
      //     LP typechecks.

      case Length(a1) => unimplemented[M, Fix[ExprOp]]("Length expression")
      case Guard(expr, Type.Str, cont @ $strLenCP(_), fallback) =>
        $cond(check.isString(expr), cont, fallback).point[M]
      case Guard(expr, Type.FlexArr(_, _, _), $strLenCP(str), fallback) =>
        $cond(check.isArray(expr), $size(str), fallback).point[M]

      // NB: This is maybe a NOP for Fix[ExprOp]s, as they (all?) safely
      //     short-circuit when given the wrong type. However, our guards may be
      //     more restrictive than the operation, in which case we still want to
      //     short-circuit, so …
      case Guard(expr, typ, cont, fallback) =>
        // NB: Even if certain checks aren’t needed by ExprOps, we have to
        //     maintain them because we may convert ExprOps to JS.
        //     Hopefully BlackShield will eliminate the need for this.
        @SuppressWarnings(Array("org.wartremover.warts.Recursion"))
        def exprCheck: Type => Option[Fix[ExprOp] => Fix[ExprOp]] =
          generateTypeCheck[Fix[ExprOp], Fix[ExprOp]]($or(_, _)) {
            case Type.Null => check.isNull
            case Type.Int
               | Type.Dec
               | Type.Int ⨿ Type.Dec
               | Type.Int ⨿ Type.Dec ⨿ Type.Interval => check.isNumber
            case Type.Str => check.isString
            case Type.Obj(map, _) =>
              ((expr: Fix[ExprOp]) => {
                val basic = check.isObject(expr)
                expr match {
                  case $var(dv) =>
                    map.foldLeft(
                      basic)(
                      (acc, pair) =>
                      exprCheck(pair._2).fold(
                        acc)(
                        e => $and(acc, e($var(dv \ BsonField.Name(pair._1))))))
                  case _ => basic // FIXME: Check fields
                }
              })
            case Type.FlexArr(_, _, _) => check.isArray
            case Type.Binary => check.isBinary
            case Type.Id => check.isId
            case Type.Bool => check.isBoolean
            case Type.Date => check.isDate
            // NB: Some explicit coproducts for adjacent types.
            case Type.Int ⨿ Type.Dec ⨿ Type.Str => check.isNumberOrString
            case Type.Int ⨿ Type.Dec ⨿ Type.Interval ⨿ Type.Str => check.isNumberOrString
            case Type.Date ⨿ Type.Bool => check.isDateTimestampOrBoolean
            case Type.Syntaxed => check.isSyntaxed
          }
        exprCheck(typ).fold(cont)(f => $cond(f(expr), cont, fallback)).point[M]

      case Range(_, _)     => unimplemented[M, Fix[ExprOp]]("Range expression")
      case Search(_, _, _) => unimplemented[M, Fix[ExprOp]]("Search expression")
      case Split(_, _)     => unimplemented[M, Fix[ExprOp]]("Split expression")
    }

    val handleSpecialDerived: MapFuncDerived[T, Fix[ExprOp]] => M[Fix[ExprOp]] = {
      case Abs(a1) => unimplemented[M, Fix[ExprOp]]("Abs expression")
      case Ceil(a1) => unimplemented[M, Fix[ExprOp]]("Ceil expression")
      case Floor(a1) => unimplemented[M, Fix[ExprOp]]("Floor expression")
      case Trunc(a1) => unimplemented[M, Fix[ExprOp]]("Trunc expression")
      case Round(a1) => unimplemented[M, Fix[ExprOp]]("Round expression")
      case FloorScale(a1, a2) => unimplemented[M, Fix[ExprOp]]("FloorScale expression")
      case CeilScale(a1, a2) => unimplemented[M, Fix[ExprOp]]("CeilScale expression")
      case RoundScale(a1, a2) => unimplemented[M, Fix[ExprOp]]("RoundScale expression")
    }

    val handleSpecial: MapFunc[T, Fix[ExprOp]] => M[Fix[ExprOp]] = {
      case MFC(mfc) => handleSpecialCore(mfc)
      case MFD(mfd) => handleSpecialDerived(mfd)
    }

    mf => handleCommon(mf).cata(_.point[M], handleSpecial(mf))
  }

  def javascript[T[_[_]]: BirecursiveT: ShowT, M[_]: Applicative: MonadFsErr: ExecTimeR]
      : AlgebraM[M, MapFunc[T, ?], JsCore] = {
    import jscore.{
      Add => _, In => _,
      Lt => _, Lte => _, Gt => _, Gte => _, Eq => _, Neq => _,
      And => _, Or => _, Not => _,
      _}

    import MapFuncsCore._
    import MapFuncsDerived._

    val mjs = quasar.physical.mongodb.javascript[JsCore](_.embed)
    import mjs._

    // NB: Math.trunc is not present in MongoDB.
    def trunc(expr: JsCore): JsCore =
      Let(Name("x"), expr,
        BinOp(jscore.Sub,
          ident("x"),
          BinOp(jscore.Mod, ident("x"), Literal(Js.Num(1, false)))))

    def execTime(implicit ev: ExecTimeR[M]): M[JsCore] =
      ev.ask map (ts => Literal(Js.Str(ts.toString)))

    def handleCommon(mf: MapFunc[T, JsCore]): Option[JsCore] =
      JsFuncHandler.handle[MapFunc[T, ?]].apply(mf).map(unpack[Fix, JsCoreF])

    val handleSpecialCore: MapFuncCore[T, JsCore] => M[JsCore] = {
      case Constant(v1) => ejsonToJs[M, T[EJson]](v1)
      case JoinSideName(n) =>
        raiseErr[M, JsCore](qscriptPlanningFailed(UnexpectedJoinSide(n)))
      case Now() => execTime map (ts => New(Name("ISODate"), List(ts)))
      case Interval(a1) => unimplemented[M, JsCore]("Interval JS")

      // TODO: De-duplicate and move these to JsFuncHandler
      case ExtractCentury(date) =>
        Call(ident("NumberLong"), List(
          Call(Select(ident("Math"), "ceil"), List(
            BinOp(jscore.Div,
              Call(Select(date, "getUTCFullYear"), Nil),
              Literal(Js.Num(100, false))))))).point[M]
      case ExtractDayOfMonth(date) => Call(Select(date, "getUTCDate"), Nil).point[M]
      case ExtractDecade(date) =>
        Call(ident("NumberLong"), List(
          trunc(
            BinOp(jscore.Div,
              Call(Select(date, "getUTCFullYear"), Nil),
              Literal(Js.Num(10, false)))))).point[M]
      case ExtractDayOfWeek(date) =>
        Call(Select(date, "getUTCDay"), Nil).point[M]
      case ExtractDayOfYear(date) =>
        Call(ident("NumberInt"), List(
          Call(Select(ident("Math"), "floor"), List(
            BinOp(jscore.Add,
              BinOp(jscore.Div,
                BinOp(Sub,
                  date,
                  New(Name("Date"), List(
                    Call(Select(date, "getFullYear"), Nil),
                    Literal(Js.Num(0, false)),
                    Literal(Js.Num(0, false))))),
                Literal(Js.Num(86400000, false))),
              Literal(Js.Num(1, false))))))).point[M]
      case ExtractEpoch(date) =>
        Call(ident("NumberLong"), List(
          BinOp(jscore.Div,
            Call(Select(date, "valueOf"), Nil),
            Literal(Js.Num(1000, false))))).point[M]
      case ExtractHour(date) => Call(Select(date, "getUTCHours"), Nil).point[M]
      case ExtractIsoDayOfWeek(date) =>
        Let(Name("x"), Call(Select(date, "getUTCDay"), Nil),
          If(
            BinOp(jscore.Eq, ident("x"), Literal(Js.Num(0, false))),
            Literal(Js.Num(7, false)),
            ident("x"))).point[M]
      case ExtractIsoYear(date) =>
        Call(Select(date, "getUTCFullYear"), Nil).point[M]
      case ExtractMicroseconds(date) =>
        BinOp(jscore.Mult,
          BinOp(jscore.Add,
            Call(Select(date, "getUTCMilliseconds"), Nil),
            BinOp(jscore.Mult,
              Call(Select(date, "getUTCSeconds"), Nil),
              Literal(Js.Num(1000, false)))),
          Literal(Js.Num(1000, false))).point[M]
      case ExtractMillennium(date) =>
        Call(ident("NumberLong"), List(
          Call(Select(ident("Math"), "ceil"), List(
            BinOp(jscore.Div,
              Call(Select(date, "getUTCFullYear"), Nil),
              Literal(Js.Num(1000, false))))))).point[M]
      case ExtractMilliseconds(date) =>
        BinOp(jscore.Add,
          Call(Select(date, "getUTCMilliseconds"), Nil),
          BinOp(jscore.Mult,
            Call(Select(date, "getUTCSeconds"), Nil),
            Literal(Js.Num(1000, false)))).point[M]
      case ExtractMinute(date) =>
        Call(Select(date, "getUTCMinutes"), Nil).point[M]
      case ExtractMonth(date) =>
        BinOp(jscore.Add,
          Call(Select(date, "getUTCMonth"), Nil),
          Literal(Js.Num(1, false))).point[M]
      case ExtractQuarter(date) =>
        Call(ident("NumberInt"), List(
          BinOp(jscore.Add,
            BinOp(jscore.BitOr,
              BinOp(jscore.Div,
                Call(Select(date, "getUTCMonth"), Nil),
                Literal(Js.Num(3, false))),
              Literal(Js.Num(0, false))),
            Literal(Js.Num(1, false))))).point[M]
      case ExtractSecond(date) =>
        BinOp(jscore.Add,
          Call(Select(date, "getUTCSeconds"), Nil),
          BinOp(jscore.Div,
            Call(Select(date, "getUTCMilliseconds"), Nil),
            Literal(Js.Num(1000, false)))).point[M]
      case ExtractWeek(date) =>
        Call(ident("NumberInt"), List(
          Call(Select(ident("Math"), "floor"), List(
            BinOp(jscore.Add,
              BinOp(jscore.Div,
                Let(Name("startOfYear"),
                  New(Name("Date"), List(
                    Call(Select(date, "getFullYear"), Nil),
                    Literal(Js.Num(0, false)),
                    Literal(Js.Num(1, false)))),
                  BinOp(jscore.Add,
                    BinOp(Div,
                      BinOp(Sub, date, ident("startOfYear")),
                      Literal(Js.Num(86400000, false))),
                    BinOp(jscore.Add,
                      Call(Select(ident("startOfYear"), "getDay"), Nil),
                      Literal(Js.Num(1, false))))),
                Literal(Js.Num(7, false))),
              Literal(Js.Num(1, false))))))).point[M]

      case MakeMap(Embed(LiteralF(Js.Str(str))), a2) => Obj(ListMap(Name(str) -> a2)).point[M]
      // TODO: pull out the literal, and handle this case in other situations
      case MakeMap(a1, a2) => Obj(ListMap(Name("__Quasar_non_string_map") ->
       Arr(List(Arr(List(a1, a2)))))).point[M]
      case ConcatArrays(Embed(ArrF(a1)), Embed(ArrF(a2))) =>
        Arr(a1 |+| a2).point[M]
      case ConcatArrays(a1, a2) =>
        If(BinOp(jscore.Or, isArray(a1), isArray(a2)),
          Call(Select(a1, "concat"), List(a2)),
          BinOp(jscore.Add, a1, a2)).point[M]
      case ConcatMaps(Embed(ObjF(o1)), Embed(ObjF(o2))) =>
        Obj(o1 ++ o2).point[M]
      case ConcatMaps(a1, a2) => SpliceObjects(List(a1, a2)).point[M]

      case Guard(expr, typ, cont, fallback) =>
        val jsCheck: Type => Option[JsCore => JsCore] =
          generateTypeCheck[JsCore, JsCore](BinOp(jscore.Or, _, _)) {
            case Type.Null             => isNull
            case Type.Dec              => isDec
            case Type.Int
               | Type.Int ⨿ Type.Dec
               | Type.Int ⨿ Type.Dec ⨿ Type.Interval
                => isAnyNumber
            case Type.Str              => isString
            case Type.Obj(_, _) ⨿ Type.FlexArr(_, _, _)
                => isObjectOrArray
            case Type.Obj(_, _)        => isObject
            case Type.FlexArr(_, _, _) => isArray
            case Type.Binary           => isBinary
            case Type.Id               => isObjectId
            case Type.Bool             => isBoolean
            case Type.Date             => isDate
            case Type.Syntaxed         => isSyntaxed
          }
        jsCheck(typ).fold[M[JsCore]](
          raiseErr(qscriptPlanningFailed(InternalError.fromMsg("uncheckable type"))))(
          f => If(f(expr), cont, fallback).point[M])
      // TODO: Specify the function name for pattern match failures
      case _ => unimplemented[M, JsCore]("JS function")
    }

    val handleSpecialDerived: MapFuncDerived[T, JsCore] => M[JsCore] = {
      case Abs(a1)   => unimplemented[M, JsCore]("Abs JS")
      case Ceil(a1)  => unimplemented[M, JsCore]("Ceil JS")
      case Floor(a1) => unimplemented[M, JsCore]("Floor JS")
      case Trunc(a1) => unimplemented[M, JsCore]("Trunc JS")
      case Round(a1) => unimplemented[M, JsCore]("Round JS")
      case FloorScale(a1, a2) => unimplemented[M, JsCore]("FloorScale JS")
      case CeilScale(a1, a2) => unimplemented[M, JsCore]("CeilScale JS")
      case RoundScale(a1, a2) => unimplemented[M, JsCore]("RoundScale JS")
    }

    val handleSpecial: MapFunc[T, JsCore] => M[JsCore] = {
      case MFC(mfc) => handleSpecialCore(mfc)
      case MFD(mfd) => handleSpecialDerived(mfd)
    }

    mf => handleCommon(mf).cata(_.point[M], handleSpecial(mf))
  }

  // TODO: Need this until the old connector goes away and we can redefine
  //       `Selector` as `Selector[A, B]`, where `A` is the field type
  //       (naturally `BsonField`), and `B` is the recursive parameter.
  type PartialSelector[T[_[_]]] = Partial[T, BsonField, Selector]

  def defaultSelector[T[_[_]]]: PartialSelector[T] = (
    { case List(field) =>
      Selector.Doc(ListMap(
        field -> Selector.Expr(Selector.Eq(Bson.Bool(true)))))
    },
    List(Here[T]()))

  def invoke2Nel[T[_[_]]](x: OutputM[PartialSelector[T]], y: OutputM[PartialSelector[T]])(f: (Selector, Selector) => Selector):
      OutputM[PartialSelector[T]] =
    (x ⊛ y) { case ((f1, p1), (f2, p2)) =>
      ({ case list =>
        f(f1(list.take(p1.size)), f2(list.drop(p1.size)))
      },
        p1.map(There(0, _)) ++ p2.map(There(1, _)))
    }

  def typeSelector[T[_[_]]: RecursiveT: ShowT]:
      GAlgebra[(T[MapFunc[T, ?]], ?), MapFunc[T, ?], OutputM[PartialSelector[T]]] = { node =>

    import MapFuncsCore._

    def invoke2Rel[T[_[_]]](x: OutputM[PartialSelector[T]], y: OutputM[PartialSelector[T]])(f: (Selector, Selector) => Selector):
        OutputM[PartialSelector[T]] =
      (x.toOption, y.toOption) match {
        case (Some((f1, p1)), Some((f2, p2)))=>
          invoke2Nel(x, y)(f)
        case (Some((f1, p1)), None) =>
          (f1, p1.map(There(0, _))).right
        case (None, Some((f2, p2))) =>
          (f2, p2.map(There(1, _))).right
        case _ => InternalError.fromMsg(node.map(_._1).shows).left
      }

    node match {
      // NB: the pick of Selector for these two cases determine how restrictive the
      //     extracted typechecks are. See #2883 for more details
      case MFC(And(a, b)) => invoke2Rel(a._2, b._2)(Selector.And(_, _))
      case MFC(Or(a, b))  => invoke2Rel(a._2, b._2)(Selector.Or(_, _))

      // NB: we want to extract typechecks from both sides of a comparison operator
      //     Typechecks extracted from both sides are ANDed. Similarly to the `And`
      //     and `Or` case above, the selector choice can be tweaked depending on how
      //     strict we want to be with extracted typechecks. See #2883
      case MFC(Eq(a, b))  => invoke2Rel(a._2, b._2)(Selector.And(_, _))
      case MFC(Neq(a, b)) => invoke2Rel(a._2, b._2)(Selector.And(_, _))
      case MFC(Lt(a, b))  => invoke2Rel(a._2, b._2)(Selector.And(_, _))
      case MFC(Lte(a, b)) => invoke2Rel(a._2, b._2)(Selector.And(_, _))
      case MFC(Gt(a, b))  => invoke2Rel(a._2, b._2)(Selector.And(_, _))
      case MFC(Gte(a, b)) => invoke2Rel(a._2, b._2)(Selector.And(_, _))

      // NB: Undefined() is Hole in disguise here. We don't have a way to directly represent
      //     a FreeMap's leaves with this fixpoint, so we use Undefined() instead.
      case MFC(Guard((Embed(MFC(ProjectKey(Embed(MFC(Undefined())), _))), _), typ, cont, _)) =>
        def selCheck: Type => Option[BsonField => Selector] =
          generateTypeCheck[BsonField, Selector](Selector.Or(_, _)) {
            case Type.Null => ((f: BsonField) =>  Selector.Doc(f -> Selector.Type(BsonType.Null)))
            case Type.Dec => ((f: BsonField) => Selector.Doc(f -> Selector.Type(BsonType.Dec)))
            case Type.Int =>
              ((f: BsonField) => Selector.Or(
                Selector.Doc(f -> Selector.Type(BsonType.Int32)),
                Selector.Doc(f -> Selector.Type(BsonType.Int64))))
            case Type.Int ⨿ Type.Dec ⨿ Type.Interval =>
              ((f: BsonField) =>
                Selector.Or(
                  Selector.Doc(f -> Selector.Type(BsonType.Int32)),
                  Selector.Doc(f -> Selector.Type(BsonType.Int64)),
                  Selector.Doc(f -> Selector.Type(BsonType.Dec))))
            case Type.Str => ((f: BsonField) => Selector.Doc(f -> Selector.Type(BsonType.Text)))
            case Type.Obj(_, _) =>
              ((f: BsonField) => Selector.Doc(f -> Selector.Type(BsonType.Doc)))

            // NB: Selector.Type(BsonType.Arr) will not match arrays, instead we use the suggestion in Mongo docs
            // See: https://docs.mongodb.com/manual/reference/operator/query/type/#document-querying-by-array-type
            case Type.FlexArr(_, _, _) =>
              ((f: BsonField) => Selector.Doc(f -> Selector.ElemMatch(Selector.Exists(true).right)))
            case Type.Binary =>
              ((f: BsonField) => Selector.Doc(f -> Selector.Type(BsonType.Binary)))
            case Type.Id =>
              ((f: BsonField) => Selector.Doc(f -> Selector.Type(BsonType.ObjectId)))
            case Type.Bool => ((f: BsonField) => Selector.Doc(f -> Selector.Type(BsonType.Bool)))
            case Type.Date =>
              ((f: BsonField) => Selector.Doc(f -> Selector.Type(BsonType.Date)))
          }
        selCheck(typ).fold[OutputM[PartialSelector[T]]](
          -\/(InternalError.fromMsg(node.map(_._1).shows)))(
          f =>
          \/-(cont._2.fold[PartialSelector[T]](
            κ(({ case List(field) => f(field) }, List(There(0, Here[T]())))),
            { case (f2, p2) => ({ case head :: tail => Selector.And(f(head), f2(tail)) }, There(0, Here[T]()) :: p2.map(There(1, _)))
            })))

      case _ => -\/(InternalError fromMsg node.map(_._1).shows)
    }
  }


  /** The selector phase tries to turn expressions into MongoDB selectors – i.e.
    * Mongo query expressions. Selectors are only used for the filtering
    * pipeline op, so it's quite possible we build more stuff than is needed
    * (but it doesn’t matter, unneeded annotations will be ignored by the
    * pipeline phase).
    *
    * Like the expression op phase, this one requires bson field annotations.
    *
    * Most expressions cannot be turned into selector expressions without using
    * the "\$where" operator, which allows embedding JavaScript
    * code. Unfortunately, using this operator turns filtering into a full table
    * scan. We should do a pass over the tree to identify partial boolean
    * expressions which can be turned into selectors, factoring out the
    * leftovers for conversion using \$where.
    */
  def selector[T[_[_]]: RecursiveT: ShowT](v: BsonVersion):
      GAlgebra[(T[MapFunc[T, ?]], ?), MapFunc[T, ?], OutputM[PartialSelector[T]]] = { node =>
    import MapFuncsCore._

    type Output = OutputM[PartialSelector[T]]

    def invoke2Rel[T[_[_]]](x: OutputM[PartialSelector[T]], y: OutputM[PartialSelector[T]])(f: (Selector, Selector) => Selector):
        OutputM[PartialSelector[T]] =
      (x.toOption, y.toOption) match {
        case (Some((f1, p1)), Some((f2, p2)))=>
          invoke2Nel(x, y)(f)
        case (Some((f1, p1)), None) =>
          (f1, p1.map(There(0, _))).right
        case (None, Some((f2, p2))) =>
          (f2, p2.map(There(1, _))).right
        case _ => InternalError.fromMsg(node.map(_._1).shows).left
      }

    object IsBson {
      def unapply(x: (T[MapFunc[T, ?]], Output)): Option[Bson] =
        x._1.project match {
          case MFC(Constant(b)) => b.cataM(BsonCodec.fromEJson(v)).toOption
          case _ => None
        }
    }

    object IsBool {
      def unapply(v: (T[MapFunc[T, ?]], Output)): Option[Boolean] =
        v match {
          case IsBson(Bson.Bool(b)) => b.some
          case _                    => None
        }
    }

    object IsText {
      def unapply(v: (T[MapFunc[T, ?]], Output)): Option[String] =
        v match {
          case IsBson(Bson.Text(str)) => Some(str)
          case _                      => None
        }
    }

    object IsDate {
      def unapply(v: (T[MapFunc[T, ?]], Output)): Option[Data.Date] =
        v._1.project match {
          case MFC(Constant(d @ Data.Date(_))) => Some(d)
          case _                               => None
        }
    }

    val relFunc: MapFunc[T, _] => Option[Bson => Selector.Condition] = {
      case MFC(Eq(_, _))  => Some(Selector.Eq)
      case MFC(Neq(_, _)) => Some(Selector.Neq)
      case MFC(Lt(_, _))  => Some(Selector.Lt)
      case MFC(Lte(_, _)) => Some(Selector.Lte)
      case MFC(Gt(_, _))  => Some(Selector.Gt)
      case MFC(Gte(_, _)) => Some(Selector.Gte)
      case _              => None
    }

    val default: PartialSelector[T] = defaultSelector[T]

    def invoke(func: MapFunc[T, (T[MapFunc[T, ?]], Output)]): Output = {
      /**
        * All the relational operators require a field as one parameter, and
        * BSON literal value as the other parameter. So we have to try to
        * extract out both a field annotation and a selector and then verify
        * the selector is actually a BSON literal value before we can
        * construct the relational operator selector. If this fails for any
        * reason, it just means the given expression cannot be represented
        * using MongoDB's query operators, and must instead be written as
        * Javascript using the "$where" operator.
        */
      def relop
        (x: (T[MapFunc[T, ?]], Output), y: (T[MapFunc[T, ?]], Output))
        (f: Bson => Selector.Condition, r: Bson => Selector.Condition):
          Output =
        (x, y) match {
          case (_, IsBson(v2)) =>
            \/-(({ case List(f1) => Selector.Doc(ListMap(f1 -> Selector.Expr(f(v2)))) }, List(There(0, Here[T]()))))
          case (IsBson(v1), _) =>
            \/-(({ case List(f2) => Selector.Doc(ListMap(f2 -> Selector.Expr(r(v1)))) }, List(There(1, Here[T]()))))

          case (_, _) => -\/(InternalError fromMsg node.map(_._1).shows)
        }

      def relDateOp1(f: Bson.Date => Selector.Condition, date: Data.Date, g: Data.Date => Data.Timestamp, index: Int): Output =
        Bson.Date.fromInstant(g(date).value).fold[Output](
          -\/(NonRepresentableData(g(date))))(
          d => \/-((
            { case x :: Nil => Selector.Doc(x -> f(d)) },
            List(There(index, Here[T]())))))

      def relDateOp2(conj: (Selector, Selector) => Selector, f1: Bson.Date => Selector.Condition, f2: Bson.Date => Selector.Condition, date: Data.Date, g1: Data.Date => Data.Timestamp, g2: Data.Date => Data.Timestamp, index: Int): Output =
        ((Bson.Date.fromInstant(g1(date).value) \/> NonRepresentableData(g1(date))) ⊛
          (Bson.Date.fromInstant(g2(date).value) \/> NonRepresentableData(g2(date))))((d1, d2) =>
          (
            { case x :: Nil =>
              conj(
                Selector.Doc(x -> f1(d1)),
                Selector.Doc(x -> f2(d2)))
            },
            List(There(index, Here[T]()))))

      val flipCore: MapFuncCore[T, _] => Option[MapFuncCore[T, _]] = {
        case Eq(a, b)  => Some(Eq(a, b))
        case Neq(a, b) => Some(Neq(a, b))
        case Lt(a, b)  => Some(Gt(a, b))
        case Lte(a, b) => Some(Gte(a, b))
        case Gt(a, b)  => Some(Lt(a, b))
        case Gte(a, b) => Some(Lte(a, b))
        case And(a, b) => Some(And(a, b))
        case Or(a, b)  => Some(Or(a, b))
        case _         => None
      }

      val flip: MapFunc[T, _] => Option[MapFunc[T, _]] = {
        case MFC(mfc) => flipCore(mfc).map(MFC(_))
        case _ => None
      }

      def reversibleRelop(x: (T[MapFunc[T, ?]], Output), y: (T[MapFunc[T, ?]], Output))(f: MapFunc[T, _]): Output =
        (relFunc(f) ⊛ flip(f).flatMap(relFunc))(relop(x, y)(_, _)).getOrElse(-\/(InternalError fromMsg "couldn’t decipher operation"))

      func match {
        case MFC(Constant(_)) => \/-(default)
        case MFC(And(a, b))   => invoke2Nel(a._2, b._2)(Selector.And.apply _)
        case MFC(Or(a, b))    => invoke2Nel(a._2, b._2)(Selector.Or.apply _)

        case MFC(Gt(_, IsDate(d2)))  => relDateOp1(Selector.Gte, d2, date.startOfNextDay, 0)
        case MFC(Lt(IsDate(d1), _))  => relDateOp1(Selector.Gte, d1, date.startOfNextDay, 1)

        case MFC(Lt(_, IsDate(d2)))  => relDateOp1(Selector.Lt,  d2, date.startOfDay, 0)
        case MFC(Gt(IsDate(d1), _))  => relDateOp1(Selector.Lt,  d1, date.startOfDay, 1)

        case MFC(Gte(_, IsDate(d2))) => relDateOp1(Selector.Gte, d2, date.startOfDay, 0)
        case MFC(Lte(IsDate(d1), _)) => relDateOp1(Selector.Gte, d1, date.startOfDay, 1)

        case MFC(Lte(_, IsDate(d2))) => relDateOp1(Selector.Lt,  d2, date.startOfNextDay, 0)
        case MFC(Gte(IsDate(d1), _)) => relDateOp1(Selector.Lt,  d1, date.startOfNextDay, 1)

        case MFC(Eq(_, IsDate(d2))) => relDateOp2(Selector.And(_, _), Selector.Gte, Selector.Lt, d2, date.startOfDay, date.startOfNextDay, 0)
        case MFC(Eq(IsDate(d1), _)) => relDateOp2(Selector.And(_, _), Selector.Gte, Selector.Lt, d1, date.startOfDay, date.startOfNextDay, 1)

        case MFC(Neq(_, IsDate(d2))) => relDateOp2(Selector.Or(_, _), Selector.Lt, Selector.Gte, d2, date.startOfDay, date.startOfNextDay, 0)
        case MFC(Neq(IsDate(d1), _)) => relDateOp2(Selector.Or(_, _), Selector.Lt, Selector.Gte, d1, date.startOfDay, date.startOfNextDay, 1)

        case MFC(Eq(a, b))  => reversibleRelop(a, b)(func)
        case MFC(Neq(a, b)) => reversibleRelop(a, b)(func)
        case MFC(Lt(a, b))  => reversibleRelop(a, b)(func)
        case MFC(Lte(a, b)) => reversibleRelop(a, b)(func)
        case MFC(Gt(a, b))  => reversibleRelop(a, b)(func)
        case MFC(Gte(a, b)) => reversibleRelop(a, b)(func)

        // NB: workaround patmat exhaustiveness checker bug. Merge with previous `match`
        //     once solved.
        case x => x match {
          case MFC(Within(a, b)) =>
            relop(a, b)(
              Selector.In.apply _,
              x => Selector.ElemMatch(\/-(Selector.In(Bson.Arr(List(x))))))

          case MFC(Search(_, IsText(patt), IsBool(b))) =>
            \/-(({ case List(f1) =>
              Selector.Doc(ListMap(f1 -> Selector.Expr(Selector.Regex(patt, b, true, false, false)))) },
              List(There(0, Here[T]()))))

          case MFC(Between(_, IsBson(lower), IsBson(upper))) =>
            \/-(({ case List(f) => Selector.And(
              Selector.Doc(f -> Selector.Gte(lower)),
              Selector.Doc(f -> Selector.Lte(upper)))
            },
              List(There(0, Here[T]()))))

          case MFC(MakeMap((_, _), (_, v))) =>
            v.map { case (sel, inputs) => (sel, inputs.map(There(1, _))) }

          case MFC(ConcatMaps((_, lhs), (_, rhs))) => invoke2Rel(lhs, rhs)(Selector.Or(_, _))

          case MFC(Not((_, v))) =>
            v.map { case (sel, inputs) => (sel andThen (_.negate), inputs.map(There(0, _))) }

          case MFC(Cond((_, v), _, _)) =>
            v.map { case (sel, inputs) => (sel, inputs.map(There(0, _))) }

          case MFC(Guard(_, typ, (_, cont), (Embed(MFC(Undefined())), _))) =>
            cont.map { case (sel, inputs) => (sel, inputs.map(There(1, _))) }
          case MFC(Guard(_, typ, (_, cont), (Embed(MFC(MakeArray(Embed(MFC(Undefined()))))), _))) =>
            cont.map { case (sel, inputs) => (sel, inputs.map(There(1, _))) }

          case _ => -\/(InternalError fromMsg node.map(_._1).shows)
        }
      }
    }

    invoke(node)
  }

  /** Brings a [[WBM]] into our `M`. */
  def liftM[M[_]: Monad: MonadFsErr, A](meh: WBM[A]): M[A] =
    meh.fold(
      e => raiseErr(qscriptPlanningFailed(e)),
      _.point[M])

  def createFieldName(prefix: String, i: Int): String = prefix + i.toString

  trait Planner[F[_]] {
    type IT[G[_]]

    def plan
      [M[_]: Monad: ExecTimeR: MonadFsErr, WF[_]: Functor: Coalesce: Crush, EX[_]: Traverse]
      (cfg: PlannerConfig[IT, EX, WF])
      (implicit
        ev0: WorkflowOpCoreF :<: WF,
        ev1: RenderTree[WorkflowBuilder[WF]],
        ev2: WorkflowBuilder.Ops[WF],
        ev3: EX :<: ExprOp):
        AlgebraM[M, F, WorkflowBuilder[WF]]
  }

  object Planner {
    type Aux[T[_[_]], F[_]] = Planner[F] { type IT[G[_]] = T[G] }

    def apply[T[_[_]], F[_]](implicit ev: Planner.Aux[T, F]) = ev

    implicit def shiftedReadFile[T[_[_]]: BirecursiveT: ShowT]: Planner.Aux[T, Const[ShiftedRead[AFile], ?]] =
      new Planner[Const[ShiftedRead[AFile], ?]] {
        type IT[G[_]] = T[G]
        def plan
          [M[_]: Monad: ExecTimeR: MonadFsErr, WF[_]: Functor: Coalesce: Crush, EX[_]: Traverse]
          (cfg: PlannerConfig[T, EX, WF])
          (implicit
            ev0: WorkflowOpCoreF :<: WF,
            ev1: RenderTree[WorkflowBuilder[WF]],
            WB: WorkflowBuilder.Ops[WF],
            ev3: EX :<: ExprOp) =
          qs => Collection
            .fromFile(qs.getConst.path)
            .fold(
              e => raiseErr(qscriptPlanningFailed(PlanPathError(e))),
              coll => {
                val dataset = WB.read(coll)
                // TODO: exclude `_id` from the value here?
                qs.getConst.idStatus match {
                  case IdOnly    =>
                    getExprBuilder[T, M, WF, EX](
                      cfg.funcHandler, cfg.staticHandler)(
                      dataset,
                        Free.roll(MFC(MapFuncsCore.ProjectKey[T, FreeMap[T]](HoleF[T], MapFuncsCore.StrLit("_id")))))
                  case IncludeId =>
                    getExprBuilder[T, M, WF, EX](
                      cfg.funcHandler, cfg.staticHandler)(
                      dataset,
                        MapFuncCore.StaticArray(List(
                          Free.roll(MFC(MapFuncsCore.ProjectKey[T, FreeMap[T]](HoleF[T], MapFuncsCore.StrLit("_id")))),
                          HoleF)))
                  case ExcludeId => dataset.point[M]
                }
              })
      }

    implicit def qscriptCore[T[_[_]]: BirecursiveT: EqualT: ShowT]:
        Planner.Aux[T, QScriptCore[T, ?]] =
      new Planner[QScriptCore[T, ?]] {
        import MapFuncsCore._
        import MapFuncCore._

        type IT[G[_]] = T[G]

        @SuppressWarnings(Array("org.wartremover.warts.Recursion"))
        def plan
          [M[_]: Monad: ExecTimeR: MonadFsErr,
            WF[_]: Functor: Coalesce: Crush,
            EX[_]: Traverse]
          (cfg: PlannerConfig[T, EX, WF])
          (implicit
            ev0: WorkflowOpCoreF :<: WF,
            ev1: RenderTree[WorkflowBuilder[WF]],
            WB: WorkflowBuilder.Ops[WF],
            ev3: EX :<: ExprOp) = {
          case qscript.Map(src, f) =>
            getExprBuilder[T, M, WF, EX](cfg.funcHandler, cfg.staticHandler)(src, f)
<<<<<<< HEAD
          case LeftShift(src, struct, id, shiftType, repair) => {
            val exprMerge: JoinFunc[T] => M[Fix[ExprOp]] =
              getExprMerge[T, M, EX](cfg.funcHandler, cfg.staticHandler)(_, DocField(BsonField.Name("s")), DocField(BsonField.Name("f")))
            val jsMerge: JoinFunc[T] => M[JsFn] =
              getJsMerge[T, M](_, jscore.Select(jscore.Ident(JsFn.defaultName), "s"), jscore.Select(jscore.Ident(JsFn.defaultName), "f"))

=======

          // FIXME: Handle `onUndef`
          case LeftShift(src, struct, id, shiftType, onUndef, repair) => {
>>>>>>> 7aacd628
            def rewriteUndefined[A]: CoMapFuncR[T, A] => Option[CoMapFuncR[T, A]] = {
              case CoEnv(\/-(MFC(Guard(exp, tpe @ Type.FlexArr(_, _, _), exp0, Embed(CoEnv(\/-(MFC(Undefined())))))))) =>
                rollMF[T, A](MFC(Guard(exp, tpe, exp0, Free.roll(MFC(MakeArray(Free.roll(MFC(Undefined())))))))).some
              case _ => none
            }

            // FIXME: Remove the `Cond`s extracted by the selector phase, not every `Cond(_, _, Undefined)` as here.
            def elideCond[A]: CoMapFuncR[T, A] => Option[CoMapFuncR[T, A]] = {
              case CoEnv(\/-(MFC(Cond(if_, then_, Embed(CoEnv(\/-(MFC(Undefined())))))))) =>
                CoEnv(then_.resume.swap).some
              case _ => none
            }

            def filterBuilder(src: WorkflowBuilder[WF], partialSel: PartialSelector[T], fm: FreeMap[T]):
                M[WorkflowBuilder[WF]] = {
              val (sel, inputs) = partialSel

              inputs.traverse(f => handleFreeMap[T, M, EX](cfg.funcHandler, cfg.staticHandler, f(fm)))
                .map(WB.filter(src, _, sel))
            }

            def filterBuilderJf(src: WorkflowBuilder[WF], partialSel: PartialSelector[T], jf: JoinFunc[T]):
                M[WorkflowBuilder[WF]] = {
              val (sel, inputs) = partialSel

              inputs.traverse(f => exprOrJs[M, JoinFunc[T]](f(jf))(exprMerge, jsMerge))
                .map(WB.filter(src, _, sel))
            }

            def transform[A]: CoMapFuncR[T, A] => Option[CoMapFuncR[T, A]] =
              applyTransforms(elideCond[A], rewriteUndefined[A])

            def condSelector(v: BsonVersion)
                : GAlgebra[(T[MapFunc[T, ?]], ?), MapFunc[T, ?], OutputM[PartialSelector[T]]] = {
              case MFC(Eq(_, _))
                 | MFC(Neq(_, _))
                 | MFC(Lt(_, _))
                 | MFC(Lte(_, _))
                 | MFC(Gt(_, _))
                 | MFC(Gte(_, _)) => defaultSelector[T].right
              case otherwise => selector[T](v).apply(otherwise)
              // The `selector` algebra requires one side of a
              // comparison to be a Constant. The `Cond`s present here
              // do not have this shape, hence the condSelector decorator
            }

            val structSelectors = getSelector[T, M, EX, Hole](
              struct, InternalError.fromMsg("Not a selector").left, condSelector(cfg.bsonVersion))

            val repairSelectors = getSelector[T, M, EX, JoinSide](
              repair, InternalError.fromMsg("Not a selector").left, condSelector(cfg.bsonVersion))

            if (repair.contains(LeftSideF)) {
              shiftType match {
                case ShiftType.Array => {
                  (structSelectors.toOption, repairSelectors.toOption) match {
                    case (Some(structSel), Some(repairSel)) => {
                      val struct0 =
                        handleFreeMap[T, M, EX](
                          cfg.funcHandler,
                          cfg.staticHandler,
                          struct.transCata[FreeMap[T]](orOriginal(transform[Hole])))

                      val flatten = (struct0 ⊛ filterBuilder(src, structSel, struct))((struct1, src0) =>
                        FlatteningBuilder(
                          DocBuilder(
                            src0,
                            ListMap(
                              BsonField.Name("s") -> docVarToExpr(DocVar.ROOT()),
                              BsonField.Name("f") -> struct1)),
                          Set(StructureType.Array(DocField(BsonField.Name("f")), id))))

                      (flatten >>= (s => filterBuilderJf(s, repairSel, repair))) >>= (src0 =>
                        getBuilder[T, M, WF, EX, JoinSide](exprOrJs(_)(exprMerge, jsMerge))(
                          src0,
                          repair.transCata[JoinFunc[T]](orOriginal(elideCond[JoinSide]))))
                    }
                    case (Some(structSel), None) => {
                      val struct0 =
                        handleFreeMap[T, M, EX](
                          cfg.funcHandler,
                          cfg.staticHandler,
                          struct.transCata[FreeMap[T]](orOriginal(transform[Hole])))

                      (struct0 ⊛ filterBuilder(src, structSel, struct))((struct1, src0) =>
                        getBuilder[T, M, WF, EX, JoinSide](exprOrJs(_)(exprMerge, jsMerge))(
                          FlatteningBuilder(
                            DocBuilder(
                              src0,
                              ListMap(
                                BsonField.Name("s") -> docVarToExpr(DocVar.ROOT()),
                                BsonField.Name("f") -> struct1)),
                            Set(StructureType.Array(DocField(BsonField.Name("f")), id))),
                          repair)).join
                    }
                    case (None, Some(repairSel)) => {
                      val flatten =
                        handleFreeMap[T, M, EX](cfg.funcHandler, cfg.staticHandler, struct) ∘ (struct0 =>
                          FlatteningBuilder(
                            DocBuilder(
                              src,
                              ListMap(
                                BsonField.Name("s") -> docVarToExpr(DocVar.ROOT()),
                                BsonField.Name("f") -> struct0)),
                            Set(StructureType.Array(DocField(BsonField.Name("f")), id))))

                      (flatten >>= (s => filterBuilderJf(s, repairSel, repair))) >>= (src0 =>
                        getBuilder[T, M, WF, EX, JoinSide](exprOrJs(_)(exprMerge, jsMerge))(
                          src0, repair.transCata[JoinFunc[T]](orOriginal(elideCond[JoinSide]))))
                    }
                    case _ =>
                      handleFreeMap[T, M, EX](
                        cfg.funcHandler,
                        cfg.staticHandler,
                        struct.transCata[FreeMap[T]](orOriginal(rewriteUndefined[Hole]))) >>= (target =>
                        getBuilder[T, M, WF, EX, JoinSide](exprOrJs(_)(exprMerge, jsMerge))(
                          FlatteningBuilder(
                            DocBuilder(
                              src,
                              ListMap(
                                BsonField.Name("s") -> docVarToExpr(DocVar.ROOT()),
                                BsonField.Name("f") -> target)),
                            Set(StructureType.Array(DocField(BsonField.Name("f")), id))),
                          repair))
                  }
                }
                case _ =>
                  (handleFreeMap[T, M, EX](cfg.funcHandler, cfg.staticHandler, struct) ⊛
                    getJsMerge[T, M](
                      repair,
                      jscore.Select(jscore.Ident(JsFn.defaultName), "s"),
                      jscore.Select(jscore.Ident(JsFn.defaultName), "f")))((expr, j) =>
                    ExprBuilder(
                      FlatteningBuilder(
                        DocBuilder(
                          src,
                          ListMap(
                            BsonField.Name("s") -> docVarToExpr(DocVar.ROOT()),
                            BsonField.Name("f") -> expr)),
                        Set(StructureType.Object(DocField(BsonField.Name("f")), id))),
                      -\&/(j)))
              }
            }
            else
              shiftType match {
                case ShiftType.Array => {
                  val struct0 = struct.transCata[FreeMap[T]](orOriginal(rewriteUndefined[Hole]))
                  val repair0 = repair.as[Hole](SrcHole).transCata[FreeMap[T]](orOriginal(rewriteUndefined[Hole]))

                  getExprBuilder[T, M, WF, EX](cfg.funcHandler, cfg.staticHandler)(src, struct0) >>= (builder =>
                    getExprBuilder[T, M, WF, EX](
                      cfg.funcHandler, cfg.staticHandler)(
                      FlatteningBuilder(
                        builder,
                        Set(StructureType.Array(DocVar.ROOT(), id))),
                        repair0))
                }
                case _ =>
                  getExprBuilder[T, M, WF, EX](cfg.funcHandler, cfg.staticHandler)(src, struct) >>= (builder =>
                    getExprBuilder[T, M, WF, EX](
                      cfg.funcHandler, cfg.staticHandler)(
                      FlatteningBuilder(
                        builder,
                        Set(StructureType.Object(DocVar.ROOT(), id))),
                        repair.as(SrcHole)))
              }

          }
          case Reduce(src, bucket, reducers, repair) =>
            (bucket.traverse(handleFreeMap[T, M, EX](cfg.funcHandler, cfg.staticHandler, _)) ⊛
              reducers.traverse(_.traverse(handleFreeMap[T, M, EX](cfg.funcHandler, cfg.staticHandler, _))))((b, red) => {
                getReduceBuilder[T, M, WF, EX](
                  cfg.funcHandler, cfg.staticHandler)(
                  // TODO: This work should probably be done in `toWorkflow`.
                  semiAlignExpr[λ[α => List[ReduceFunc[α]]]](red)(Traverse[List].compose).fold(
                    WB.groupBy(
                      DocBuilder(
                        src,
                        // FIXME: Doesn’t work with UnshiftMap
                        red.unite.zipWithIndex.map(_.map(i => BsonField.Name(createFieldName("f", i))).swap).toListMap ++
                          b.zipWithIndex.map(_.map(i => BsonField.Name(createFieldName("b", i))).swap).toListMap),
                      b.zipWithIndex.map(p => docVarToExpr(DocField(BsonField.Name(createFieldName("b", p._2))))),
                      red.zipWithIndex.map(ai =>
                        (BsonField.Name(createFieldName("f", ai._2)),
                          accumulator(ai._1.as($field(createFieldName("f", ai._2)))))).toListMap))(
                    exprs => WB.groupBy(src,
                      b,
                      exprs.zipWithIndex.map(ai =>
                        (BsonField.Name(createFieldName("f", ai._2)),
                          accumulator(ai._1))).toListMap)),
                    repair)
              }).join
          case Sort(src, bucket, order) =>
            val (keys, dirs) = (bucket.toIList.map((_, SortDir.asc)) <::: order).unzip
            keys.traverse(handleFreeMap[T, M, EX](cfg.funcHandler, cfg.staticHandler, _))
              .map(ks => WB.sortBy(src, ks.toList, dirs.toList))
          case Filter(src0, cond) => {
            val selectors = getSelector[T, M, EX, Hole](
              cond, defaultSelector[T].right, selector[T](cfg.bsonVersion) ∘ (_ <+> defaultSelector[T].right))
            val typeSelectors = getSelector[T, M, EX, Hole](
              cond, InternalError.fromMsg(s"not a typecheck").left , typeSelector[T])

            def filterBuilder(src: WorkflowBuilder[WF], partialSel: PartialSelector[T]):
                M[WorkflowBuilder[WF]] = {
              val (sel, inputs) = partialSel

              inputs.traverse(f => handleFreeMap[T, M, EX](cfg.funcHandler, cfg.staticHandler, f(cond)))
                .map(WB.filter(src, _, sel))
            }

            (selectors.toOption, typeSelectors.toOption) match {
              case (None, Some(typeSel)) => filterBuilder(src0, typeSel)
              case (Some(sel), None) => filterBuilder(src0, sel)
              case (Some(sel), Some(typeSel)) => filterBuilder(src0, typeSel) >>= (filterBuilder(_, sel))
              case _ =>
                handleFreeMap[T, M, EX](cfg.funcHandler, cfg.staticHandler, cond).map {
                  // TODO: Postpone decision until we know whether we are going to
                  //       need mapReduce anyway.
                  case cond @ HasThat(_) => WB.filter(src0, List(cond), {
                    case f :: Nil => Selector.Doc(f -> Selector.Eq(Bson.Bool(true)))
                  })
                  case \&/.This(js) => WB.filter(src0, Nil, {
                    case Nil => Selector.Where(js(jscore.ident("this")).toJs)
                  })
                }
            }
          }
          case Union(src, lBranch, rBranch) =>
            (rebaseWB[T, M, WF, EX](cfg, lBranch, src) ⊛
              rebaseWB[T, M, WF, EX](cfg, rBranch, src))(
              UnionBuilder(_, _))
          case Subset(src, from, sel, count) =>
            (rebaseWB[T, M, WF, EX](cfg, from, src) ⊛
              (rebaseWB[T, M, WF, EX](cfg, count, src) >>= (HasInt[M, WF](_))))(
              sel match {
                case Drop => WB.skip
                case Take => WB.limit
                // TODO: Better sampling
                case Sample => WB.limit
              })
          case Unreferenced() =>
            CollectionBuilder($pure(Bson.Null), WorkflowBuilder.Root(), none).point[M]
        }
      }

    @SuppressWarnings(Array("org.wartremover.warts.Recursion"))
    implicit def equiJoin[T[_[_]]: BirecursiveT: EqualT: ShowT]:
        Planner.Aux[T, EquiJoin[T, ?]] =
      new Planner[EquiJoin[T, ?]] {
        type IT[G[_]] = T[G]
        def plan
          [M[_]: Monad: ExecTimeR: MonadFsErr, WF[_]: Functor: Coalesce: Crush, EX[_]: Traverse]
          (cfg: PlannerConfig[T, EX, WF])
          (implicit
            ev0: WorkflowOpCoreF :<: WF,
            ev1: RenderTree[WorkflowBuilder[WF]],
            ev2: WorkflowBuilder.Ops[WF],
            ev3: EX :<: ExprOp) =
          qs =>
        (rebaseWB[T, M, WF, EX](cfg, qs.lBranch, qs.src) ⊛
          rebaseWB[T, M, WF, EX](cfg, qs.rBranch, qs.src))(
          (lb, rb) => {
            val (lKey, rKey) = Unzip[List].unzip(qs.key)

            (lKey.traverse(handleFreeMap[T, M, EX](cfg.funcHandler, cfg.staticHandler, _)) ⊛
              rKey.traverse(handleFreeMap[T, M, EX](cfg.funcHandler, cfg.staticHandler, _)))(
              (lk, rk) =>
              liftM[M, WorkflowBuilder[WF]](cfg.joinHandler.run(
                qs.f,
                JoinSource(lb, lk),
                JoinSource(rb, rk))) >>=
                (getExprBuilder[T, M, WF, EX](cfg.funcHandler, cfg.staticHandler)(_, qs.combine >>= {
                  case LeftSide => Free.roll(MFC(MapFuncsCore.ProjectKey(HoleF, MapFuncsCore.StrLit("left"))))
                  case RightSide => Free.roll(MFC(MapFuncsCore.ProjectKey(HoleF, MapFuncsCore.StrLit("right"))))
                }))).join
          }).join
      }

    implicit def coproduct[T[_[_]], F[_], G[_]](
      implicit F: Planner.Aux[T, F], G: Planner.Aux[T, G]):
        Planner.Aux[T, Coproduct[F, G, ?]] =
      new Planner[Coproduct[F, G, ?]] {
        type IT[G[_]] = T[G]
        def plan
          [M[_]: Monad: ExecTimeR: MonadFsErr, WF[_]: Functor: Coalesce: Crush, EX[_]: Traverse]
          (cfg: PlannerConfig[T, EX, WF])
          (implicit
            ev0: WorkflowOpCoreF :<: WF,
            ev1: RenderTree[WorkflowBuilder[WF]],
            ev2: WorkflowBuilder.Ops[WF],
            ev3: EX :<: ExprOp) =
          _.run.fold(
            F.plan[M, WF, EX](cfg),
            G.plan[M, WF, EX](cfg))
      }

    // TODO: All instances below here only need to exist because of `FreeQS`,
    //       but can’t actually be called.

    def default[T[_[_]], F[_]](label: String): Planner.Aux[T, F] =
      new Planner[F] {
        type IT[G[_]] = T[G]

        def plan
          [M[_]: Monad: ExecTimeR: MonadFsErr, WF[_]: Functor: Coalesce: Crush, EX[_]: Traverse]
          (cfg: PlannerConfig[T, EX, WF])
          (implicit
            ev0: WorkflowOpCoreF :<: WF,
            ev1: RenderTree[WorkflowBuilder[WF]],
            ev2: WorkflowBuilder.Ops[WF],
            ev3: EX :<: ExprOp) =
          κ(raiseErr(qscriptPlanningFailed(InternalError.fromMsg(s"should not be reached: $label"))))
      }

    implicit def deadEnd[T[_[_]]]: Planner.Aux[T, Const[DeadEnd, ?]] =
      default("DeadEnd")

    implicit def read[T[_[_]], A]: Planner.Aux[T, Const[Read[A], ?]] =
      default("Read")

    implicit def shiftedReadDir[T[_[_]]]: Planner.Aux[T, Const[ShiftedRead[ADir], ?]] =
      default("ShiftedRead[ADir]")

    implicit def thetaJoin[T[_[_]]]: Planner.Aux[T, ThetaJoin[T, ?]] =
      default("ThetaJoin")

    implicit def projectBucket[T[_[_]]]: Planner.Aux[T, ProjectBucket[T, ?]] =
      default("ProjectBucket")
  }

  def getExpr[
    T[_[_]]: BirecursiveT: ShowT,
    M[_]: Monad: ExecTimeR: MonadFsErr, EX[_]: Traverse: Inject[?[_], ExprOp]]
    (funcHandler: MapFunc[T, ?] ~> OptionFree[EX, ?], staticHandler: StaticHandler[T, EX])(fm: FreeMap[T]
  ) : M[Fix[ExprOp]] =
    processMapFuncExpr[T, M, EX, Hole](funcHandler, staticHandler)(fm)(κ($$ROOT))

  def getJsFn[T[_[_]]: BirecursiveT: ShowT, M[_]: Monad: MonadFsErr: ExecTimeR]
    (fm: FreeMap[T])
      : M[JsFn] =
    processMapFunc[T, M, Hole](fm)(κ(jscore.Ident(JsFn.defaultName))) ∘
      (JsFn(JsFn.defaultName, _))

  def getBuilder
    [T[_[_]]: BirecursiveT: ShowT, M[_]: Monad: MonadFsErr, WF[_], EX[_]: Traverse, A]
    (handler: FreeMapA[T, A] => M[Expr])
    (src: WorkflowBuilder[WF], fm: FreeMapA[T, A])
    (implicit ev: EX :<: ExprOp)
      : M[WorkflowBuilder[WF]] =
    fm.project match {
      case MapFuncCore.StaticMap(elems) =>
        elems.traverse(_.bitraverse({
          case Embed(MapFuncCore.EC(ejson.Str(key))) => BsonField.Name(key).point[M]
          case key => raiseErr[M, BsonField.Name](qscriptPlanningFailed(InternalError.fromMsg(s"Unsupported object key: ${key.shows}")))
        },
          handler)) ∘
        (es => DocBuilder(src, es.toListMap))
      case _ => handler(fm) ∘ (ExprBuilder(src, _))
    }

  def getExprBuilder
    [T[_[_]]: BirecursiveT: ShowT, M[_]: Monad: ExecTimeR: MonadFsErr, WF[_], EX[_]: Traverse]
    (funcHandler: MapFunc[T, ?] ~> OptionFree[EX, ?], staticHandler: StaticHandler[T, EX])
    (src: WorkflowBuilder[WF], fm: FreeMap[T])
    (implicit ev: EX :<: ExprOp)
      : M[WorkflowBuilder[WF]] =
    getBuilder[T, M, WF, EX, Hole](handleFreeMap[T, M, EX](funcHandler, staticHandler, _))(src, fm)

  def getReduceBuilder
    [T[_[_]]: BirecursiveT: ShowT, M[_]: Monad: ExecTimeR: MonadFsErr, WF[_], EX[_]: Traverse]
    (funcHandler: MapFunc[T, ?] ~> OptionFree[EX, ?], staticHandler: StaticHandler[T, EX])
    (src: WorkflowBuilder[WF], fm: FreeMapA[T, ReduceIndex])
    (implicit ev: EX :<: ExprOp)
      : M[WorkflowBuilder[WF]] =
    getBuilder[T, M, WF, EX, ReduceIndex](handleRedRepair[T, M, EX](funcHandler, staticHandler, _))(src, fm)

  def getJsMerge[T[_[_]]: BirecursiveT: ShowT, M[_]: Monad: MonadFsErr: ExecTimeR]
    (jf: JoinFunc[T], a1: JsCore, a2: JsCore)
      : M[JsFn] =
    processMapFunc[T, M, JoinSide](
      jf) {
      case LeftSide => a1
      case RightSide => a2
    } ∘ (JsFn(JsFn.defaultName, _))

  def getExprMerge[T[_[_]]: BirecursiveT: ShowT, M[_]: Monad: MonadFsErr: ExecTimeR, EX[_]: Traverse]
    (funcHandler: MapFunc[T, ?] ~> OptionFree[EX, ?], staticHandler: StaticHandler[T, EX])
    (jf: JoinFunc[T], a1: DocVar, a2: DocVar)
    (implicit inj: EX :<: ExprOp)
      : M[Fix[ExprOp]] =
    processMapFuncExpr[T, M, EX, JoinSide](funcHandler, staticHandler)(
      jf) {
      case LeftSide => $var(a1)
      case RightSide => $var(a2)
    }

  def exprOrJs[M[_]: Applicative: MonadFsErr, A]
    (a: A)
    (exf: A => M[Fix[ExprOp]], jsf: A => M[JsFn])
      : M[Expr] = {
    // TODO: Return _both_ errors
    val js = jsf(a)
    val expr = exf(a)
    handleErr[M, Expr](
      (js ⊛ expr)(\&/.Both(_, _)))(
      _ => handleErr[M, Expr](js.map(-\&/))(_ => expr.map(\&/-)))
  }

  def handleFreeMap[T[_[_]]: BirecursiveT: ShowT, M[_]: Monad: ExecTimeR: MonadFsErr, EX[_]: Traverse]
    (funcHandler: MapFunc[T, ?] ~> OptionFree[EX, ?], staticHandler: StaticHandler[T, EX], fm: FreeMap[T])
    (implicit ev: EX :<: ExprOp)
      : M[Expr] =
    exprOrJs(fm)(getExpr[T, M, EX](funcHandler, staticHandler)(_), getJsFn[T, M])

  def handleRedRepair[T[_[_]]: BirecursiveT: ShowT, M[_]: Monad: ExecTimeR: MonadFsErr, EX[_]: Traverse]
    (funcHandler: MapFunc[T, ?] ~> OptionFree[EX, ?], staticHandler: StaticHandler[T, EX], jr: FreeMapA[T, ReduceIndex])
    (implicit ev: EX :<: ExprOp)
      : M[Expr] =
    exprOrJs(jr)(getExprRed[T, M, EX](funcHandler, staticHandler)(_), getJsRed[T, M])

  def getExprRed[T[_[_]]: BirecursiveT: ShowT, M[_]: Monad: ExecTimeR: MonadFsErr, EX[_]: Traverse]
    (funcHandler: MapFunc[T, ?] ~> OptionFree[EX, ?], staticHandler: StaticHandler[T, EX])
    (jr: FreeMapA[T, ReduceIndex])
    (implicit ev: EX :<: ExprOp)
      : M[Fix[ExprOp]] =
    processMapFuncExpr[T, M, EX, ReduceIndex](funcHandler, staticHandler)(jr)(_.idx.fold(
      i => $field("_id", i.toString),
      i => $field(createFieldName("f", i))))

  def getJsRed[T[_[_]]: BirecursiveT: ShowT, M[_]: Monad: MonadFsErr: ExecTimeR]
    (jr: Free[MapFunc[T, ?], ReduceIndex])
      : M[JsFn] =
    processMapFunc[T, M, ReduceIndex](jr)(_.idx.fold(
      i => jscore.Select(jscore.Select(jscore.Ident(JsFn.defaultName), "_id"), i.toString),
      i => jscore.Select(jscore.Ident(JsFn.defaultName), createFieldName("f", i)))) ∘
      (JsFn(JsFn.defaultName, _))

  def rebaseWB
    [T[_[_]]: EqualT, M[_]: Monad: ExecTimeR: MonadFsErr, WF[_]: Functor: Coalesce: Crush, EX[_]: Traverse]
    (cfg: PlannerConfig[T, EX, WF],
      free: FreeQS[T],
      src: WorkflowBuilder[WF])
    (implicit
      F: Planner.Aux[T, QScriptTotal[T, ?]],
      ev0: WorkflowOpCoreF :<: WF,
      ev1: RenderTree[WorkflowBuilder[WF]],
      ev2: WorkflowBuilder.Ops[WF],
      ev3: EX :<: ExprOp)
      : M[WorkflowBuilder[WF]] =
    free.cataM(
      interpretM[M, QScriptTotal[T, ?], qscript.Hole, WorkflowBuilder[WF]](κ(src.point[M]), F.plan(cfg)))

  // TODO: Need `Delay[Show, WorkflowBuilder]`
  @SuppressWarnings(Array("org.wartremover.warts.ToString"))
  def HasLiteral[M[_]: Applicative: MonadFsErr, WF[_]]
    (wb: WorkflowBuilder[WF])
    (implicit ev0: WorkflowOpCoreF :<: WF)
      : M[Bson] =
    asLiteral(wb).fold(
      raiseErr[M, Bson](qscriptPlanningFailed(NonRepresentableEJson(wb.toString))))(
      _.point[M])

  @SuppressWarnings(Array("org.wartremover.warts.ToString"))
  def HasInt[M[_]: Monad: MonadFsErr, WF[_]]
    (wb: WorkflowBuilder[WF])
    (implicit ev0: WorkflowOpCoreF :<: WF)
      : M[Long] =
    HasLiteral[M, WF](wb) >>= {
      case Bson.Int32(v) => v.toLong.point[M]
      case Bson.Int64(v) => v.point[M]
      case x => raiseErr(qscriptPlanningFailed(NonRepresentableEJson(x.toString)))
    }

  // This is maybe worth putting in Matryoshka?
  def findFirst[T[_[_]]: RecursiveT, F[_]: Functor: Foldable, A](
    f: PartialFunction[T[F], A]):
      CoalgebraM[A \/ ?, F, T[F]] =
    tf => (f.lift(tf) \/> tf.project).swap

  // TODO: This should perhaps be _in_ PhaseResults or something
  def log[M[_]: Monad, A: RenderTree]
    (label: String, ma: M[A])
    (implicit mtell: MonadTell_[M, PhaseResults])
      : M[A] =
    ma.mproduct(a => mtell.tell(Vector(PhaseResult.tree(label, a)))) ∘ (_._1)

  def toMongoQScript[
      T[_[_]]: BirecursiveT: EqualT: RenderTreeT: ShowT,
      M[_]: Monad: MonadFsErr: PhaseResultTell]
      (anyDoc: Collection => OptionT[M, BsonDocument],
        qs: T[fs.MongoQScript[T, ?]])
      (implicit BR: Branches[T, fs.MongoQScript[T, ?]])
      : M[T[fs.MongoQScript[T, ?]]] = {

    type MQS[A] = fs.MongoQScript[T, A]
    type QST[A] = QScriptTotal[T, A]

    val O = new Optimize[T]
    val R = new Rewrite[T]

    def normalize(mqs: T[MQS]): M[T[MQS]] = {
      val mqs1 = mqs.transCata[T[MQS]](R.normalizeEJ[MQS])
      val mqs2 = BR.branches.modify(
          _.transCata[FreeQS[T]](liftCo(R.normalizeEJCoEnv[QScriptTotal[T, ?]]))
        )(mqs1.project).embed
      Trans(assumeReadType[T, MQS, M](Type.AnyObject), mqs2)
    }

    // TODO: All of these need to be applied through branches. We may also be able to compose
    //       them with normalization as the last step and run until fixpoint. Currently plans are
    //       too sensitive to the order in which these are applied.
    //       Some constraints:
    //       - elideQuasarSigil should only be applied once
    //       - elideQuasarSigil needs assumeReadType to be applied in order to
    //         work properly in all cases
    //       - R.normalizeEJ/R.normalizeEJCoEnv may change the structure such
    //         that assumeReadType can elide more guards
    //         E.g. Map(x, SrcHole) is normalized into x. assumeReadType does
    //         not recognize any Map as shape preserving, but it may recognize
    //         x being shape preserving (e.g. when x = ShiftedRead(y, ExcludeId))
    for {
      mongoQS1 <- Trans(assumeReadType[T, MQS, M](Type.AnyObject), qs)
      mongoQS2 <- mongoQS1.transCataM(elideQuasarSigil[T, MQS, M](anyDoc))
      mongoQS3 <- normalize(mongoQS2)
      _ <- BackendModule.logPhase[M](PhaseResult.treeAndCode("QScript Mongo", mongoQS3))

      mongoQS4 =  mongoQS3.transCata[T[MQS]](
                    liftFF[QScriptCore[T, ?], MQS, T[MQS]](
                      repeatedly(O.subsetBeforeMap[MQS, MQS](
                        reflNT[MQS]))))
      _ <- BackendModule.logPhase[M](
             PhaseResult.treeAndCode("QScript Mongo (Subset Before Map)",
             mongoQS4))

      // TODO: Once field deletion is implemented for 3.4, this could be selectively applied, if necessary.
      mongoQS5 =  PreferProjection.preferProjection[MQS](mongoQS4)
      _ <- BackendModule.logPhase[M](PhaseResult.treeAndCode("QScript Mongo (Prefer Projection)", mongoQS5))
    } yield mongoQS5
  }

  def buildWorkflow
    [T[_[_]]: BirecursiveT: EqualT: RenderTreeT: ShowT,
      M[_]: Monad: PhaseResultTell: MonadFsErr: ExecTimeR,
      WF[_]: Functor: Coalesce: Crush,
      EX[_]: Traverse]
    (cfg: PlannerConfig[T, EX, WF])
    (qs: T[fs.MongoQScript[T, ?]])
    (implicit
      ev0: WorkflowOpCoreF :<: WF,
      ev1: EX :<: ExprOp,
      ev2: RenderTree[Fix[WF]])
      : M[Fix[WF]] =
    for {
      wb <- log(
        "Workflow Builder",
        qs.cataM[M, WorkflowBuilder[WF]](
          Planner[T, fs.MongoQScript[T, ?]].plan[M, WF, EX](cfg).apply(_) ∘
            (_.transCata[Fix[WorkflowBuilderF[WF, ?]]](repeatedly(WorkflowBuilder.normalize[WF, Fix[WorkflowBuilderF[WF, ?]]])))))
      wf <- log("Workflow (raw)", liftM[M, Fix[WF]](WorkflowBuilder.build[WBM, WF](wb)))
    } yield wf

  def plan0
    [T[_[_]]: BirecursiveT: EqualT: RenderTreeT: ShowT,
      M[_]: Monad: PhaseResultTell: MonadFsErr: ExecTimeR,
      WF[_]: Traverse: Coalesce: Crush: Crystallize,
      EX[_]: Traverse]
    (anyDoc: Collection => OptionT[M, BsonDocument],
      cfg: PlannerConfig[T, EX, WF])
    (qs: T[fs.MongoQScript[T, ?]])
    (implicit
      ev0: WorkflowOpCoreF :<: WF,
      ev1: WorkflowBuilder.Ops[WF],
      ev2: EX :<: ExprOp,
      ev3: RenderTree[Fix[WF]])
      : M[Crystallized[WF]] = {

    def doBuildWorkflow[F[_]: Monad: ExecTimeR](qs0: T[fs.MongoQScript[T, ?]]) =
      buildWorkflow[T, FileSystemErrT[PhaseResultT[F, ?], ?], WF, EX](cfg)(qs0).run.run

    for {
      qs0 <- toMongoQScript[T, M](anyDoc, qs)
      logRes0 <- doBuildWorkflow[M](qs0)
      (log0, res0) = logRes0
      wf0 <- res0 match {
               case \/-(wf) if (needsMapBeforeSort(wf)) =>
                 // TODO look into adding mapBeforeSort to WorkflowBuilder or Workflow stage
                 // instead, so that we can avoid having to rerun some transformations.
                 // See #3063
                 log("QScript Mongo (Map Before Sort)",
                   Trans(mapBeforeSort[T, M], qs0)) >>= buildWorkflow[T, M, WF, EX](cfg)
               case \/-(wf) =>
                 PhaseResultTell[M].tell(log0) *> wf.point[M]
               case -\/(err) =>
                 PhaseResultTell[M].tell(log0) *> raiseErr[M, Fix[WF]](err)
             }
      wf1 <- log(
        "Workflow (crystallized)",
        Crystallize[WF].crystallize(wf0).point[M])
    } yield wf1
  }

  def planExecTime[
      T[_[_]]: BirecursiveT: EqualT: ShowT: RenderTreeT,
      M[_]: Monad: PhaseResultTell: MonadFsErr](
      qs: T[fs.MongoQScript[T, ?]],
      queryContext: fs.QueryContext,
      queryModel: MongoQueryModel,
      anyDoc: Collection => OptionT[M, BsonDocument],
      execTime: Instant)
      : M[Crystallized[WorkflowF]] = {
    val peek = anyDoc andThen (_.mapT(_.liftM[ReaderT[?[_], Instant, ?]]))
    plan[T, ReaderT[M, Instant, ?]](qs, queryContext, queryModel, peek).run(execTime)
  }

  /** Translate the QScript plan to an executable MongoDB "physical"
    * plan, taking into account the current runtime environment as captured by
    * the given context.
    *
    * Internally, the type of the plan being built constrains which operators
    * can be used, but the resulting plan uses the largest, common type so that
    * callers don't need to worry about it.
    *
    * @param anyDoc returns any document in the given `Collection`
    */
  def plan[
      T[_[_]]: BirecursiveT: EqualT: ShowT: RenderTreeT,
      M[_]: Monad: PhaseResultTell: MonadFsErr: ExecTimeR](
      qs: T[fs.MongoQScript[T, ?]],
      queryContext: fs.QueryContext,
      queryModel: MongoQueryModel,
      anyDoc: Collection => OptionT[M, BsonDocument])
      : M[Crystallized[WorkflowF]] = {
    import MongoQueryModel._

    val bsonVersion = toBsonVersion(queryModel)

    val joinHandler: JoinHandler[Workflow3_2F, WBM] =
      JoinHandler.fallback[Workflow3_2F, WBM](
        JoinHandler.pipeline(queryContext.statistics, queryContext.indexes),
        JoinHandler.mapReduce)

    queryModel match {
      case `3.4.4` =>
        val cfg = PlannerConfig[T, Expr3_4_4, Workflow3_2F](
          joinHandler,
          FuncHandler.handle3_4_4(bsonVersion),
          StaticHandler.handle,
          bsonVersion)
        plan0[T, M, Workflow3_2F, Expr3_4_4](anyDoc, cfg)(qs)

      case `3.4` =>
        val cfg = PlannerConfig[T, Expr3_4, Workflow3_2F](
          joinHandler,
          FuncHandler.handle3_4(bsonVersion),
          StaticHandler.handle,
          bsonVersion)
        plan0[T, M, Workflow3_2F, Expr3_4](anyDoc, cfg)(qs)

      case `3.2` =>
        val cfg = PlannerConfig[T, Expr3_2, Workflow3_2F](
          joinHandler,
          FuncHandler.handle3_2(bsonVersion),
          StaticHandler.handle,
          bsonVersion)
        plan0[T, M, Workflow3_2F, Expr3_2](anyDoc, cfg)(qs)

    }
  }
}<|MERGE_RESOLUTION|>--- conflicted
+++ resolved
@@ -914,18 +914,13 @@
             ev3: EX :<: ExprOp) = {
           case qscript.Map(src, f) =>
             getExprBuilder[T, M, WF, EX](cfg.funcHandler, cfg.staticHandler)(src, f)
-<<<<<<< HEAD
-          case LeftShift(src, struct, id, shiftType, repair) => {
+          // FIXME: Handle `onUndef`
+          case LeftShift(src, struct, id, shiftType, onUndef, repair) => {
             val exprMerge: JoinFunc[T] => M[Fix[ExprOp]] =
               getExprMerge[T, M, EX](cfg.funcHandler, cfg.staticHandler)(_, DocField(BsonField.Name("s")), DocField(BsonField.Name("f")))
             val jsMerge: JoinFunc[T] => M[JsFn] =
               getJsMerge[T, M](_, jscore.Select(jscore.Ident(JsFn.defaultName), "s"), jscore.Select(jscore.Ident(JsFn.defaultName), "f"))
 
-=======
-
-          // FIXME: Handle `onUndef`
-          case LeftShift(src, struct, id, shiftType, onUndef, repair) => {
->>>>>>> 7aacd628
             def rewriteUndefined[A]: CoMapFuncR[T, A] => Option[CoMapFuncR[T, A]] = {
               case CoEnv(\/-(MFC(Guard(exp, tpe @ Type.FlexArr(_, _, _), exp0, Embed(CoEnv(\/-(MFC(Undefined())))))))) =>
                 rollMF[T, A](MFC(Guard(exp, tpe, exp0, Free.roll(MFC(MakeArray(Free.roll(MFC(Undefined())))))))).some
