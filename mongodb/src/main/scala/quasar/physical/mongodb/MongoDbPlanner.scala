/*
 * Copyright 2014–2017 SlamData Inc.
 *
 * Licensed under the Apache License, Version 2.0 (the "License");
 * you may not use this file except in compliance with the License.
 * You may obtain a copy of the License at
 *
 *     http://www.apache.org/licenses/LICENSE-2.0
 *
 * Unless required by applicable law or agreed to in writing, software
 * distributed under the License is distributed on an "AS IS" BASIS,
 * WITHOUT WARRANTIES OR CONDITIONS OF ANY KIND, either express or implied.
 * See the License for the specific language governing permissions and
 * limitations under the License.
 */

package quasar.physical.mongodb

import slamdata.Predef.{Map => _, _}
import quasar._, Planner._, Type.{Const => _, Coproduct => _, _}
import quasar.common.{PhaseResult, PhaseResults, PhaseResultT, PhaseResultTell, SortDir}
import quasar.connector.BackendModule
import quasar.contrib.matryoshka._
import quasar.contrib.pathy.{ADir, AFile}
import quasar.contrib.scalaz._, eitherT._
import quasar.ejson.EJson
import quasar.ejson.implicits._
import quasar.fp._
import quasar.fp.ski._
import quasar.fs.{FileSystemError, FileSystemErrT, MonadFsErr}, FileSystemError.qscriptPlanningFailed
import quasar.javascript._
import quasar.jscore, jscore.{JsCore, JsFn}
import quasar.namegen._
import quasar.physical.mongodb.WorkflowBuilder.{Subset => _, _}
import quasar.physical.mongodb.accumulator._
import quasar.physical.mongodb.expression._
import quasar.physical.mongodb.planner._
import quasar.physical.mongodb.planner.common._
import quasar.physical.mongodb.workflow.{ExcludeId => _, IncludeId => _, _}
import quasar.qscript.{Coalesce => _, _}, RenderQScriptDSL._
import quasar.std.StdLib._ // TODO: remove this

import java.time.Instant
import matryoshka.{Hole => _, _}
import matryoshka.data._
import matryoshka.implicits._
import matryoshka.patterns._
import org.bson.BsonDocument
import scalaz._, Scalaz.{ToIdOps => _, _}

// TODO: This is generalizable to an arbitrary `Recursive` type, I think.
sealed abstract class InputFinder[T[_[_]]] {
  def apply[A](t: FreeMap[T]): FreeMap[T]
}

final case class Here[T[_[_]]]() extends InputFinder[T] {
  def apply[A](a: FreeMap[T]): FreeMap[T] = a
}

final case class There[T[_[_]]](index: Int, next: InputFinder[T])
    extends InputFinder[T] {
  def apply[A](a: FreeMap[T]): FreeMap[T] =
    a.resume.fold(fa => next(fa.toList.apply(index)), κ(a))
}

object MongoDbPlanner {
  import fixExprOp._

  type Partial[T[_[_]], In, Out] = (PartialFunction[List[In], Out], List[InputFinder[T]])

  type OutputM[A]      = PlannerError \/ A
  type ExecTimeR[F[_]] = MonadReader_[F, Instant]

  @SuppressWarnings(Array("org.wartremover.warts.Recursion"))
  def generateTypeCheck[In, Out](or: (Out, Out) => Out)(f: PartialFunction[Type, In => Out]):
      Type => Option[In => Out] =
        typ => f.lift(typ).fold(
          typ match {
            case Type.Interval => generateTypeCheck(or)(f)(Type.Dec)
            case Type.Arr(_) => generateTypeCheck(or)(f)(Type.AnyArray)
            case Type.Timestamp
               | Type.Timestamp ⨿ Type.Date
               | Type.Timestamp ⨿ Type.Date ⨿ Type.Time =>
              generateTypeCheck(or)(f)(Type.Date)
            case Type.Timestamp ⨿ Type.Date ⨿ Type.Time ⨿ Type.Interval =>
              // Just repartition to match the right cases
              generateTypeCheck(or)(f)(Type.Interval ⨿ Type.Date)
            case Type.Int ⨿ Type.Dec ⨿ Type.Interval ⨿ Type.Str ⨿ (Type.Timestamp ⨿ Type.Date ⨿ Type.Time) ⨿ Type.Bool =>
              // Just repartition to match the right cases
              generateTypeCheck(or)(f)(
                Type.Int ⨿ Type.Dec ⨿ Type.Interval ⨿ Type.Str ⨿ (Type.Date ⨿ Type.Bool))
            case a ⨿ b =>
              (generateTypeCheck(or)(f)(a) ⊛ generateTypeCheck(or)(f)(b))(
                (a, b) => ((expr: In) => or(a(expr), b(expr))))
            case _ => None
          })(
          Some(_))

  def processMapFuncExpr
    [T[_[_]]: BirecursiveT: ShowT, M[_]: Monad: ExecTimeR: MonadFsErr, EX[_]: Traverse, A]
    (funcHandler: MapFunc[T, ?] ~> OptionFree[EX, ?], staticHandler: StaticHandler[T, EX])
    (fm: FreeMapA[T, A])
    (recovery: A => Fix[ExprOp])
    (implicit inj: EX :<: ExprOp)
      : M[Fix[ExprOp]] = {

    val alg: AlgebraM[M, CoEnvMapA[T, A, ?], Fix[ExprOp]] =
      interpretM[M, MapFunc[T, ?], A, Fix[ExprOp]](
        recovery(_).point[M],
        expression(funcHandler))

    def convert(e: EX[FreeMapA[T, A]]): M[Fix[ExprOp]] =
      inj(e.map(_.cataM(alg))).sequence.map(_.embed)

    staticHandler.handle(fm).map(convert) getOrElse fm.cataM(alg)
  }

  def getSelector
    [T[_[_]]: BirecursiveT: ShowT, M[_]: Monad: MonadFsErr, EX[_]: Traverse]
    (fm: FreeMap[T], galg: GAlgebra[(T[MapFunc[T, ?]], ?), MapFunc[T, ?], OutputM[PartialSelector[T]]])
    (implicit inj: EX :<: ExprOp)
      : OutputM[PartialSelector[T]] =
    fm.zygo(
      interpret[MapFunc[T, ?], Hole, T[MapFunc[T, ?]]](
        κ(MFC(MapFuncsCore.Undefined[T, T[MapFunc[T, ?]]]()).embed),
        _.embed),
      ginterpret[(T[MapFunc[T, ?]], ?), MapFunc[T, ?], Hole, OutputM[PartialSelector[T]]](
        κ(defaultSelector[T].point[OutputM]), galg))

  def processMapFunc[T[_[_]]: BirecursiveT: ShowT, M[_]: Monad: MonadFsErr: ExecTimeR, A]
    (fm: FreeMapA[T, A])(recovery: A => JsCore)
      : M[JsCore] =
    fm.cataM(interpretM[M, MapFunc[T, ?], A, JsCore](recovery(_).point[M], javascript))

  // FIXME: This is temporary. Should go away when the connector is complete.
  def unimplemented[M[_]: MonadFsErr, A](label: String): M[A] =
    raiseErr(qscriptPlanningFailed(InternalError.fromMsg(s"unimplemented $label")))

  // TODO: Should have a JsFn version of this for $reduce nodes.
  val accumulator: ReduceFunc[Fix[ExprOp]] => AccumOp[Fix[ExprOp]] = {
    import quasar.qscript.ReduceFuncs._

    {
      case Arbitrary(a)     => $first(a)
      case First(a)         => $first(a)
      case Last(a)          => $last(a)
      case Avg(a)           => $avg(a)
      case Count(_)         => $sum($literal(Bson.Int32(1)))
      case Max(a)           => $max(a)
      case Min(a)           => $min(a)
      case Sum(a)           => $sum(a)
      case UnshiftArray(a)  => $push(a)
      case UnshiftMap(k, v) => ???
    }
  }

  private def unpack[T[_[_]]: BirecursiveT, F[_]: Traverse](t: Free[F, T[F]]): T[F] =
    t.cata(interpret[F, T[F], T[F]](ι, _.embed))

  // NB: it's only safe to emit "core" expr ops here, but we always use the
  // largest type in WorkflowOp, so they're immediately injected into ExprOp.
  val check = new Check[Fix[ExprOp], ExprOp]

  def ejsonToExpression[M[_]: Applicative: MonadFsErr, EJ]
    (v: BsonVersion)(ej: EJ)(implicit EJ: Recursive.Aux[EJ, EJson])
      : M[Fix[ExprOp]] =
    ej.cataM(BsonCodec.fromEJson(v)).fold(pe => raiseErr(qscriptPlanningFailed(pe)), $literal(_).point[M])

  // TODO: Use `JsonCodec.encode` and avoid failing.
  def ejsonToJs[M[_]: Applicative: MonadFsErr, EJ: Show]
    (ej: EJ)(implicit EJ: Recursive.Aux[EJ, EJson])
      : M[JsCore] =
    ej.cata(Data.fromEJson).toJs.fold(
      raiseErr[M, JsCore](qscriptPlanningFailed(NonRepresentableEJson(ej.shows))))(
      _.point[M])

  def expression[
    T[_[_]]: RecursiveT: ShowT,
    M[_]: Monad: ExecTimeR: MonadFsErr,
    EX[_]: Traverse](funcHandler: MapFunc[T, ?] ~> OptionFree[EX, ?])(
    implicit inj: EX :<: ExprOp
  ): AlgebraM[M, MapFunc[T, ?], Fix[ExprOp]] = {

    import MapFuncsCore._
    import MapFuncsDerived._

    def handleCommon(mf: MapFunc[T, Fix[ExprOp]]): Option[Fix[ExprOp]] =
      funcHandler(mf).map(t => unpack(t.mapSuspension(inj)))

    def execTime(implicit ev: ExecTimeR[M]): M[Bson.Date] =
      OptionT[M, Bson.Date](ev.ask.map(Bson.Date.fromInstant(_)))
        .getOrElseF(raiseErr(
          qscriptPlanningFailed(InternalError.fromMsg("Could not get the current timestamp"))))

    val handleSpecialCore: MapFuncCore[T, Fix[ExprOp]] => M[Fix[ExprOp]] = {
      case Constant(v1) => unimplemented[M, Fix[ExprOp]]("Constant expression")
      case Now() => execTime map ($literal(_))
      case ToId(a1) => unimplemented[M, Fix[ExprOp]]("ToId expression")

      case Date(a1) => unimplemented[M, Fix[ExprOp]]("Date expression")
      case Time(a1) => unimplemented[M, Fix[ExprOp]]("Time expression")
      case Timestamp(a1) => unimplemented[M, Fix[ExprOp]]("Timestamp expression")
      case Interval(a1) => unimplemented[M, Fix[ExprOp]]("Interval expression")
      case StartOfDay(a1) => unimplemented[M, Fix[ExprOp]]("StartOfDay expression")
      case TemporalTrunc(a1, a2) => unimplemented[M, Fix[ExprOp]]("TemporalTrunc expression")

      case IfUndefined(a1, a2) => unimplemented[M, Fix[ExprOp]]("IfUndefined expression")

      case Within(a1, a2) => unimplemented[M, Fix[ExprOp]]("Within expression")

      case ExtractIsoYear(a1) =>
        unimplemented[M, Fix[ExprOp]]("ExtractIsoYear expression")
      case Integer(a1) => unimplemented[M, Fix[ExprOp]]("Integer expression")
      case Decimal(a1) => unimplemented[M, Fix[ExprOp]]("Decimal expression")
      // NB: The aggregation implementation of `ToString` does not handle ObjectId
      //     Here we force this case to be planned using JS
      case ToString($var(DocVar(_, Some(BsonField.Name("_id"))))) =>
        unimplemented[M, Fix[ExprOp]]("ToString _id expression")
      // FIXME: $substr is deprecated in Mongo 3.4. This implementation should be
      //        versioned along with the other functions in FuncHandler, taking into
      //        account the special case for ObjectId above. Mongo 3.4 should
      //        use $substrBytes instead of $substr
      case ToString(a1) => mkToString(a1, $substr).point[M]

      case MakeArray(a1) => unimplemented[M, Fix[ExprOp]]("MakeArray expression")
      case MakeMap(a1, a2) => unimplemented[M, Fix[ExprOp]]("MakeMap expression")
      case ConcatMaps(a1, a2) => unimplemented[M, Fix[ExprOp]]("ConcatMap expression")
      case ProjectKey($var(dv), $literal(Bson.Text(key))) =>
        $var(dv \ BsonField.Name(key)).point[M]
      case ProjectKey(a1, a2) => unimplemented[M, Fix[ExprOp]](s"ProjectKey expression")
      case ProjectIndex(a1, a2)  => unimplemented[M, Fix[ExprOp]]("ProjectIndex expression")
      case DeleteKey(a1, a2)  => unimplemented[M, Fix[ExprOp]]("DeleteKey expression")

      // NB: Quasar strings are arrays of characters. However, MongoDB
      //     represent strings and arrays as distinct types. Moreoever, SQL^2
      //     exposes two functions: `array_length` to obtain the length of an
      //     array and `length` to obtain the length of a string. This
      //     distinction, however, is lost when LP is translated into
      //     QScript. There's only one `Length` MapFunc. The workaround here
      //     detects calls to array_length or length indirectly through the
      //     typechecks inserted around calls to `Length` or `ArrayLength` in
      //     LP typechecks.

      case Length(a1) => unimplemented[M, Fix[ExprOp]]("Length expression")
      case Guard(expr, Type.Str, cont @ $strLenCP(_), fallback) =>
        $cond(check.isString(expr), cont, fallback).point[M]
      case Guard(expr, Type.FlexArr(_, _, _), $strLenCP(str), fallback) =>
        $cond(check.isArray(expr), $size(str), fallback).point[M]

      // NB: This is maybe a NOP for Fix[ExprOp]s, as they (all?) safely
      //     short-circuit when given the wrong type. However, our guards may be
      //     more restrictive than the operation, in which case we still want to
      //     short-circuit, so …
      case Guard(expr, typ, cont, fallback) =>
        // NB: Even if certain checks aren’t needed by ExprOps, we have to
        //     maintain them because we may convert ExprOps to JS.
        //     Hopefully BlackShield will eliminate the need for this.
        @SuppressWarnings(Array("org.wartremover.warts.Recursion"))
        def exprCheck: Type => Option[Fix[ExprOp] => Fix[ExprOp]] =
          generateTypeCheck[Fix[ExprOp], Fix[ExprOp]]($or(_, _)) {
            case Type.Null => check.isNull
            case Type.Int
               | Type.Dec
               | Type.Int ⨿ Type.Dec
               | Type.Int ⨿ Type.Dec ⨿ Type.Interval => check.isNumber
            case Type.Str => check.isString
            case Type.Obj(map, _) =>
              ((expr: Fix[ExprOp]) => {
                val basic = check.isObject(expr)
                expr match {
                  case $var(dv) =>
                    map.foldLeft(
                      basic)(
                      (acc, pair) =>
                      exprCheck(pair._2).fold(
                        acc)(
                        e => $and(acc, e($var(dv \ BsonField.Name(pair._1))))))
                  case _ => basic // FIXME: Check fields
                }
              })
            case Type.FlexArr(_, _, _) => check.isArray
            case Type.Binary => check.isBinary
            case Type.Id => check.isId
            case Type.Bool => check.isBoolean
            case Type.Date => check.isDateOrTimestamp // FIXME: use isDate here when >= 3.0
            // NB: Some explicit coproducts for adjacent types.
            case Type.Int ⨿ Type.Dec ⨿ Type.Str => check.isNumberOrString
            case Type.Int ⨿ Type.Dec ⨿ Type.Interval ⨿ Type.Str => check.isNumberOrString
            case Type.Date ⨿ Type.Bool => check.isDateTimestampOrBoolean
            case Type.Syntaxed => check.isSyntaxed
          }
        exprCheck(typ).fold(cont)(f => $cond(f(expr), cont, fallback)).point[M]

      case Range(_, _)     => unimplemented[M, Fix[ExprOp]]("Range expression")
      case Search(_, _, _) => unimplemented[M, Fix[ExprOp]]("Search expression")
      case Split(_, _)     => unimplemented[M, Fix[ExprOp]]("Split expression")
    }

    val handleSpecialDerived: MapFuncDerived[T, Fix[ExprOp]] => M[Fix[ExprOp]] = {
      case Abs(a1) => unimplemented[M, Fix[ExprOp]]("Abs expression")
      case Ceil(a1) => unimplemented[M, Fix[ExprOp]]("Ceil expression")
      case Floor(a1) => unimplemented[M, Fix[ExprOp]]("Floor expression")
      case Trunc(a1) => unimplemented[M, Fix[ExprOp]]("Trunc expression")
      case Round(a1) => unimplemented[M, Fix[ExprOp]]("Round expression")
      case FloorScale(a1, a2) => unimplemented[M, Fix[ExprOp]]("FloorScale expression")
      case CeilScale(a1, a2) => unimplemented[M, Fix[ExprOp]]("CeilScale expression")
      case RoundScale(a1, a2) => unimplemented[M, Fix[ExprOp]]("RoundScale expression")
    }

    val handleSpecial: MapFunc[T, Fix[ExprOp]] => M[Fix[ExprOp]] = {
      case MFC(mfc) => handleSpecialCore(mfc)
      case MFD(mfd) => handleSpecialDerived(mfd)
    }

    mf => handleCommon(mf).cata(_.point[M], handleSpecial(mf))
  }

  def javascript[T[_[_]]: BirecursiveT: ShowT, M[_]: Applicative: MonadFsErr: ExecTimeR]
      : AlgebraM[M, MapFunc[T, ?], JsCore] = {
    import jscore.{
      Add => _, In => _,
      Lt => _, Lte => _, Gt => _, Gte => _, Eq => _, Neq => _,
      And => _, Or => _, Not => _,
      _}

    import MapFuncsCore._
    import MapFuncsDerived._

    val mjs = quasar.physical.mongodb.javascript[JsCore](_.embed)
    import mjs._

    // NB: Math.trunc is not present in MongoDB.
    def trunc(expr: JsCore): JsCore =
      Let(Name("x"), expr,
        BinOp(jscore.Sub,
          ident("x"),
          BinOp(jscore.Mod, ident("x"), Literal(Js.Num(1, false)))))

    def execTime(implicit ev: ExecTimeR[M]): M[JsCore] =
      ev.ask map (ts => Literal(Js.Str(ts.toString)))

    def handleCommon(mf: MapFunc[T, JsCore]): Option[JsCore] =
      JsFuncHandler.handle[MapFunc[T, ?]].apply(mf).map(unpack[Fix, JsCoreF])

    val handleSpecialCore: MapFuncCore[T, JsCore] => M[JsCore] = {
      case Constant(v1) => ejsonToJs[M, T[EJson]](v1)
      case JoinSideName(n) =>
        raiseErr[M, JsCore](qscriptPlanningFailed(UnexpectedJoinSide(n)))
      case Now() => execTime map (ts => New(Name("ISODate"), List(ts)))
      case Interval(a1) => unimplemented[M, JsCore]("Interval JS")

      // TODO: De-duplicate and move these to JsFuncHandler
      case ExtractCentury(date) =>
        Call(ident("NumberLong"), List(
          Call(Select(ident("Math"), "ceil"), List(
            BinOp(jscore.Div,
              Call(Select(date, "getUTCFullYear"), Nil),
              Literal(Js.Num(100, false))))))).point[M]
      case ExtractDayOfMonth(date) => Call(Select(date, "getUTCDate"), Nil).point[M]
      case ExtractDecade(date) =>
        Call(ident("NumberLong"), List(
          trunc(
            BinOp(jscore.Div,
              Call(Select(date, "getUTCFullYear"), Nil),
              Literal(Js.Num(10, false)))))).point[M]
      case ExtractDayOfWeek(date) =>
        Call(Select(date, "getUTCDay"), Nil).point[M]
      case ExtractDayOfYear(date) =>
        Call(ident("NumberInt"), List(
          Call(Select(ident("Math"), "floor"), List(
            BinOp(jscore.Add,
              BinOp(jscore.Div,
                BinOp(Sub,
                  date,
                  New(Name("Date"), List(
                    Call(Select(date, "getFullYear"), Nil),
                    Literal(Js.Num(0, false)),
                    Literal(Js.Num(0, false))))),
                Literal(Js.Num(86400000, false))),
              Literal(Js.Num(1, false))))))).point[M]
      case ExtractEpoch(date) =>
        Call(ident("NumberLong"), List(
          BinOp(jscore.Div,
            Call(Select(date, "valueOf"), Nil),
            Literal(Js.Num(1000, false))))).point[M]
      case ExtractHour(date) => Call(Select(date, "getUTCHours"), Nil).point[M]
      case ExtractIsoDayOfWeek(date) =>
        Let(Name("x"), Call(Select(date, "getUTCDay"), Nil),
          If(
            BinOp(jscore.Eq, ident("x"), Literal(Js.Num(0, false))),
            Literal(Js.Num(7, false)),
            ident("x"))).point[M]
      case ExtractIsoYear(date) =>
        Call(Select(date, "getUTCFullYear"), Nil).point[M]
      case ExtractMicroseconds(date) =>
        BinOp(jscore.Mult,
          BinOp(jscore.Add,
            Call(Select(date, "getUTCMilliseconds"), Nil),
            BinOp(jscore.Mult,
              Call(Select(date, "getUTCSeconds"), Nil),
              Literal(Js.Num(1000, false)))),
          Literal(Js.Num(1000, false))).point[M]
      case ExtractMillennium(date) =>
        Call(ident("NumberLong"), List(
          Call(Select(ident("Math"), "ceil"), List(
            BinOp(jscore.Div,
              Call(Select(date, "getUTCFullYear"), Nil),
              Literal(Js.Num(1000, false))))))).point[M]
      case ExtractMilliseconds(date) =>
        BinOp(jscore.Add,
          Call(Select(date, "getUTCMilliseconds"), Nil),
          BinOp(jscore.Mult,
            Call(Select(date, "getUTCSeconds"), Nil),
            Literal(Js.Num(1000, false)))).point[M]
      case ExtractMinute(date) =>
        Call(Select(date, "getUTCMinutes"), Nil).point[M]
      case ExtractMonth(date) =>
        BinOp(jscore.Add,
          Call(Select(date, "getUTCMonth"), Nil),
          Literal(Js.Num(1, false))).point[M]
      case ExtractQuarter(date) =>
        Call(ident("NumberInt"), List(
          BinOp(jscore.Add,
            BinOp(jscore.BitOr,
              BinOp(jscore.Div,
                Call(Select(date, "getUTCMonth"), Nil),
                Literal(Js.Num(3, false))),
              Literal(Js.Num(0, false))),
            Literal(Js.Num(1, false))))).point[M]
      case ExtractSecond(date) =>
        BinOp(jscore.Add,
          Call(Select(date, "getUTCSeconds"), Nil),
          BinOp(jscore.Div,
            Call(Select(date, "getUTCMilliseconds"), Nil),
            Literal(Js.Num(1000, false)))).point[M]
      case ExtractWeek(date) =>
        Call(ident("NumberInt"), List(
          Call(Select(ident("Math"), "floor"), List(
            BinOp(jscore.Add,
              BinOp(jscore.Div,
                Let(Name("startOfYear"),
                  New(Name("Date"), List(
                    Call(Select(date, "getFullYear"), Nil),
                    Literal(Js.Num(0, false)),
                    Literal(Js.Num(1, false)))),
                  BinOp(jscore.Add,
                    BinOp(Div,
                      BinOp(Sub, date, ident("startOfYear")),
                      Literal(Js.Num(86400000, false))),
                    BinOp(jscore.Add,
                      Call(Select(ident("startOfYear"), "getDay"), Nil),
                      Literal(Js.Num(1, false))))),
                Literal(Js.Num(7, false))),
              Literal(Js.Num(1, false))))))).point[M]

      case MakeMap(Embed(LiteralF(Js.Str(str))), a2) => Obj(ListMap(Name(str) -> a2)).point[M]
      // TODO: pull out the literal, and handle this case in other situations
      case MakeMap(a1, a2) => Obj(ListMap(Name("__Quasar_non_string_map") ->
       Arr(List(Arr(List(a1, a2)))))).point[M]
      case ConcatArrays(Embed(ArrF(a1)), Embed(ArrF(a2))) =>
        Arr(a1 |+| a2).point[M]
      case ConcatArrays(a1, a2) =>
        If(BinOp(jscore.Or, isArray(a1), isArray(a2)),
          Call(Select(a1, "concat"), List(a2)),
          BinOp(jscore.Add, a1, a2)).point[M]
      case ConcatMaps(Embed(ObjF(o1)), Embed(ObjF(o2))) =>
        Obj(o1 ++ o2).point[M]
      case ConcatMaps(a1, a2) => SpliceObjects(List(a1, a2)).point[M]

      case Guard(expr, typ, cont, fallback) =>
        val jsCheck: Type => Option[JsCore => JsCore] =
          generateTypeCheck[JsCore, JsCore](BinOp(jscore.Or, _, _)) {
            case Type.Null             => isNull
            case Type.Dec              => isDec
            case Type.Int
               | Type.Int ⨿ Type.Dec
               | Type.Int ⨿ Type.Dec ⨿ Type.Interval
                => isAnyNumber
            case Type.Str              => isString
            case Type.Obj(_, _) ⨿ Type.FlexArr(_, _, _)
                => isObjectOrArray
            case Type.Obj(_, _)        => isObject
            case Type.FlexArr(_, _, _) => isArray
            case Type.Binary           => isBinary
            case Type.Id               => isObjectId
            case Type.Bool             => isBoolean
            case Type.Date             => isDate
            case Type.Syntaxed         => isSyntaxed
          }
        jsCheck(typ).fold[M[JsCore]](
          raiseErr(qscriptPlanningFailed(InternalError.fromMsg("uncheckable type"))))(
          f => If(f(expr), cont, fallback).point[M])
      // TODO: Specify the function name for pattern match failures
      case _ => unimplemented[M, JsCore]("JS function")
    }

    val handleSpecialDerived: MapFuncDerived[T, JsCore] => M[JsCore] = {
      case Abs(a1)   => unimplemented[M, JsCore]("Abs JS")
      case Ceil(a1)  => unimplemented[M, JsCore]("Ceil JS")
      case Floor(a1) => unimplemented[M, JsCore]("Floor JS")
      case Trunc(a1) => unimplemented[M, JsCore]("Trunc JS")
      case Round(a1) => unimplemented[M, JsCore]("Round JS")
      case FloorScale(a1, a2) => unimplemented[M, JsCore]("FloorScale JS")
      case CeilScale(a1, a2) => unimplemented[M, JsCore]("CeilScale JS")
      case RoundScale(a1, a2) => unimplemented[M, JsCore]("RoundScale JS")
    }

    val handleSpecial: MapFunc[T, JsCore] => M[JsCore] = {
      case MFC(mfc) => handleSpecialCore(mfc)
      case MFD(mfd) => handleSpecialDerived(mfd)
    }

    mf => handleCommon(mf).cata(_.point[M], handleSpecial(mf))
  }

  // TODO: Need this until the old connector goes away and we can redefine
  //       `Selector` as `Selector[A, B]`, where `A` is the field type
  //       (naturally `BsonField`), and `B` is the recursive parameter.
  type PartialSelector[T[_[_]]] = Partial[T, BsonField, Selector]

  def defaultSelector[T[_[_]]]: PartialSelector[T] = (
    { case List(field) =>
      Selector.Doc(ListMap(
        field -> Selector.Expr(Selector.Eq(Bson.Bool(true)))))
    },
    List(Here[T]()))

  def invoke2Nel[T[_[_]]](x: OutputM[PartialSelector[T]], y: OutputM[PartialSelector[T]])(f: (Selector, Selector) => Selector):
      OutputM[PartialSelector[T]] =
    (x ⊛ y) { case ((f1, p1), (f2, p2)) =>
      ({ case list =>
        f(f1(list.take(p1.size)), f2(list.drop(p1.size)))
      },
        p1.map(There(0, _)) ++ p2.map(There(1, _)))
    }

  def typeSelector[T[_[_]]: RecursiveT: ShowT]:
      GAlgebra[(T[MapFunc[T, ?]], ?), MapFunc[T, ?], OutputM[PartialSelector[T]]] = { node =>

    import MapFuncsCore._

    def invoke2Rel[T[_[_]]](x: OutputM[PartialSelector[T]], y: OutputM[PartialSelector[T]])(f: (Selector, Selector) => Selector):
        OutputM[PartialSelector[T]] =
      (x.toOption, y.toOption) match {
        case (Some((f1, p1)), Some((f2, p2))) => invoke2Nel(x, y)(f)
        case (Some((f1, p1)), None)           => (f1, p1.map(There(0, _))).right
        case (None, Some((f2, p2)))           => (f2, p2.map(There(1, _))).right
        case (None, None)                     => InternalError.fromMsg(node.map(_._1).shows).left
      }

    node match {
      // NB: the pick of Selector for these two cases determine how restrictive the
      //     extracted typechecks are. See #2883 for more details
      case MFC(And(a, b)) => invoke2Rel(a._2, b._2)(Selector.And(_, _))
      case MFC(Or(a, b))  => invoke2Rel(a._2, b._2)(Selector.Or(_, _))

      // NB: we want to extract typechecks from both sides of a comparison operator
      //     Typechecks extracted from both sides are ANDed. Similarly to the `And`
      //     and `Or` case above, the selector choice can be tweaked depending on how
      //     strict we want to be with extracted typechecks. See #2883
      case MFC(Eq(a, b))  => invoke2Rel(a._2, b._2)(Selector.And(_, _))
      case MFC(Neq(a, b)) => invoke2Rel(a._2, b._2)(Selector.And(_, _))
      case MFC(Lt(a, b))  => invoke2Rel(a._2, b._2)(Selector.And(_, _))
      case MFC(Lte(a, b)) => invoke2Rel(a._2, b._2)(Selector.And(_, _))
      case MFC(Gt(a, b))  => invoke2Rel(a._2, b._2)(Selector.And(_, _))
      case MFC(Gte(a, b)) => invoke2Rel(a._2, b._2)(Selector.And(_, _))

      // NB: Undefined() is Hole in disguise here. We don't have a way to directly represent
      //     a FreeMap's leaves with this fixpoint, so we use Undefined() instead.
      case MFC(Guard((Embed(MFC(ProjectKey(Embed(MFC(Undefined())), _))), _), typ, cont, _)) =>
        def selCheck: Type => Option[BsonField => Selector] =
          generateTypeCheck[BsonField, Selector](Selector.Or(_, _)) {
            case Type.Null => ((f: BsonField) =>  Selector.Doc(f -> Selector.Type(BsonType.Null)))
            case Type.Dec => ((f: BsonField) => Selector.Doc(f -> Selector.Type(BsonType.Dec)))
            case Type.Int =>
              ((f: BsonField) => Selector.Or(
                Selector.Doc(f -> Selector.Type(BsonType.Int32)),
                Selector.Doc(f -> Selector.Type(BsonType.Int64))))
            case Type.Int ⨿ Type.Dec ⨿ Type.Interval =>
              ((f: BsonField) =>
                Selector.Or(
                  Selector.Doc(f -> Selector.Type(BsonType.Int32)),
                  Selector.Doc(f -> Selector.Type(BsonType.Int64)),
                  Selector.Doc(f -> Selector.Type(BsonType.Dec))))
            case Type.Str => ((f: BsonField) => Selector.Doc(f -> Selector.Type(BsonType.Text)))
            case Type.Obj(_, _) =>
              ((f: BsonField) => Selector.Doc(f -> Selector.Type(BsonType.Doc)))

            // NB: Selector.Type(BsonType.Arr) will not match arrays, instead we use the suggestion in Mongo docs
            // See: https://docs.mongodb.com/manual/reference/operator/query/type/#document-querying-by-array-type
            case Type.FlexArr(_, _, _) =>
              ((f: BsonField) => Selector.Doc(f -> Selector.ElemMatch(Selector.Exists(true).right)))
            case Type.Binary =>
              ((f: BsonField) => Selector.Doc(f -> Selector.Type(BsonType.Binary)))
            case Type.Id =>
              ((f: BsonField) => Selector.Doc(f -> Selector.Type(BsonType.ObjectId)))
            case Type.Bool => ((f: BsonField) => Selector.Doc(f -> Selector.Type(BsonType.Bool)))
            case Type.Date =>
              ((f: BsonField) => Selector.Doc(f -> Selector.Type(BsonType.Date)))
          }
        selCheck(typ).fold[OutputM[PartialSelector[T]]](
          -\/(InternalError.fromMsg(node.map(_._1).shows)))(
          f =>
          \/-(cont._2.fold[PartialSelector[T]](
            κ(({ case List(field) => f(field) }, List(There(0, Here[T]())))),
            { case (f2, p2) => ({ case head :: tail => Selector.And(f(head), f2(tail)) }, There(0, Here[T]()) :: p2.map(There(1, _)))
            })))

      case _ => -\/(InternalError fromMsg node.map(_._1).shows)
    }
  }


  /** The selector phase tries to turn expressions into MongoDB selectors – i.e.
    * Mongo query expressions. Selectors are only used for the filtering
    * pipeline op, so it's quite possible we build more stuff than is needed
    * (but it doesn’t matter, unneeded annotations will be ignored by the
    * pipeline phase).
    *
    * Like the expression op phase, this one requires bson field annotations.
    *
    * Most expressions cannot be turned into selector expressions without using
    * the "\$where" operator, which allows embedding JavaScript
    * code. Unfortunately, using this operator turns filtering into a full table
    * scan. We should do a pass over the tree to identify partial boolean
    * expressions which can be turned into selectors, factoring out the
    * leftovers for conversion using \$where.
    */
  def selector[T[_[_]]: RecursiveT: ShowT](v: BsonVersion):
      GAlgebra[(T[MapFunc[T, ?]], ?), MapFunc[T, ?], OutputM[PartialSelector[T]]] = { node =>
    import MapFuncsCore._

    type Output = OutputM[PartialSelector[T]]

    object IsBson {
      def unapply(x: (T[MapFunc[T, ?]], Output)): Option[Bson] =
        x._1.project match {
          case MFC(Constant(b)) => b.cataM(BsonCodec.fromEJson(v)).toOption
          case _ => None
        }
    }

    object IsBool {
      def unapply(v: (T[MapFunc[T, ?]], Output)): Option[Boolean] =
        v match {
          case IsBson(Bson.Bool(b)) => b.some
          case _                    => None
        }
    }

    object IsText {
      def unapply(v: (T[MapFunc[T, ?]], Output)): Option[String] =
        v match {
          case IsBson(Bson.Text(str)) => Some(str)
          case _                      => None
        }
    }

    object IsDate {
      def unapply(v: (T[MapFunc[T, ?]], Output)): Option[Data.Date] =
        v._1.project match {
          case MFC(Constant(d @ Data.Date(_))) => Some(d)
          case _                               => None
        }
    }

    val relFunc: MapFunc[T, _] => Option[Bson => Selector.Condition] = {
      case MFC(Eq(_, _))  => Some(Selector.Eq)
      case MFC(Neq(_, _)) => Some(Selector.Neq)
      case MFC(Lt(_, _))  => Some(Selector.Lt)
      case MFC(Lte(_, _)) => Some(Selector.Lte)
      case MFC(Gt(_, _))  => Some(Selector.Gt)
      case MFC(Gte(_, _)) => Some(Selector.Gte)
      case _              => None
    }

    val default: PartialSelector[T] = defaultSelector[T]

    def invoke(func: MapFunc[T, (T[MapFunc[T, ?]], Output)]): Output = {
      /**
        * All the relational operators require a field as one parameter, and
        * BSON literal value as the other parameter. So we have to try to
        * extract out both a field annotation and a selector and then verify
        * the selector is actually a BSON literal value before we can
        * construct the relational operator selector. If this fails for any
        * reason, it just means the given expression cannot be represented
        * using MongoDB's query operators, and must instead be written as
        * Javascript using the "$where" operator.
        */
      def relop
        (x: (T[MapFunc[T, ?]], Output), y: (T[MapFunc[T, ?]], Output))
        (f: Bson => Selector.Condition, r: Bson => Selector.Condition):
          Output =
        (x, y) match {
          case (_, IsBson(v2)) =>
            \/-(({ case List(f1) => Selector.Doc(ListMap(f1 -> Selector.Expr(f(v2)))) }, List(There(0, Here[T]()))))
          case (IsBson(v1), _) =>
            \/-(({ case List(f2) => Selector.Doc(ListMap(f2 -> Selector.Expr(r(v1)))) }, List(There(1, Here[T]()))))

          case (_, _) => -\/(InternalError fromMsg node.map(_._1).shows)
        }

      def relDateOp1(f: Bson.Date => Selector.Condition, date: Data.Date, g: Data.Date => Data.Timestamp, index: Int): Output =
        Bson.Date.fromInstant(g(date).value).fold[Output](
          -\/(NonRepresentableData(g(date))))(
          d => \/-((
            { case x :: Nil => Selector.Doc(x -> f(d)) },
            List(There(index, Here[T]())))))

      def relDateOp2(conj: (Selector, Selector) => Selector, f1: Bson.Date => Selector.Condition, f2: Bson.Date => Selector.Condition, date: Data.Date, g1: Data.Date => Data.Timestamp, g2: Data.Date => Data.Timestamp, index: Int): Output =
        ((Bson.Date.fromInstant(g1(date).value) \/> NonRepresentableData(g1(date))) ⊛
          (Bson.Date.fromInstant(g2(date).value) \/> NonRepresentableData(g2(date))))((d1, d2) =>
          (
            { case x :: Nil =>
              conj(
                Selector.Doc(x -> f1(d1)),
                Selector.Doc(x -> f2(d2)))
            },
            List(There(index, Here[T]()))))

      val flipCore: MapFuncCore[T, _] => Option[MapFuncCore[T, _]] = {
        case Eq(a, b)  => Some(Eq(a, b))
        case Neq(a, b) => Some(Neq(a, b))
        case Lt(a, b)  => Some(Gt(a, b))
        case Lte(a, b) => Some(Gte(a, b))
        case Gt(a, b)  => Some(Lt(a, b))
        case Gte(a, b) => Some(Lte(a, b))
        case And(a, b) => Some(And(a, b))
        case Or(a, b)  => Some(Or(a, b))
        case _         => None
      }

      val flip: MapFunc[T, _] => Option[MapFunc[T, _]] = {
        case MFC(mfc) => flipCore(mfc).map(MFC(_))
        case _ => None
      }

      def reversibleRelop(x: (T[MapFunc[T, ?]], Output), y: (T[MapFunc[T, ?]], Output))(f: MapFunc[T, _]): Output =
        (relFunc(f) ⊛ flip(f).flatMap(relFunc))(relop(x, y)(_, _)).getOrElse(-\/(InternalError fromMsg "couldn’t decipher operation"))

      func match {
        case MFC(Constant(_)) => \/-(default)
        case MFC(And(a, b))   => invoke2Nel(a._2, b._2)(Selector.And.apply _)
        case MFC(Or(a, b))    => invoke2Nel(a._2, b._2)(Selector.Or.apply _)

        case MFC(Gt(_, IsDate(d2)))  => relDateOp1(Selector.Gte, d2, date.startOfNextDay, 0)
        case MFC(Lt(IsDate(d1), _))  => relDateOp1(Selector.Gte, d1, date.startOfNextDay, 1)

        case MFC(Lt(_, IsDate(d2)))  => relDateOp1(Selector.Lt,  d2, date.startOfDay, 0)
        case MFC(Gt(IsDate(d1), _))  => relDateOp1(Selector.Lt,  d1, date.startOfDay, 1)

        case MFC(Gte(_, IsDate(d2))) => relDateOp1(Selector.Gte, d2, date.startOfDay, 0)
        case MFC(Lte(IsDate(d1), _)) => relDateOp1(Selector.Gte, d1, date.startOfDay, 1)

        case MFC(Lte(_, IsDate(d2))) => relDateOp1(Selector.Lt,  d2, date.startOfNextDay, 0)
        case MFC(Gte(IsDate(d1), _)) => relDateOp1(Selector.Lt,  d1, date.startOfNextDay, 1)

        case MFC(Eq(_, IsDate(d2))) => relDateOp2(Selector.And(_, _), Selector.Gte, Selector.Lt, d2, date.startOfDay, date.startOfNextDay, 0)
        case MFC(Eq(IsDate(d1), _)) => relDateOp2(Selector.And(_, _), Selector.Gte, Selector.Lt, d1, date.startOfDay, date.startOfNextDay, 1)

        case MFC(Neq(_, IsDate(d2))) => relDateOp2(Selector.Or(_, _), Selector.Lt, Selector.Gte, d2, date.startOfDay, date.startOfNextDay, 0)
        case MFC(Neq(IsDate(d1), _)) => relDateOp2(Selector.Or(_, _), Selector.Lt, Selector.Gte, d1, date.startOfDay, date.startOfNextDay, 1)

        case MFC(Eq(a, b))  => reversibleRelop(a, b)(func)
        case MFC(Neq(a, b)) => reversibleRelop(a, b)(func)
        case MFC(Lt(a, b))  => reversibleRelop(a, b)(func)
        case MFC(Lte(a, b)) => reversibleRelop(a, b)(func)
        case MFC(Gt(a, b))  => reversibleRelop(a, b)(func)
        case MFC(Gte(a, b)) => reversibleRelop(a, b)(func)

        // NB: workaround patmat exhaustiveness checker bug. Merge with previous `match`
        //     once solved.
        case x => x match {
          case MFC(Within(a, b)) =>
            relop(a, b)(
              Selector.In.apply _,
              x => Selector.ElemMatch(\/-(Selector.In(Bson.Arr(List(x))))))

          case MFC(Search(_, IsText(patt), IsBool(b))) =>
            \/-(({ case List(f1) =>
              Selector.Doc(ListMap(f1 -> Selector.Expr(Selector.Regex(patt, b, true, false, false)))) },
              List(There(0, Here[T]()))))

          case MFC(Between(_, IsBson(lower), IsBson(upper))) =>
            \/-(({ case List(f) => Selector.And(
              Selector.Doc(f -> Selector.Gte(lower)),
              Selector.Doc(f -> Selector.Lte(upper)))
            },
              List(There(0, Here[T]()))))

          case MFC(Not((_, v))) =>
            v.map { case (sel, inputs) => (sel andThen (_.negate), inputs.map(There(0, _))) }

          case MFC(Guard(_, typ, (_, cont), (Embed(MFC(Undefined())), _))) => cont.map { case (sel, inputs) => (sel, inputs.map(There(1, _))) }

          case _ => -\/(InternalError fromMsg node.map(_._1).shows)
        }
      }
    }

    invoke(node) <+> \/-(default)
  }

  /** Brings a [[WBM]] into our `M`. */
  def liftM[M[_]: Monad: MonadFsErr, A](meh: WBM[A]): M[A] =
    meh.fold(
      e => raiseErr(qscriptPlanningFailed(e)),
      _.point[M])

  def createFieldName(prefix: String, i: Int): String = prefix + i.toString

  trait Planner[F[_]] {
    type IT[G[_]]

    def plan
      [M[_]: Monad: ExecTimeR: MonadFsErr, WF[_]: Functor: Coalesce: Crush, EX[_]: Traverse]
      (cfg: PlannerConfig[IT, EX, WF])
      (implicit
        ev0: WorkflowOpCoreF :<: WF,
        ev1: RenderTree[WorkflowBuilder[WF]],
        ev2: WorkflowBuilder.Ops[WF],
        ev3: EX :<: ExprOp):
        AlgebraM[M, F, WorkflowBuilder[WF]]
  }

  object Planner {
    type Aux[T[_[_]], F[_]] = Planner[F] { type IT[G[_]] = T[G] }

    def apply[T[_[_]], F[_]](implicit ev: Planner.Aux[T, F]) = ev

    implicit def shiftedReadFile[T[_[_]]: BirecursiveT: ShowT]: Planner.Aux[T, Const[ShiftedRead[AFile], ?]] =
      new Planner[Const[ShiftedRead[AFile], ?]] {
        type IT[G[_]] = T[G]
        def plan
          [M[_]: Monad: ExecTimeR: MonadFsErr, WF[_]: Functor: Coalesce: Crush, EX[_]: Traverse]
          (cfg: PlannerConfig[T, EX, WF])
          (implicit
            ev0: WorkflowOpCoreF :<: WF,
            ev1: RenderTree[WorkflowBuilder[WF]],
            WB: WorkflowBuilder.Ops[WF],
            ev3: EX :<: ExprOp) =
          qs => Collection
            .fromFile(qs.getConst.path)
            .fold(
              e => raiseErr(qscriptPlanningFailed(PlanPathError(e))),
              coll => {
                val dataset = WB.read(coll)
                // TODO: exclude `_id` from the value here?
                qs.getConst.idStatus match {
                  case IdOnly    =>
                    getExprBuilder[T, M, WF, EX](
                      cfg.funcHandler, cfg.staticHandler)(
                      dataset,
                        Free.roll(MFC(MapFuncsCore.ProjectKey[T, FreeMap[T]](HoleF[T], MapFuncsCore.StrLit("_id")))))
                  case IncludeId =>
                    getExprBuilder[T, M, WF, EX](
                      cfg.funcHandler, cfg.staticHandler)(
                      dataset,
                        MapFuncCore.StaticArray(List(
                          Free.roll(MFC(MapFuncsCore.ProjectKey[T, FreeMap[T]](HoleF[T], MapFuncsCore.StrLit("_id")))),
                          HoleF)))
                  case ExcludeId => dataset.point[M]
                }
              })
      }

    implicit def qscriptCore[T[_[_]]: BirecursiveT: EqualT: ShowT]:
        Planner.Aux[T, QScriptCore[T, ?]] =
      new Planner[QScriptCore[T, ?]] {
        type IT[G[_]] = T[G]

        @SuppressWarnings(Array("org.wartremover.warts.Recursion"))
        def plan
          [M[_]: Monad: ExecTimeR: MonadFsErr,
            WF[_]: Functor: Coalesce: Crush,
            EX[_]: Traverse]
          (cfg: PlannerConfig[T, EX, WF])
          (implicit
            ev0: WorkflowOpCoreF :<: WF,
            ev1: RenderTree[WorkflowBuilder[WF]],
            WB: WorkflowBuilder.Ops[WF],
            ev3: EX :<: ExprOp) = {
          case qscript.Map(src, f) =>
            getExprBuilder[T, M, WF, EX](cfg.funcHandler, cfg.staticHandler)(src, f)
          case LeftShift(src, struct, id, repair) =>
            if (repair.contains(LeftSideF))
              (handleFreeMap[T, M, EX](cfg.funcHandler, cfg.staticHandler, struct) ⊛
                getJsMerge[T, M](
                  repair,
                  jscore.Select(jscore.Ident(JsFn.defaultName), "s"),
                  jscore.Select(jscore.Ident(JsFn.defaultName), "f")))((expr, j) =>
              ExprBuilder(
                FlatteningBuilder(
                  DocBuilder(
                    src,
                    ListMap(
                      BsonField.Name("s") -> docVarToExpr(DocVar.ROOT()),
                      BsonField.Name("f") -> expr)),
                  // TODO: Handle arrays properly
                  Set(StructureType.Object(DocField(BsonField.Name("f")), id))),
                -\&/(j)))
            else
              getExprBuilder[T, M, WF, EX](cfg.funcHandler, cfg.staticHandler)(src, struct) >>= (builder =>
                getExprBuilder[T, M, WF, EX](
                  cfg.funcHandler, cfg.staticHandler)(
                  FlatteningBuilder(
                    builder,
                    Set(StructureType.Object(DocVar.ROOT(), id))),
                    repair.as(SrcHole)))
          case Reduce(src, bucket, reducers, repair) =>
            (bucket.traverse(handleFreeMap[T, M, EX](cfg.funcHandler, cfg.staticHandler, _)) ⊛
              reducers.traverse(_.traverse(handleFreeMap[T, M, EX](cfg.funcHandler, cfg.staticHandler, _))))((b, red) => {
                getReduceBuilder[T, M, WF, EX](
                  cfg.funcHandler, cfg.staticHandler)(
                  // TODO: This work should probably be done in `toWorkflow`.
                  semiAlignExpr[λ[α => List[ReduceFunc[α]]]](red)(Traverse[List].compose).fold(
                    WB.groupBy(
                      DocBuilder(
                        src,
                        // FIXME: Doesn’t work with UnshiftMap
                        red.unite.zipWithIndex.map(_.map(i => BsonField.Name(createFieldName("f", i))).swap).toListMap ++
                          b.zipWithIndex.map(_.map(i => BsonField.Name(createFieldName("b", i))).swap).toListMap),
                      b.zipWithIndex.map(p => docVarToExpr(DocField(BsonField.Name(createFieldName("b", p._2))))),
                      red.zipWithIndex.map(ai =>
                        (BsonField.Name(createFieldName("f", ai._2)),
                          accumulator(ai._1.as($field(createFieldName("f", ai._2)))))).toListMap))(
                    exprs => WB.groupBy(src,
                      b,
                      exprs.zipWithIndex.map(ai =>
                        (BsonField.Name(createFieldName("f", ai._2)),
                          accumulator(ai._1))).toListMap)),
                    repair)
              }).join
          case Sort(src, bucket, order) =>
            val (keys, dirs) = (bucket.toIList.map((_, SortDir.asc)) <::: order).unzip
            keys.traverse(handleFreeMap[T, M, EX](cfg.funcHandler, cfg.staticHandler, _))
              .map(ks => WB.sortBy(src, ks.toList, dirs.toList))
          case Filter(src0, cond0) => {
            // TODO: Apply elideMoreGeneralGuards to all FreeMap's in the plan, not only here
            cond0.transCataM(assumeReadType.elideMoreGeneralGuards[M, T](Type.AnyObject)) >>= { cond =>
              val selectors = getSelector[T, M, EX](cond, selector[T](cfg.bsonVersion))
              val typeSelectors = getSelector[T, M, EX](cond, typeSelector[T])

              def filterBuilder(src: WorkflowBuilder[WF], partialSel: PartialSelector[T]):
                  M[WorkflowBuilder[WF]] = {
                val (sel, inputs) = partialSel

                inputs.traverse(f => handleFreeMap[T, M, EX](cfg.funcHandler, cfg.staticHandler, f(cond)))
                  .map(WB.filter(src, _, sel))
              }

              (selectors.toOption, typeSelectors.toOption) match {
                case (None, Some(typeSel)) => filterBuilder(src0, typeSel)
                case (Some(sel), None) => filterBuilder(src0, sel)
                case (Some(sel), Some(typeSel)) => filterBuilder(src0, typeSel) >>= (filterBuilder(_, sel))
                case _ =>
                  handleFreeMap[T, M, EX](cfg.funcHandler, cfg.staticHandler, cond).map {
                    // TODO: Postpone decision until we know whether we are going to
                    //       need mapReduce anyway.
                    case cond @ HasThat(_) => WB.filter(src0, List(cond), {
                      case f :: Nil => Selector.Doc(f -> Selector.Eq(Bson.Bool(true)))
                    })
                    case \&/.This(js) => WB.filter(src0, Nil, {
                      case Nil => Selector.Where(js(jscore.ident("this")).toJs)
                    })
                  }
              }
            }
          }
          case Union(src, lBranch, rBranch) =>
            (rebaseWB[T, M, WF, EX](cfg, lBranch, src) ⊛
              rebaseWB[T, M, WF, EX](cfg, rBranch, src))(
              UnionBuilder(_, _))
          case Subset(src, from, sel, count) =>
            (rebaseWB[T, M, WF, EX](cfg, from, src) ⊛
              (rebaseWB[T, M, WF, EX](cfg, count, src) >>= (HasInt[M, WF](_))))(
              sel match {
                case Drop => WB.skip
                case Take => WB.limit
                // TODO: Better sampling
                case Sample => WB.limit
              })
          case Unreferenced() =>
            CollectionBuilder($pure(Bson.Null), WorkflowBuilder.Root(), none).point[M]
        }
      }

    @SuppressWarnings(Array("org.wartremover.warts.Recursion"))
    implicit def equiJoin[T[_[_]]: BirecursiveT: EqualT: ShowT]:
        Planner.Aux[T, EquiJoin[T, ?]] =
      new Planner[EquiJoin[T, ?]] {
        type IT[G[_]] = T[G]
        def plan
          [M[_]: Monad: ExecTimeR: MonadFsErr, WF[_]: Functor: Coalesce: Crush, EX[_]: Traverse]
          (cfg: PlannerConfig[T, EX, WF])
          (implicit
            ev0: WorkflowOpCoreF :<: WF,
            ev1: RenderTree[WorkflowBuilder[WF]],
            ev2: WorkflowBuilder.Ops[WF],
            ev3: EX :<: ExprOp) =
          qs =>
        (rebaseWB[T, M, WF, EX](cfg, qs.lBranch, qs.src) ⊛
          rebaseWB[T, M, WF, EX](cfg, qs.rBranch, qs.src))(
          (lb, rb) => {
            val (lKey, rKey) = Unzip[List].unzip(qs.key)

            (lKey.traverse(handleFreeMap[T, M, EX](cfg.funcHandler, cfg.staticHandler, _)) ⊛
              rKey.traverse(handleFreeMap[T, M, EX](cfg.funcHandler, cfg.staticHandler, _)))(
              (lk, rk) =>
              liftM[M, WorkflowBuilder[WF]](cfg.joinHandler.run(
                qs.f,
                JoinSource(lb, lk),
                JoinSource(rb, rk))) >>=
                (getExprBuilder[T, M, WF, EX](cfg.funcHandler, cfg.staticHandler)(_, qs.combine >>= {
                  case LeftSide => Free.roll(MFC(MapFuncsCore.ProjectKey(HoleF, MapFuncsCore.StrLit("left"))))
                  case RightSide => Free.roll(MFC(MapFuncsCore.ProjectKey(HoleF, MapFuncsCore.StrLit("right"))))
                }))).join
          }).join
      }

    implicit def coproduct[T[_[_]], F[_], G[_]](
      implicit F: Planner.Aux[T, F], G: Planner.Aux[T, G]):
        Planner.Aux[T, Coproduct[F, G, ?]] =
      new Planner[Coproduct[F, G, ?]] {
        type IT[G[_]] = T[G]
        def plan
          [M[_]: Monad: ExecTimeR: MonadFsErr, WF[_]: Functor: Coalesce: Crush, EX[_]: Traverse]
          (cfg: PlannerConfig[T, EX, WF])
          (implicit
            ev0: WorkflowOpCoreF :<: WF,
            ev1: RenderTree[WorkflowBuilder[WF]],
            ev2: WorkflowBuilder.Ops[WF],
            ev3: EX :<: ExprOp) =
          _.run.fold(
            F.plan[M, WF, EX](cfg),
            G.plan[M, WF, EX](cfg))
      }

    // TODO: All instances below here only need to exist because of `FreeQS`,
    //       but can’t actually be called.

    def default[T[_[_]], F[_]](label: String): Planner.Aux[T, F] =
      new Planner[F] {
        type IT[G[_]] = T[G]

        def plan
          [M[_]: Monad: ExecTimeR: MonadFsErr, WF[_]: Functor: Coalesce: Crush, EX[_]: Traverse]
          (cfg: PlannerConfig[T, EX, WF])
          (implicit
            ev0: WorkflowOpCoreF :<: WF,
            ev1: RenderTree[WorkflowBuilder[WF]],
            ev2: WorkflowBuilder.Ops[WF],
            ev3: EX :<: ExprOp) =
          κ(raiseErr(qscriptPlanningFailed(InternalError.fromMsg(s"should not be reached: $label"))))
      }

    implicit def deadEnd[T[_[_]]]: Planner.Aux[T, Const[DeadEnd, ?]] =
      default("DeadEnd")

    implicit def read[T[_[_]], A]: Planner.Aux[T, Const[Read[A], ?]] =
      default("Read")

    implicit def shiftedReadDir[T[_[_]]]: Planner.Aux[T, Const[ShiftedRead[ADir], ?]] =
      default("ShiftedRead[ADir]")

    implicit def thetaJoin[T[_[_]]]: Planner.Aux[T, ThetaJoin[T, ?]] =
      default("ThetaJoin")

    implicit def projectBucket[T[_[_]]]: Planner.Aux[T, ProjectBucket[T, ?]] =
      default("ProjectBucket")
  }

  def getExpr[
    T[_[_]]: BirecursiveT: ShowT,
    M[_]: Monad: ExecTimeR: MonadFsErr, EX[_]: Traverse: Inject[?[_], ExprOp]]
    (funcHandler: MapFunc[T, ?] ~> OptionFree[EX, ?], staticHandler: StaticHandler[T, EX])(fm: FreeMap[T]
  ) : M[Fix[ExprOp]] =
    processMapFuncExpr[T, M, EX, Hole](funcHandler, staticHandler)(fm)(κ($$ROOT))

  def getJsFn[T[_[_]]: BirecursiveT: ShowT, M[_]: Monad: MonadFsErr: ExecTimeR]
    (fm: FreeMap[T])
      : M[JsFn] =
    processMapFunc[T, M, Hole](fm)(κ(jscore.Ident(JsFn.defaultName))) ∘
      (JsFn(JsFn.defaultName, _))

  def getBuilder
    [T[_[_]]: BirecursiveT: ShowT, M[_]: Monad: MonadFsErr, WF[_], EX[_]: Traverse, A]
    (handler: FreeMapA[T, A] => M[Expr])
    (src: WorkflowBuilder[WF], fm: FreeMapA[T, A])
    (implicit ev: EX :<: ExprOp)
      : M[WorkflowBuilder[WF]] =
    fm.project match {
      case MapFuncCore.StaticMap(elems) =>
        elems.traverse(_.bitraverse({
          case Embed(MapFuncCore.EC(ejson.Str(key))) => BsonField.Name(key).point[M]
          case key => raiseErr[M, BsonField.Name](qscriptPlanningFailed(InternalError.fromMsg(s"Unsupported object key: ${key.shows}")))
        },
          handler)) ∘
        (es => DocBuilder(src, es.toListMap))
      case _ => handler(fm) ∘ (ExprBuilder(src, _))
    }

  def getExprBuilder
    [T[_[_]]: BirecursiveT: ShowT, M[_]: Monad: ExecTimeR: MonadFsErr, WF[_], EX[_]: Traverse]
    (funcHandler: MapFunc[T, ?] ~> OptionFree[EX, ?], staticHandler: StaticHandler[T, EX])
    (src: WorkflowBuilder[WF], fm: FreeMap[T])
    (implicit ev: EX :<: ExprOp)
      : M[WorkflowBuilder[WF]] =
    getBuilder[T, M, WF, EX, Hole](handleFreeMap[T, M, EX](funcHandler, staticHandler, _))(src, fm)

  def getReduceBuilder
    [T[_[_]]: BirecursiveT: ShowT, M[_]: Monad: ExecTimeR: MonadFsErr, WF[_], EX[_]: Traverse]
    (funcHandler: MapFunc[T, ?] ~> OptionFree[EX, ?], staticHandler: StaticHandler[T, EX])
    (src: WorkflowBuilder[WF], fm: FreeMapA[T, ReduceIndex])
    (implicit ev: EX :<: ExprOp)
      : M[WorkflowBuilder[WF]] =
    getBuilder[T, M, WF, EX, ReduceIndex](handleRedRepair[T, M, EX](funcHandler, staticHandler, _))(src, fm)

  def getJsMerge[T[_[_]]: BirecursiveT: ShowT, M[_]: Monad: MonadFsErr: ExecTimeR]
    (jf: JoinFunc[T], a1: JsCore, a2: JsCore)
      : M[JsFn] =
    processMapFunc[T, M, JoinSide](
      jf) {
      case LeftSide => a1
      case RightSide => a2
    } ∘ (JsFn(JsFn.defaultName, _))

  def exprOrJs[M[_]: Applicative: MonadFsErr, A]
    (a: A)
    (exf: A => M[Fix[ExprOp]], jsf: A => M[JsFn])
      : M[Expr] = {
    // TODO: Return _both_ errors
    val js = jsf(a)
    val expr = exf(a)
    handleErr[M, Expr](
      (js ⊛ expr)(\&/.Both(_, _)))(
      _ => handleErr[M, Expr](js.map(-\&/))(_ => expr.map(\&/-)))
  }

  def handleFreeMap[T[_[_]]: BirecursiveT: ShowT, M[_]: Monad: ExecTimeR: MonadFsErr, EX[_]: Traverse]
    (funcHandler: MapFunc[T, ?] ~> OptionFree[EX, ?], staticHandler: StaticHandler[T, EX], fm: FreeMap[T])
    (implicit ev: EX :<: ExprOp)
      : M[Expr] =
    exprOrJs(fm)(getExpr[T, M, EX](funcHandler, staticHandler)(_), getJsFn[T, M])

  def handleRedRepair[T[_[_]]: BirecursiveT: ShowT, M[_]: Monad: ExecTimeR: MonadFsErr, EX[_]: Traverse]
    (funcHandler: MapFunc[T, ?] ~> OptionFree[EX, ?], staticHandler: StaticHandler[T, EX], jr: FreeMapA[T, ReduceIndex])
    (implicit ev: EX :<: ExprOp)
      : M[Expr] =
    exprOrJs(jr)(getExprRed[T, M, EX](funcHandler, staticHandler)(_), getJsRed[T, M])

  def getExprRed[T[_[_]]: BirecursiveT: ShowT, M[_]: Monad: ExecTimeR: MonadFsErr, EX[_]: Traverse]
    (funcHandler: MapFunc[T, ?] ~> OptionFree[EX, ?], staticHandler: StaticHandler[T, EX])
    (jr: FreeMapA[T, ReduceIndex])
    (implicit ev: EX :<: ExprOp)
      : M[Fix[ExprOp]] =
    processMapFuncExpr[T, M, EX, ReduceIndex](funcHandler, staticHandler)(jr)(_.idx.fold(
      i => $field("_id", i.toString),
      i => $field(createFieldName("f", i))))

  def getJsRed[T[_[_]]: BirecursiveT: ShowT, M[_]: Monad: MonadFsErr: ExecTimeR]
    (jr: Free[MapFunc[T, ?], ReduceIndex])
      : M[JsFn] =
    processMapFunc[T, M, ReduceIndex](jr)(_.idx.fold(
      i => jscore.Select(jscore.Select(jscore.Ident(JsFn.defaultName), "_id"), i.toString),
      i => jscore.Select(jscore.Ident(JsFn.defaultName), createFieldName("f", i)))) ∘
      (JsFn(JsFn.defaultName, _))

  def rebaseWB
    [T[_[_]]: EqualT, M[_]: Monad: ExecTimeR: MonadFsErr, WF[_]: Functor: Coalesce: Crush, EX[_]: Traverse]
    (cfg: PlannerConfig[T, EX, WF],
      free: FreeQS[T],
      src: WorkflowBuilder[WF])
    (implicit
      F: Planner.Aux[T, QScriptTotal[T, ?]],
      ev0: WorkflowOpCoreF :<: WF,
      ev1: RenderTree[WorkflowBuilder[WF]],
      ev2: WorkflowBuilder.Ops[WF],
      ev3: EX :<: ExprOp)
      : M[WorkflowBuilder[WF]] =
    free.cataM(
      interpretM[M, QScriptTotal[T, ?], qscript.Hole, WorkflowBuilder[WF]](κ(src.point[M]), F.plan(cfg)))

  // TODO: Need `Delay[Show, WorkflowBuilder]`
  @SuppressWarnings(Array("org.wartremover.warts.ToString"))
  def HasLiteral[M[_]: Applicative: MonadFsErr, WF[_]]
    (wb: WorkflowBuilder[WF])
    (implicit ev0: WorkflowOpCoreF :<: WF)
      : M[Bson] =
    asLiteral(wb).fold(
      raiseErr[M, Bson](qscriptPlanningFailed(NonRepresentableEJson(wb.toString))))(
      _.point[M])

  @SuppressWarnings(Array("org.wartremover.warts.ToString"))
  def HasInt[M[_]: Monad: MonadFsErr, WF[_]]
    (wb: WorkflowBuilder[WF])
    (implicit ev0: WorkflowOpCoreF :<: WF)
      : M[Long] =
    HasLiteral[M, WF](wb) >>= {
      case Bson.Int32(v) => v.toLong.point[M]
      case Bson.Int64(v) => v.point[M]
      case x => raiseErr(qscriptPlanningFailed(NonRepresentableEJson(x.toString)))
    }

  // This is maybe worth putting in Matryoshka?
  def findFirst[T[_[_]]: RecursiveT, F[_]: Functor: Foldable, A](
    f: PartialFunction[T[F], A]):
      CoalgebraM[A \/ ?, F, T[F]] =
    tf => (f.lift(tf) \/> tf.project).swap

  // TODO: This should perhaps be _in_ PhaseResults or something
  def log[M[_]: Monad, A: RenderTree]
    (label: String, ma: M[A])
    (implicit mtell: MonadTell_[M, PhaseResults])
      : M[A] =
    ma.mproduct(a => mtell.tell(Vector(PhaseResult.tree(label, a)))) ∘ (_._1)

  def toMongoQScript[
      T[_[_]]: BirecursiveT: EqualT: RenderTreeT: ShowT,
      M[_]: Monad: MonadFsErr: PhaseResultTell]
      (anyDoc: Collection => OptionT[M, BsonDocument],
        qs: T[fs.MongoQScript[T, ?]])
      (implicit BR: Branches[T, fs.MongoQScript[T, ?]])
      : M[T[fs.MongoQScript[T, ?]]] = {

    type MQS[A] = fs.MongoQScript[T, A]
    type QST[A] = QScriptTotal[T, A]

    val O = new Optimize[T]
    val R = new Rewrite[T]

    // TODO: All of these need to be applied through branches. We may also be able to compose
    //       them with normalization as the last step and run until fixpoint. Currently plans are
    //       too sensitive to the order in which these are applied.
    for {
      mongoQS0 <- Trans(assumeReadType[T, MQS, M](Type.AnyObject), qs)
      mongoQS1 <- mongoQS0.transCataM(elideQuasarSigil[T, MQS, M](anyDoc))
      mongoQS2 =  mongoQS1.transCata[T[MQS]](R.normalizeEJ[MQS])
      mongoQS3 =  BR.branches.modify(
        _.transCata[FreeQS[T]](liftCo(R.normalizeEJCoEnv[QScriptTotal[T, ?]]))
        )(mongoQS2.project).embed
      _ <- BackendModule.logPhase[M](PhaseResult.treeAndCode("QScript Mongo", mongoQS3))

      mongoQS4 =  mongoQS3.transCata[T[MQS]](
                    liftFF[QScriptCore[T, ?], MQS, T[MQS]](
                      repeatedly(O.subsetBeforeMap[MQS, MQS](
                        reflNT[MQS]))))
<<<<<<< HEAD
      _ <- BackendModule.logPhase[M](PhaseResult.treeAndCode("QScript Mongo (Shuffle Maps)", mongoQS5))

      // TODO: Once field deletion is implemented for 3.4, this could be selectively applied, if necessary.
      mongoQS6 =  PreferProjection.preferProjection[MQS](mongoQS5)
      _ <- BackendModule.logPhase[M](PhaseResult.treeAndCode("QScript Mongo (Prefer Projection)", mongoQS6))
    } yield mongoQS6
=======
      _ <- BackendModule.logPhase[M](
             PhaseResult.tree("QScript Mongo (Subset Before Map)",
             mongoQS4))

      // TODO: Once field deletion is implemented for 3.4, this could be selectively applied, if necessary.
      mongoQS5 =  PreferProjection.preferProjection[MQS](mongoQS4)
      _ <- BackendModule.logPhase[M](PhaseResult.tree("QScript Mongo (Prefer Projection)", mongoQS5))
    } yield mongoQS5
>>>>>>> ef0f42bb
  }

  def buildWorkflow
    [T[_[_]]: BirecursiveT: EqualT: RenderTreeT: ShowT,
      M[_]: Monad: PhaseResultTell: MonadFsErr: ExecTimeR,
      WF[_]: Functor: Coalesce: Crush,
      EX[_]: Traverse]
    (cfg: PlannerConfig[T, EX, WF])
    (qs: T[fs.MongoQScript[T, ?]])
    (implicit
      ev0: WorkflowOpCoreF :<: WF,
      ev1: EX :<: ExprOp,
      ev2: RenderTree[Fix[WF]])
      : M[Fix[WF]] =
    for {
      wb <- log(
        "Workflow Builder",
        qs.cataM[M, WorkflowBuilder[WF]](
          Planner[T, fs.MongoQScript[T, ?]].plan[M, WF, EX](cfg).apply(_) ∘
            (_.transCata[Fix[WorkflowBuilderF[WF, ?]]](repeatedly(WorkflowBuilder.normalize[WF, Fix[WorkflowBuilderF[WF, ?]]])))))
      wf <- log("Workflow (raw)", liftM[M, Fix[WF]](WorkflowBuilder.build[WBM, WF](wb)))
    } yield wf

  def plan0
    [T[_[_]]: BirecursiveT: EqualT: RenderTreeT: ShowT,
      M[_]: Monad: PhaseResultTell: MonadFsErr: ExecTimeR,
      WF[_]: Traverse: Coalesce: Crush: Crystallize,
      EX[_]: Traverse]
    (anyDoc: Collection => OptionT[M, BsonDocument],
      cfg: PlannerConfig[T, EX, WF])
    (qs: T[fs.MongoQScript[T, ?]])
    (implicit
      ev0: WorkflowOpCoreF :<: WF,
      ev1: WorkflowBuilder.Ops[WF],
      ev2: EX :<: ExprOp,
      ev3: RenderTree[Fix[WF]])
      : M[Crystallized[WF]] = {

    def doBuildWorkflow[F[_]: Monad: ExecTimeR](qs0: T[fs.MongoQScript[T, ?]]) =
      buildWorkflow[T, FileSystemErrT[PhaseResultT[F, ?], ?], WF, EX](cfg)(qs0).run.run

    for {
      qs0 <- toMongoQScript[T, M](anyDoc, qs)
      logRes0 <- doBuildWorkflow[M](qs0)
      (log0, res0) = logRes0
      wf0 <- res0 match {
               case \/-(wf) if (needsMapBeforeSort(wf)) =>
                 // TODO look into adding mapBeforeSort to WorkflowBuilder or Workflow stage
                 // instead, so that we can avoid having to rerun some transformations.
                 // See #3063
                 log("QScript Mongo (Map Before Sort)",
                   Trans(mapBeforeSort[T, M], qs0)) >>= buildWorkflow[T, M, WF, EX](cfg)
               case \/-(wf) =>
                 PhaseResultTell[M].tell(log0) *> wf.point[M]
               case -\/(err) =>
                 PhaseResultTell[M].tell(log0) *> raiseErr[M, Fix[WF]](err)
             }
      wf1 <- log(
        "Workflow (crystallized)",
        Crystallize[WF].crystallize(wf0).point[M])
    } yield wf1
  }

  def planExecTime[
      T[_[_]]: BirecursiveT: EqualT: ShowT: RenderTreeT,
      M[_]: Monad: PhaseResultTell: MonadFsErr](
      qs: T[fs.MongoQScript[T, ?]],
      queryContext: fs.QueryContext,
      queryModel: MongoQueryModel,
      anyDoc: Collection => OptionT[M, BsonDocument],
      execTime: Instant)
      : M[Crystallized[WorkflowF]] = {
    val peek = anyDoc andThen (_.mapT(_.liftM[ReaderT[?[_], Instant, ?]]))
    plan[T, ReaderT[M, Instant, ?]](qs, queryContext, queryModel, peek).run(execTime)
  }

  /** Translate the QScript plan to an executable MongoDB "physical"
    * plan, taking into account the current runtime environment as captured by
    * the given context.
    *
    * Internally, the type of the plan being built constrains which operators
    * can be used, but the resulting plan uses the largest, common type so that
    * callers don't need to worry about it.
    *
    * @param anyDoc returns any document in the given `Collection`
    */
  def plan[
      T[_[_]]: BirecursiveT: EqualT: ShowT: RenderTreeT,
      M[_]: Monad: PhaseResultTell: MonadFsErr: ExecTimeR](
      qs: T[fs.MongoQScript[T, ?]],
      queryContext: fs.QueryContext,
      queryModel: MongoQueryModel,
      anyDoc: Collection => OptionT[M, BsonDocument])
      : M[Crystallized[WorkflowF]] = {
    import MongoQueryModel._

    val bsonVersion = toBsonVersion(queryModel)

    queryModel match {
      case `3.4` =>
        val joinHandler: JoinHandler[Workflow3_2F, WBM] =
          JoinHandler.fallback[Workflow3_2F, WBM](
            JoinHandler.pipeline(queryContext.statistics, queryContext.indexes),
            JoinHandler.mapReduce)
        val cfg = PlannerConfig[T, Expr3_4, Workflow3_2F](
          joinHandler,
          FuncHandler.handle3_4(bsonVersion),
          StaticHandler.v3_2,
          bsonVersion)
        plan0[T, M, Workflow3_2F, Expr3_4](anyDoc, cfg)(qs)

      case `3.2` =>
        val joinHandler: JoinHandler[Workflow3_2F, WBM] =
          JoinHandler.fallback[Workflow3_2F, WBM](
            JoinHandler.pipeline(queryContext.statistics, queryContext.indexes),
            JoinHandler.mapReduce)
        val cfg = PlannerConfig[T, Expr3_2, Workflow3_2F](
          joinHandler,
          FuncHandler.handle3_2(bsonVersion),
          StaticHandler.v3_2,
          bsonVersion)
        plan0[T, M, Workflow3_2F, Expr3_2](anyDoc, cfg)(qs)

      case `3.0` =>
        val cfg = PlannerConfig[T, Expr3_0, Workflow2_6F](
          JoinHandler.mapReduce[WBM, Workflow2_6F],
          FuncHandler.handle3_0(bsonVersion),
          StaticHandler.v2_6,
          bsonVersion)
        plan0[T, M, Workflow2_6F, Expr3_0](anyDoc, cfg)(qs).map(_.inject[WorkflowF])

      case _ =>
        val cfg = PlannerConfig[T, Expr2_6, Workflow2_6F](
          JoinHandler.mapReduce[WBM, Workflow2_6F],
          FuncHandler.handle2_6(bsonVersion),
          StaticHandler.v2_6,
          bsonVersion)
        plan0[T, M, Workflow2_6F, Expr2_6](anyDoc, cfg)(qs).map(_.inject[WorkflowF])
    }
  }
}<|MERGE_RESOLUTION|>--- conflicted
+++ resolved
@@ -1245,23 +1245,14 @@
                     liftFF[QScriptCore[T, ?], MQS, T[MQS]](
                       repeatedly(O.subsetBeforeMap[MQS, MQS](
                         reflNT[MQS]))))
-<<<<<<< HEAD
-      _ <- BackendModule.logPhase[M](PhaseResult.treeAndCode("QScript Mongo (Shuffle Maps)", mongoQS5))
-
-      // TODO: Once field deletion is implemented for 3.4, this could be selectively applied, if necessary.
-      mongoQS6 =  PreferProjection.preferProjection[MQS](mongoQS5)
-      _ <- BackendModule.logPhase[M](PhaseResult.treeAndCode("QScript Mongo (Prefer Projection)", mongoQS6))
-    } yield mongoQS6
-=======
       _ <- BackendModule.logPhase[M](
-             PhaseResult.tree("QScript Mongo (Subset Before Map)",
+             PhaseResult.treeAndCode("QScript Mongo (Subset Before Map)",
              mongoQS4))
 
       // TODO: Once field deletion is implemented for 3.4, this could be selectively applied, if necessary.
       mongoQS5 =  PreferProjection.preferProjection[MQS](mongoQS4)
-      _ <- BackendModule.logPhase[M](PhaseResult.tree("QScript Mongo (Prefer Projection)", mongoQS5))
+      _ <- BackendModule.logPhase[M](PhaseResult.treeAndCode("QScript Mongo (Prefer Projection)", mongoQS5))
     } yield mongoQS5
->>>>>>> ef0f42bb
   }
 
   def buildWorkflow
