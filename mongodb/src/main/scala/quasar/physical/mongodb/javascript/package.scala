--- conflicted
+++ resolved
@@ -21,19 +21,9 @@
 import quasar.javascript.Js
 import quasar.jscore._
 
-<<<<<<< HEAD
-import matryoshka._
-
-final case class javascript[T[_[_]]: Corecursive]() {
-  private type R = T[JsCoreF]
-
-  private val jsFp = jscore.fixpoint[T]
-  import jsFp._
-=======
 final case class javascript[R](embed: JsCoreF[R] => R) {
   val js = jscore.fixpoint[R](embed)
   import js._
->>>>>>> 25462ccc
 
   /** Convert a `Bson.Date` to a JavaScript `Date`. */
   def toJsDate(value: Bson.Date): R =
