--- conflicted
+++ resolved
@@ -53,17 +53,9 @@
 }
 
 class WorkflowSpec extends quasar.QuasarSpecification with TreeMatchers {
-<<<<<<< HEAD
-  import quasar.physical.mongodb.accumulator._
-  import quasar.physical.mongodb.expression._
-  import Workflow._
-  import IdHandling._
   import CollectionUtil._
 
   val readFoo = $read[WorkflowF](collection("db", "foo"))
-=======
-  val readFoo = $read[WorkflowF](Collection("db", "foo"))
->>>>>>> e5db3d14
 
   val cry = Crystallize[WorkflowF]
   import cry.crystallize
