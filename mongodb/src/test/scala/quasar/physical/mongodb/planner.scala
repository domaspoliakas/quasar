/*
 * Copyright 2014–2017 SlamData Inc.
 *
 * Licensed under the Apache License, Version 2.0 (the "License");
 * you may not use this file except in compliance with the License.
 * You may obtain a copy of the License at
 *
 *     http://www.apache.org/licenses/LICENSE-2.0
 *
 * Unless required by applicable law or agreed to in writing, software
 * distributed under the License is distributed on an "AS IS" BASIS,
 * WITHOUT WARRANTIES OR CONDITIONS OF ANY KIND, either express or implied.
 * See the License for the specific language governing permissions and
 * limitations under the License.
 */

package quasar.physical.mongodb

import slamdata.Predef._
import quasar._, RenderTree.ops._
import quasar.common.{Map => _, _}
import quasar.contrib.pathy._, Helpers._
import quasar.contrib.specs2.PendingWithActualTracking
import quasar.fp._
import quasar.fp.ski._
import quasar.fs._
import quasar.javascript._
import quasar.frontend.{logicalplan => lp}, lp.{LogicalPlan => LP}
import quasar.physical.mongodb.accumulator._
import quasar.physical.mongodb.expression._
import quasar.physical.mongodb.planner._
import quasar.physical.mongodb.workflow._
import quasar.qscript.DiscoverPath
import quasar.sql , sql.{fixpoint => sqlF, _}
import quasar.std._

import java.io.{File => JFile}
import java.time.Instant
import scala.Either

import eu.timepit.refined.auto._
import matryoshka._
import matryoshka.data.Fix
import matryoshka.implicits._
import org.scalacheck._
import org.specs2.execute._
import org.specs2.matcher.{Matcher, Expectable}
import pathy.Path._
import scalaz._, Scalaz._

class PlannerSpec extends
    org.specs2.mutable.Specification with
    org.specs2.ScalaCheck with
    CompilerHelpers with
    TreeMatchers with
    PendingWithActualTracking {

  import StdLib.{set => s, _}
  import structural._
  import Grouped.grouped
  import Reshape.reshape
  import jscore._
  import CollectionUtil._

  type EitherWriter[A] =
    EitherT[Writer[Vector[PhaseResult], ?], FileSystemError, A]

  val notOnPar = "Not on par with old (LP-based) connector."

  private val resourcesDir: RDir =
    currentDir[Sandboxed] </> dir("mongodb") </> dir("src") </> dir("test") </>
    dir("resources") </> dir("planner")

  private def toRFile(testName: String): RFile = resourcesDir </>
    file(testName.replaceAll(" ", "_")) <:> "txt"

  private def testFile(testName: String): JFile = jFile(toRFile(testName))

  def emit[A: RenderTree](label: String, v: A): EitherWriter[A] =
    EitherT[Writer[PhaseResults, ?], FileSystemError, A](Writer(Vector(PhaseResult.tree(label, v)), v.right))

  case class equalToWorkflow(expected: Workflow, addDetails: Boolean)
      extends Matcher[Crystallized[WorkflowF]] {
    def apply[S <: Crystallized[WorkflowF]](s: Expectable[S]) = {

      val st = RenderTree[Crystallized[WorkflowF]].render(s.value)

      val diff: String = (st diff expected.render).shows

      val details =
        if (addDetails) FailureDetails(st.shows, expected.render.shows)
        else NoDetails

      result(expected == s.value.op,
             "\ntrees are equal:\n" + diff,
             "\ntrees are not equal:\n" + diff,
             s,
             details)
    }
  }

  import fixExprOp._
  val expr3_0Fp: ExprOp3_0F.fixpoint[Fix[ExprOp], ExprOp] =
    new ExprOp3_0F.fixpoint[Fix[ExprOp], ExprOp](_.embed)
  import expr3_0Fp._
  val expr3_2Fp: ExprOp3_2F.fixpoint[Fix[ExprOp], ExprOp] =
    new ExprOp3_2F.fixpoint[Fix[ExprOp], ExprOp](_.embed)
  import expr3_2Fp._
  val expr3_4Fp: ExprOp3_4F.fixpoint[Fix[ExprOp], ExprOp] =
    new ExprOp3_4F.fixpoint[Fix[ExprOp], ExprOp](_.embed)
  import expr3_4Fp._

  val basePath = rootDir[Sandboxed] </> dir("db")

  val listContents: DiscoverPath.ListContents[EitherWriter] =
    dir => (
      if (dir ≟ rootDir)
        Set(
          DirName("db").left[FileName],
          DirName("db1").left,
          DirName("db2").left)
      else
        Set(
          FileName("foo").right[DirName],
          FileName("zips").right,
          FileName("zips2").right,
          FileName("largeZips").right,
          FileName("a").right,
          FileName("slamengine_commits").right,
          FileName("person").right,
          FileName("caloriesBurnedData").right,
          FileName("bar").right,
          FileName("baz").right,
          FileName("usa_factbook").right,
          FileName("user_comments").right,
          FileName("days").right,
          FileName("logs").right,
          FileName("usa_factbook").right,
          FileName("cities").right)).point[EitherWriter]

  implicit val monadTell: MonadTell[EitherT[PhaseResultT[Id, ?], FileSystemError, ?], PhaseResults] =
    EitherT.monadListen[WriterT[Id, Vector[PhaseResult], ?], PhaseResults, FileSystemError](
      WriterT.writerTMonadListen[Id, Vector[PhaseResult]])

  def compileSqlToLP[M[_]: Monad: MonadFsErr: PhaseResultTell](sql: Fix[Sql]): M[Fix[LP]] = {
    val (log, s) = queryPlan(sql, Variables.empty, basePath, 0L, None).run.run
    val lp = s.fold(
      e => scala.sys.error(e.shows),
      d => d.fold(e => scala.sys.error(e.shows), ι)
    )
    for {
      _ <- scala.Predef.implicitly[PhaseResultTell[M]].tell(log)
    } yield lp
  }

  def queryPlanner[M[_]: Monad: MonadFsErr: PhaseResultTell]
    (sql: Fix[Sql], model: MongoQueryModel, stats: Collection => Option[CollectionStatistics],
    indexes: Collection => Option[Set[Index]], lc: DiscoverPath.ListContents[M],
    execTime: Instant)
      : M[Crystallized[WorkflowF]] = {
    for {
      lp <- compileSqlToLP[M](sql)
      qs <- MongoDb.lpToQScript(lp, lc)
      repr <- MongoDb.doPlan(qs, fs.QueryContext(stats, indexes, lc), model, execTime)
    } yield repr
  }

  val defaultStats: Collection => Option[CollectionStatistics] =
    κ(CollectionStatistics(10, 100, false).some)
  val defaultIndexes: Collection => Option[Set[Index]] =
    κ(Set(Index("_id_", NonEmptyList(BsonField.Name("_id") -> IndexType.Ascending), false)).some)

  def indexes(ps: (Collection, BsonField)*): Collection => Option[Set[Index]] =  {
    val map: Map[Collection, Set[Index]] = ps.toList.foldMap { case (c, f) => Map(c -> Set(Index(f.asText + "_", NonEmptyList(f -> IndexType.Ascending), false))) }
    c => map.get(c).orElse(defaultIndexes(c))
  }
  def plan0(query: Fix[Sql], model: MongoQueryModel,
    stats: Collection => Option[CollectionStatistics],
    indexes: Collection => Option[Set[Index]]
  ): Either[FileSystemError, Crystallized[WorkflowF]] =
    queryPlanner(query, model, stats, indexes, listContents, Instant.now).run.value.toEither

  def plan2_6(query: Fix[Sql]): Either[FileSystemError, Crystallized[WorkflowF]] =
    plan0(query, MongoQueryModel.`2.6`, κ(None), κ(None))

  def plan3_0(query: Fix[Sql]): Either[FileSystemError, Crystallized[WorkflowF]] =
    plan0(query, MongoQueryModel.`3.0`, κ(None), κ(None))

  def plan3_2(query: Fix[Sql]): Either[FileSystemError, Crystallized[WorkflowF]] =
    plan0(query, MongoQueryModel.`3.2`, defaultStats, defaultIndexes)

  def plan3_4(query: Fix[Sql],
    stats: Collection => Option[CollectionStatistics],
    indexes: Collection => Option[Set[Index]]
  ): Either[FileSystemError, Crystallized[WorkflowF]] =
    plan0(query, MongoQueryModel.`3.4`, stats, indexes)

  def plan(query: Fix[Sql]): Either[FileSystemError, Crystallized[WorkflowF]] =
    plan0(query, MongoQueryModel.`3.4`, defaultStats, defaultIndexes)

  def planAt(time: Instant, query: Fix[Sql]): Either[FileSystemError, Crystallized[WorkflowF]] =
    queryPlanner(query, MongoQueryModel.`3.4`, defaultStats, defaultIndexes, listContents, time).run.value.toEither

  def planLP(logical: Fix[LP]): Either[FileSystemError, Crystallized[WorkflowF]] = {
    (for {
     _  <- emit("Input", logical)
     simplified <- emit("Simplified", optimizer.simplify(logical))
     qs <- MongoDb.lpToQScript(simplified, listContents)
     phys <- MongoDb.doPlan(qs, fs.QueryContext(defaultStats, defaultIndexes, listContents), MongoQueryModel.`3.2`, Instant.now)
    } yield phys).run.value.toEither
  }

  def planLog(query: Fix[Sql]): Vector[PhaseResult] =
    queryPlanner(query, MongoQueryModel.`3.2`, defaultStats, defaultIndexes, listContents, Instant.now).run.written

  def beWorkflow(wf: Workflow) = beRight(equalToWorkflow(wf, addDetails = false))
  def beWorkflow0(wf: Workflow) = beRight(equalToWorkflow(wf, addDetails = true))

  implicit def toBsonField(name: String) = BsonField.Name(name)
  implicit def toLeftShape(shape: Reshape[ExprOp]): Reshape.Shape[ExprOp] = -\/ (shape)
  implicit def toRightShape(exprOp: Fix[ExprOp]):   Reshape.Shape[ExprOp] =  \/-(exprOp)

  def isNumeric(field: BsonField): Selector =
    Selector.Or(
      Selector.Doc(field -> Selector.Type(BsonType.Int32)),
      Selector.Doc(field -> Selector.Type(BsonType.Int64)),
      Selector.Doc(field -> Selector.Type(BsonType.Dec)),
      Selector.Doc(field -> Selector.Type(BsonType.Text)),
      Selector.Or(
        Selector.Doc(field -> Selector.Type(BsonType.Date)),
        Selector.Doc(field -> Selector.Type(BsonType.Bool))))

  def divide(a1: Fix[ExprOp], a2: Fix[ExprOp]) =
    $cond($eq(a2, $literal(Bson.Int32(0))),
      $cond($eq(a1, $literal(Bson.Int32(0))),
        $literal(Bson.Dec(Double.NaN)),
        $cond($gt(a1, $literal(Bson.Int32(0))),
          $literal(Bson.Dec(Double.PositiveInfinity)),
          $literal(Bson.Dec(Double.NegativeInfinity)))),
      $divide(a1, a2))

  "plan from query string" should {
    "plan simple select *" in {
      plan(sqlE"select * from foo") must beWorkflow(
        $read[WorkflowF](collection("db", "foo")))
    }

    "plan count(*)" in {
      plan(sqlE"select count(*) from foo") must beWorkflow(
        chain[Workflow](
          $read(collection("db", "foo")),
          $group(
            grouped("f0" -> $sum($literal(Bson.Int32(1)))),
            \/-($literal(Bson.Null))),
          $project(
            reshape("value" -> $field("f0")),
            ExcludeId)))
    }

    "plan simple field projection on single set" in {
      plan(sqlE"select foo.bar from foo") must
        beWorkflow(chain[Workflow](
          $read(collection("db", "foo")),
          $project(
            reshape("value" -> $field("bar")),
            ExcludeId)))
    }

    "plan simple field projection on single set when table name is inferred" in {
      plan(sqlE"select bar from foo") must
       beWorkflow(chain[Workflow](
         $read(collection("db", "foo")),
         $project(
           reshape("value" -> $field("bar")),
           ExcludeId)))
    }

    "plan multiple field projection on single set when table name is inferred" in {
      plan(sqlE"select bar, baz from foo") must
       beWorkflow(chain[Workflow](
         $read(collection("db", "foo")),
         $project(
           reshape(
             "bar" -> $field("bar"),
             "baz" -> $field("baz")),
           IgnoreId)))
    }

    "plan simple addition on two fields" in {
      plan(sqlE"select foo + bar from baz") must
       beWorkflow(chain[Workflow](
         $read(collection("db", "baz")),
         $project(
           reshape("value" ->
             $cond(
               $and(
                 $lt($literal(Bson.Null), $field("bar")),
                 $lt($field("bar"), $literal(Bson.Text("")))),
               $cond(
                 $or(
                   $and(
                     $lt($literal(Bson.Null), $field("foo")),
                     $lt($field("foo"), $literal(Bson.Text("")))),
                   $and(
                     $lte($literal(Check.minDate), $field("foo")),
                     $lt($field("foo"), $literal(Bson.Regex("", ""))))),
                 $add($field("foo"), $field("bar")),
                 $literal(Bson.Undefined)),
               $literal(Bson.Undefined))),
           ExcludeId)))
    }

    "plan concat (3.0-)" in {
      plan3_0(sqlE"select concat(bar, baz) from foo") must
       beWorkflow(chain[Workflow](
         $read(collection("db", "foo")),
         $project(
           reshape("value" ->
             $cond(
               $and(
                 $lte($literal(Bson.Text("")), $field("baz")),
                 $lt($field("baz"), $literal(Bson.Doc()))),
               $cond(
                 $and(
                   $lte($literal(Bson.Text("")), $field("bar")),
                   $lt($field("bar"), $literal(Bson.Doc()))),
                 $concat($field("bar"), $field("baz")),
                 $literal(Bson.Undefined)),
               $literal(Bson.Undefined))),
           ExcludeId)))
    }

    "plan concat (3.2+)" in {
      plan3_2(sqlE"select concat(bar, baz) from foo") must
       beWorkflow(chain[Workflow](
         $read(collection("db", "foo")),
         $project(
           reshape("value" ->
             $cond(
               $and(
                 $lte($literal(Bson.Text("")), $field("baz")),
                 $lt($field("baz"), $literal(Bson.Doc()))),
               $cond(
                 $and(
                   $lte($literal(Bson.Text("")), $field("bar")),
                   $lt($field("bar"), $literal(Bson.Doc()))),
                 $let(ListMap(DocVar.Name("a1") -> $field("bar"), DocVar.Name("a2") -> $field("baz")),
                   $cond($and($isArray($field("$a1")), $isArray($field("$a2"))),
                     $concatArrays(List($field("$a1"), $field("$a2"))),
                     $concat($field("$a1"), $field("$a2")))),
                 $literal(Bson.Undefined)),
               $literal(Bson.Undefined))),
           ExcludeId)))
    }

    "plan concat strings with ||" in {
      plan(sqlE"""select city || ", " || state from zips""") must
       beWorkflow(chain[Workflow](
         $read(collection("db", "zips")),
         $project(
           reshape(
             "value" ->
               $cond(
                 $or(
                   $and(
                     $lte($literal(Bson.Arr()), $field("state")),
                     $lt($field("state"), $literal(Bson.Binary.fromArray(scala.Array[Byte]())))),
                   $and(
                     $lte($literal(Bson.Text("")), $field("state")),
                     $lt($field("state"), $literal(Bson.Doc())))),
                 $cond(
                   $or(
                     $and(
                       $lte($literal(Bson.Arr()), $field("city")),
                       $lt($field("city"), $literal(Bson.Binary.fromArray(scala.Array[Byte]())))),
                     $and(
                       $lte($literal(Bson.Text("")), $field("city")),
                       $lt($field("city"), $literal(Bson.Doc())))),
                   $let( // TODO: ideally, this would be a single $concat
                     ListMap(
                       DocVar.Name("a1") ->
                         $let(
                           ListMap(
                             DocVar.Name("a1") -> $field("city"),
                             DocVar.Name("a2") -> $literal(Bson.Text(", "))),
                           $cond($and($isArray($field("$a1")), $isArray($field("$a2"))),
                             $concatArrays(List($field("$a1"), $field("$a2"))),
                             $concat($field("$a1"), $field("$a2")))),
                       DocVar.Name("a2") -> $field("state")),
                     $cond($and($isArray($field("$a1")), $isArray($field("$a2"))),
                       $concatArrays(List($field("$a1"), $field("$a2"))),
                       $concat($field("$a1"), $field("$a2")))),
                   $literal(Bson.Undefined)),
                 $literal(Bson.Undefined))),
           ExcludeId)))
    }

    "plan concat strings with ||, constant on the right" in {
      plan(sqlE"""select a || b || "..." from foo""") must
       beWorkflow(chain[Workflow](
         $read(collection("db", "foo")),
         $project(
           reshape(
             "0" ->
               $cond(
                 $or(
                   $and(
                     $lte($literal(Bson.Arr()), $field("b")),
                     $lt($field("b"), $literal(Bson.Binary.fromArray(scala.Array[Byte]())))),
                   $and(
                     $lte($literal(Bson.Text("")), $field("b")),
                     $lt($field("b"), $literal(Bson.Doc())))),
                 $cond(
                   $or(
                     $and(
                       $lte($literal(Bson.Arr()), $field("a")),
                       $lt($field("a"), $literal(Bson.Binary.fromArray(scala.Array[Byte]())))),
                     $and(
                       $lte($literal(Bson.Text("")), $field("a")),
                       $lt($field("a"), $literal(Bson.Doc())))),
                   $concat( // TODO: ideally, this would be a single $concat
                     $concat($field("a"), $field("b")),
                     $literal(Bson.Text("..."))),
                   $literal(Bson.Undefined)),
                 $literal(Bson.Undefined))),
           IgnoreId)))
    }.pendingUntilFixed("SD-639")

    "plan concat with unknown types" in {
      plan(sqlE"select a || b from foo") must
        beRight
    }.pendingUntilFixed("SD-639")

    "plan lower" in {
      plan(sqlE"select lower(bar) from foo") must
      beWorkflow(chain[Workflow](
        $read(collection("db", "foo")),
        $project(
          reshape("value" ->
            $cond(
              $and(
                $lte($literal(Bson.Text("")), $field("bar")),
                $lt($field("bar"), $literal(Bson.Doc()))),
              $toLower($field("bar")),
              $literal(Bson.Undefined))),
          ExcludeId)))
    }

    "plan coalesce" in {
      plan(sqlE"select coalesce(bar, baz) from foo") must
       beWorkflow(chain[Workflow](
         $read(collection("db", "foo")),
         $project(
           reshape("value" ->
             $cond(
               $eq($field("bar"), $literal(Bson.Null)),
               $field("baz"),
               $field("bar"))),
           ExcludeId)))
    }

    "plan select array" in {
      plan(sqlE"select [city, loc, pop] from zips") must
       beWorkflow(chain[Workflow](
         $read(collection("db", "zips")),
         $project(
           reshape("value" ->
             $arrayLit(List($field("city"), $field("loc"), $field("pop")))),
           ExcludeId)))
    }

    "plan select array (map-reduce)" in {
      plan2_6(sqlE"select [city, loc, pop] from zips") must
       beWorkflow(chain[Workflow](
         $read(collection("db", "zips")),
         $simpleMap(
           NonEmptyList(MapExpr(JsFn(Name("x"),
             Arr(List(Select(ident("x"), "city"), Select(ident("x"), "loc"), Select(ident("x"), "pop")))))),
             ListMap())))
    }

    "plan select map" in {
      plan(sqlE"""select { "p": pop } from zips""") must
       beWorkflow(chain[Workflow](
         $read(collection("db", "zips")),
         $project(
           reshape("p" -> $field("pop")),
           IgnoreId)))
    }

    "plan select map with field" in {
      plan(sqlE"""select { "p": pop }, state from zips""") must
       beWorkflow(chain[Workflow](
         $read(collection("db", "zips")),
         $project(
           reshape(
             "0" -> objectLit("p" -> $field("pop")),
             "state" -> $field("state")),
           IgnoreId)))
    }

    "plan now() with a literal timestamp" in {
      val time = Instant.parse("2016-08-25T00:00:00.000Z")
      val bsTime = Bson.Date.fromInstant(time).get

      planAt(time, sqlE"""select NOW(), bar from foo""") must
       beWorkflow(chain[Workflow](
         $read(collection("db", "foo")),
         $project(
           reshape("0" -> $literal(bsTime), "bar" -> $field("bar")))))
    }

    "plan date field extraction" in {
      plan(sqlE"""select date_part("day", baz) from foo""") must
       beWorkflow(chain[Workflow](
         $read(collection("db", "foo")),
         $project(
           reshape("value" ->
             $cond(
               $and(
                 $lte($literal(Check.minDate), $field("baz")),
                 $lt($field("baz"), $literal(Bson.Regex("", "")))),
               $dayOfMonth($field("baz")),
               $literal(Bson.Undefined))),
           ExcludeId)))
    }

    "plan complex date field extraction" in {
      plan(sqlE"""select date_part("quarter", baz) from foo""") must
       beWorkflow(chain[Workflow](
         $read(collection("db", "foo")),
         $project(
           reshape(
             "value" ->
               $cond(
                 $and(
                   $lte($literal(Check.minDate), $field("baz")),
                   $lt($field("baz"), $literal(Bson.Regex("", "")))),
                 $trunc(
                   $add(
                     $divide(
                       $subtract($month($field("baz")), $literal(Bson.Int32(1))),
                       $literal(Bson.Int32(3))),
                     $literal(Bson.Int32(1)))),
                 $literal(Bson.Undefined))),
           ExcludeId)))
    }

    "plan date field extraction: \"dow\"" in {
      plan(sqlE"""select date_part("dow", baz) from foo""") must
       beWorkflow(chain[Workflow](
         $read(collection("db", "foo")),
         $project(
           reshape(
             "value" ->
               $cond(
                 $and(
                   $lte($literal(Check.minDate), $field("baz")),
                   $lt($field("baz"), $literal(Bson.Regex("", "")))),
                 $subtract($dayOfWeek($field("baz")), $literal(Bson.Int32(1))),
                 $literal(Bson.Undefined))),
           ExcludeId)))
    }

    "plan date field extraction: \"isodow\"" in {
      plan(sqlE"""select date_part("isodow", baz) from foo""") must
       beWorkflow(chain[Workflow](
         $read(collection("db", "foo")),
         $project(
           reshape(
             "value" ->
               $cond(
                 $and(
                   $lte($literal(Check.minDate), $field("baz")),
                   $lt($field("baz"), $literal(Bson.Regex("", "")))),
                 $cond($eq($dayOfWeek($field("baz")), $literal(Bson.Int32(1))),
                   $literal(Bson.Int32(7)),
                   $subtract($dayOfWeek($field("baz")), $literal(Bson.Int32(1)))),
                 $literal(Bson.Undefined))),
           ExcludeId)))
    }

    "plan filter by date field (SD-1508)" in {
      plan(sqlE"""select * from foo where date_part("year", ts) = 2016""") must
       beWorkflow0(chain[Workflow](
         $read(collection("db", "foo")),
         $project(
           reshape(
             "__tmp2" ->
               $cond(
                 $and(
                   $lte($literal(Check.minDate), $field("ts")),
                   $lt($field("ts"), $literal(Bson.Regex("", "")))),
                 $eq($year($field("ts")), $literal(Bson.Int32(2016))),
                 $literal(Bson.Undefined)),
             "__tmp3" -> $$ROOT),
           IgnoreId),
         $match(Selector.Doc(
           BsonField.Name("__tmp2") -> Selector.Eq(Bson.Bool(true)))),
         $project(
           reshape(
             "value" -> $field("__tmp3")),
           ExcludeId)))
    }.pendingWithActual(notOnPar, testFile("plan filter by date field (SD-1508)"))

    "plan filter array element" in {
      plan(sqlE"select loc from zips where loc[0] < -73") must
      beWorkflow0(chain[Workflow](
        $read(collection("db", "zips")),
        $match(Selector.Where(
          If(
            BinOp(And,
              Call(Select(ident("Array"), "isArray"), List(Select(ident("this"), "loc"))),
              BinOp(Or,
                BinOp(Or,
                  BinOp(jscore.Or,
                    Call(ident("isNumber"), List(Access(Select(ident("this"), "loc"), Literal(Js.Num(0, false))))),
                    BinOp(jscore.Or,
                      BinOp(Instance, Access(Select(ident("this"), "loc"), Literal(Js.Num(0, false))), ident("NumberInt")),
                      BinOp(Instance, Access(Select(ident("this"), "loc"), Literal(Js.Num(0, false))), ident("NumberLong")))),
                  Call(ident("isString"), List(Access(Select(ident("this"), "loc"), Literal(Js.Num(0, false)))))),
                BinOp(Or,
                  BinOp(Instance, Access(Select(ident("this"), "loc"), Literal(Js.Num(0, false))), ident("Date")),
                  BinOp(Eq, UnOp(TypeOf, Access(Select(ident("this"), "loc"), Literal(Js.Num(0, false)))), jscore.Literal(Js.Str("boolean")))))),
            BinOp(Lt, Access(Select(ident("this"), "loc"), Literal(Js.Num(0, false))), Literal(Js.Num(-73, false))),
            ident("undefined")).toJs)),
        $project(
          reshape("value" -> $field("loc")),
          ExcludeId)))
    }.pendingWithActual(notOnPar, testFile("plan filter array element"))

    "plan select array element (3.0-)" in {
      plan3_0(sqlE"select loc[0] from zips") must
      beWorkflow(chain[Workflow](
        $read(collection("db", "zips")),
        $simpleMap(NonEmptyList(MapExpr(JsFn(Name("x"),
          jscore.If(Call(Select(ident("Array"), "isArray"), List(Select(ident("x"), "loc"))),
            Access(Select(ident("x"), "loc"), jscore.Literal(Js.Num(0, false))),
            ident("undefined"))))),
          ListMap())))
    }

    "plan select array element (3.2+)" in {
      plan3_2(sqlE"select loc[0] from zips") must
      beWorkflow(chain[Workflow](
        $read(collection("db", "zips")),
        $project(
          reshape(
            "value" ->
              $cond(
                $and(
                  $lte($literal(Bson.Arr(List())), $field("loc")),
                  $lt($field("loc"), $literal(Bson.Binary.fromArray(scala.Array[Byte]())))),
                $arrayElemAt($field("loc"), $literal(Bson.Int32(0))),
                $literal(Bson.Undefined))),
          ExcludeId)))
    }

    "plan array length" in {
      plan(sqlE"select array_length(bar, 1) from zips") must
      beWorkflow(chain[Workflow](
        $read(collection("db", "zips")),
        $project(
          reshape("value" ->
            $cond(
              $and($lte($literal(Bson.Arr()), $field("bar")),
                $lt($field("bar"), $literal(Bson.Binary.fromArray(scala.Array[Byte]())))),
              $size($field("bar")),
              $literal(Bson.Undefined))),
          ExcludeId)))
    }

    "plan array length 3.2" in {
      plan3_2(sqlE"select array_length(bar, 1) from zips") must
       beWorkflow(chain[Workflow](
         $read(collection("db", "zips")),
         $simpleMap(
           NonEmptyList(MapExpr(JsFn(Name("x"),
             If(
               Call(Select(ident("Array"), "isArray"), List(Select(ident("x"), "bar"))),
               Call(ident("NumberLong"), List(Select(Select(ident("x"), "bar"), "length"))),
               ident(Js.Undefined.ident))))),
             ListMap())))
    }

    "plan sum in expression" in {
      plan(sqlE"select sum(pop) * 100 from zips") must
      beWorkflow(chain[Workflow](
        $read(collection("db", "zips")),
        $group(
          grouped("f0" ->
            $sum(
              $cond(
                $and(
                  $lt($literal(Bson.Null), $field("pop")),
                  $lt($field("pop"), $literal(Bson.Text("")))),
                $field("pop"),
                $literal(Bson.Undefined)))),
          \/-($literal(Bson.Null))),
        $project(
          reshape("value" -> $multiply($field("f0"), $literal(Bson.Int32(100)))),
          ExcludeId)))
    }

    "plan conditional" in {
      plan(sqlE"select case when pop < 10000 then city else loc end from zips") must
       beWorkflow(chain[Workflow](
         $read(collection("db", "zips")),
         $project(
           reshape(
             "value" ->
               $cond(
                 $or(
                   $and(
                     $lt($literal(Bson.Null), $field("pop")),
                     $lt($field("pop"), $literal(Bson.Doc()))),
                   $and(
                     $lte($literal(Bson.Bool(false)), $field("pop")),
                     $lt($field("pop"), $literal(Bson.Regex("", ""))))),
                 $cond($lt($field("pop"), $literal(Bson.Int32(10000))),
                   $field("city"),
                   $field("loc")),
                 $literal(Bson.Undefined))),
           ExcludeId)))
    }

    "plan negate" in {
      plan(sqlE"select -bar from foo") must
       beWorkflow(chain[Workflow](
         $read(collection("db", "foo")),
         $project(
           reshape("value" ->
             $cond(
               $and(
                 $lt($literal(Bson.Null), $field("bar")),
                 $lt($field("bar"), $literal(Bson.Text("")))),
               $multiply($literal(Bson.Int32(-1)), $field("bar")),
               $literal(Bson.Undefined))),
           ExcludeId)))
    }

    "plan simple filter" in {
      plan(sqlE"select * from foo where bar > 10") must
       beWorkflow(chain[Workflow](
         $read(collection("db", "foo")),
         $match(Selector.And(
           isNumeric(BsonField.Name("bar")),
           Selector.Doc(
             BsonField.Name("bar") -> Selector.Gt(Bson.Int32(10)))))))
    }

    "plan simple reversed filter" in {
      plan(sqlE"select * from foo where 10 < bar") must
       beWorkflow(chain[Workflow](
         $read(collection("db", "foo")),
         $match(Selector.And(
           isNumeric(BsonField.Name("bar")),
           Selector.Doc(
             BsonField.Name("bar") -> Selector.Gt(Bson.Int32(10)))))))
    }

    "plan simple filter with expression in projection" in {
      plan(sqlE"select a + b from foo where bar > 10") must
       beWorkflow(chain[Workflow](
         $read(collection("db", "foo")),
         $match(Selector.And(
           isNumeric(BsonField.Name("bar")),
           Selector.Doc(
             BsonField.Name("bar") -> Selector.Gt(Bson.Int32(10))))),
         $project(
           reshape("value" ->
             $cond(
               $and(
                 $lt($literal(Bson.Null), $field("b")),
                 $lt($field("b"), $literal(Bson.Text("")))),
               $cond(
                 $or(
                   $and(
                     $lt($literal(Bson.Null), $field("a")),
                     $lt($field("a"), $literal(Bson.Text("")))),
                   $and(
                     $lte($literal(Check.minDate), $field("a")),
                     $lt($field("a"), $literal(Bson.Regex("", ""))))),
                 $add($field("a"), $field("b")),
                 $literal(Bson.Undefined)),
               $literal(Bson.Undefined))),
           ExcludeId)))
    }

    "plan simple js filter 3.2" in {
      val mjs = javascript[JsCore](_.embed)
      import mjs._

      plan3_2(sqlE"select * from zips where length(city) < 4") must
      beWorkflow0(chain[Workflow](
        $read(collection("db", "zips")),
        // FIXME: Inline this $simpleMap with the $match (SD-456)
        $simpleMap(NonEmptyList(MapExpr(JsFn(Name("x"), obj(
          "0" -> If(
            isString(Select(ident("x"), "city")),
            BinOp(Lt,
              Call(ident("NumberLong"),
                List(Select(Select(ident("x"), "city"), "length"))),
                Literal(Js.Num(4, false))),
            ident(Js.Undefined.ident)),
          "src" -> ident("x"))))),
          ListMap()),
        $match(Selector.Doc(BsonField.Name("0") -> Selector.Eq(Bson.Bool(true)))),
        $project(
          reshape("value" -> $field("src")),
          ExcludeId)))
    }.pendingWithActual("#2541", testFile("plan simple js filter 3.2"))

    "plan filter with js and non-js 3.2" in {
      val mjs = javascript[JsCore](_.embed)
      import mjs._

      plan3_2(sqlE"select * from zips where length(city) < 4 and pop < 20000") must
      beWorkflow0(chain[Workflow](
        $read(collection("db", "zips")),
        // FIXME: Inline this $simpleMap with the $match (SD-456)
        $simpleMap(NonEmptyList(MapExpr(JsFn(Name("x"), obj(
          "0" ->
            If(
              BinOp(And,
                binop(Or,
                  BinOp(Or,
                    isAnyNumber(Select(ident("x"), "pop")),
                    isString(Select(ident("x"), "pop"))),
                  isDate(Select(ident("x"), "pop")),
                  isBoolean(Select(ident("x"), "pop"))),
                Call(ident("isString"), List(Select(ident("x"), "city")))),
              BinOp(And,
                BinOp(Lt,
                  Call(ident("NumberLong"),
                    List(Select(Select(ident("x"), "city"), "length"))),
                  Literal(Js.Num(4, false))),
                BinOp(Lt,
                  Select(ident("x"), "pop"),
                  Literal(Js.Num(20000, false)))),
            ident(Js.Undefined.ident)),
          "src" -> ident("x"))))),
          ListMap()),
        $match(
          Selector.Doc(
            BsonField.Name("0") -> Selector.Eq(Bson.Bool(true)))),
        $project(
          reshape("value" -> $field("src")),
          ExcludeId)))
    }.pendingWithActual("#2541", testFile("plan filter with js and non-js 3.2"))

    "plan filter with between" in {
      plan(sqlE"select * from foo where bar between 10 and 100") must
       beWorkflow(chain[Workflow](
         $read(collection("db", "foo")),
         $match(
           Selector.And(
             isNumeric(BsonField.Name("bar")),
             Selector.And(
               Selector.Doc(
                 BsonField.Name("bar") -> Selector.Gte(Bson.Int32(10))),
               Selector.Doc(
                 BsonField.Name("bar") -> Selector.Lte(Bson.Int32(100))))))))
    }

    "plan filter with like" in {
      plan(sqlE"""select * from foo where bar like "A.%" """) must
       beWorkflow(chain[Workflow](
         $read(collection("db", "foo")),
         $match(Selector.And(
           Selector.Doc(BsonField.Name("bar") ->
             Selector.Type(BsonType.Text)),
           Selector.Doc(
             BsonField.Name("bar") ->
               Selector.Regex("^A\\..*$", false, true, false, false))))))
    }

    "plan filter with LIKE and OR" in {
      plan(sqlE"""select * from foo where bar like "A%" or bar like "Z%" """) must
       beWorkflow(chain[Workflow](
         $read(collection("db", "foo")),
         $match(
           Selector.And(
             Selector.Doc(
               BsonField.Name("bar") -> Selector.Type(BsonType.Text)),
             Selector.Or(
               Selector.Doc(
                 BsonField.Name("bar") -> Selector.Regex("^A.*$", false, true, false, false)),
               Selector.Doc(
                 BsonField.Name("bar") -> Selector.Regex("^Z.*$", false, true, false, false)))))))
    }

    "plan filter with field in constant set" in {
      plan(sqlE"""select * from zips where state in ("AZ", "CO")""") must
        beWorkflow(chain[Workflow](
          $read(collection("db", "zips")),
          $match(Selector.Doc(BsonField.Name("state") ->
            Selector.In(Bson.Arr(List(Bson.Text("AZ"), Bson.Text("CO"))))))))
    }

    "plan filter with field containing constant value" in {
      plan(sqlE"select * from zips where 43.058514 in loc[_]") must
        beWorkflow0(chain[Workflow](
          $read(collection("db", "zips")),
          $match(Selector.Where(
            If(Call(Select(ident("Array"), "isArray"), List(Select(ident("this"), "loc"))),
              BinOp(Neq, jscore.Literal(Js.Num(-1, false)), Call(Select(Select(ident("this"), "loc"), "indexOf"), List(jscore.Literal(Js.Num(43.058514, true))))),
            ident("undefined")).toJs))))
    }.pendingWithActual(notOnPar, testFile("plan filter with field containing constant value"))

    "filter field in single-element set" in {
      plan(sqlE"""select * from zips where state in ("NV")""") must
        beWorkflow(chain[Workflow](
          $read(collection("db", "zips")),
          $match(Selector.Doc(BsonField.Name("state") ->
            Selector.Eq(Bson.Text("NV"))))))
    }

    "filter field “in” a bare value" in {
      plan(sqlE"""select * from zips where state in "PA"""") must
        beWorkflow(chain[Workflow](
          $read(collection("db", "zips")),
          $match(Selector.Doc(BsonField.Name("state") ->
            Selector.Eq(Bson.Text("PA"))))))
    }

    "plan filter with field containing other field" in {
      import jscore._
      plan(sqlE"select * from zips where pop in loc[_]") must
        beWorkflow0(chain[Workflow](
          $read(collection("db", "zips")),
          $match(Selector.Where(
            If(
              Call(Select(ident("Array"), "isArray"), List(Select(ident("this"), "loc"))),
              BinOp(Neq,
                jscore.Literal(Js.Num(-1.0,false)),
                Call(Select(Select(ident("this"), "loc"), "indexOf"),
                  List(Select(ident("this"), "pop")))),
              ident("undefined")).toJs))))
    }.pendingWithActual(notOnPar, testFile("plan filter with field containing other field"))

    "plan filter with ~" in {
      plan(sqlE"""select * from zips where city ~ "^B[AEIOU]+LD.*" """) must beWorkflow(chain[Workflow](
        $read(collection("db", "zips")),
        $match(Selector.And(
          Selector.Doc(
            BsonField.Name("city") -> Selector.Type(BsonType.Text)),
          Selector.Doc(
            BsonField.Name("city") -> Selector.Regex("^B[AEIOU]+LD.*", false, true, false, false))))))
    }

    "plan filter with ~*" in {
      plan(sqlE"""select * from zips where city ~* "^B[AEIOU]+LD.*" """) must beWorkflow(chain[Workflow](
        $read(collection("db", "zips")),
        $match(Selector.And(
          Selector.Doc(
            BsonField.Name("city") -> Selector.Type(BsonType.Text)),
          Selector.Doc(
            BsonField.Name("city") -> Selector.Regex("^B[AEIOU]+LD.*", true, true, false, false))))))
    }

    "plan filter with !~" in {
      plan(sqlE"""select * from zips where city !~ "^B[AEIOU]+LD.*" """) must beWorkflow(chain[Workflow](
        $read(collection("db", "zips")),
        $match(Selector.And(
          Selector.Doc(
            BsonField.Name("city") -> Selector.Type(BsonType.Text)),
          Selector.Doc(ListMap[BsonField, Selector.SelectorExpr](
            BsonField.Name("city") -> Selector.NotExpr(Selector.Regex("^B[AEIOU]+LD.*", false, true, false, false))))))))
    }

    "plan filter with !~*" in {
      plan(sqlE"""select * from zips where city !~* "^B[AEIOU]+LD.*" """) must beWorkflow(chain[Workflow](
        $read(collection("db", "zips")),
        $match(Selector.And(
          Selector.Doc(
            BsonField.Name("city") -> Selector.Type(BsonType.Text)),
          Selector.Doc(ListMap[BsonField, Selector.SelectorExpr](
            BsonField.Name("city") -> Selector.NotExpr(Selector.Regex("^B[AEIOU]+LD.*", true, true, false, false))))))))
    }

    "plan filter with alternative ~" in {
      plan(sqlE"""select * from a where "foo" ~ pattern or target ~ pattern""") must beWorkflow0(chain[Workflow](
        $read(collection("db", "a")),
        $simpleMap(NonEmptyList(MapExpr(JsFn(Name("x"), obj(
          "0" -> Select(ident("x"), "pattern"),
          "1" -> Select(ident("x"), "target"),
          "2" -> Call(
            Select(New(Name("RegExp"), List(Select(ident("x"), "pattern"), jscore.Literal(Js.Str("m")))), "test"),
            List(jscore.Literal(Js.Str("foo")))),
          "3" -> Call(
            Select(New(Name("RegExp"), List(Select(ident("x"), "pattern"), jscore.Literal(Js.Str("m")))), "test"),
            List(Select(ident("x"), "target"))),
          "src" -> ident("x"))))),
          ListMap()),
        $match(
          Selector.And(
            Selector.Doc(BsonField.Name("0") -> Selector.Type(BsonType.Text)),
            Selector.Doc(BsonField.Name("1") -> Selector.Type(BsonType.Text)),
            Selector.Or(
              Selector.Doc(BsonField.Name("2") -> Selector.Eq(Bson.Bool(true))),
              Selector.Doc(BsonField.Name("3") -> Selector.Eq(Bson.Bool(true)))))),
        $project(
          reshape("value" -> $field("src")),
          ExcludeId)))
    }

    "plan filter with negate(s)" in {
      plan(sqlE"select * from foo where bar != -10 and baz > -1.0") must
       beWorkflow(chain[Workflow](
         $read(collection("db", "foo")),
         $match(
           Selector.And(
             isNumeric(BsonField.Name("baz")),
             Selector.And(
               Selector.Doc(
                 BsonField.Name("bar") -> Selector.Neq(Bson.Int32(-10))),
               Selector.Doc(
                 BsonField.Name("baz") -> Selector.Gt(Bson.Dec(-1.0))))))))
    }

    "plan complex filter" in {
      plan(sqlE"""select * from foo where bar > 10 and (baz = "quux" or foop = "zebra")""") must
       beWorkflow(chain[Workflow](
         $read(collection("db", "foo")),
         $match(
           Selector.And(
             isNumeric(BsonField.Name("bar")),
             Selector.And(
               Selector.Doc(BsonField.Name("bar") -> Selector.Gt(Bson.Int32(10))),
               Selector.Or(
                 Selector.Doc(
                   BsonField.Name("baz") -> Selector.Eq(Bson.Text("quux"))),
                 Selector.Doc(
                   BsonField.Name("foop") -> Selector.Eq(Bson.Text("zebra")))))))))
    }

    "plan filter with not" in {
      plan(sqlE"select * from zips where not (pop > 0 and pop < 1000)") must
       beWorkflow(chain[Workflow](
         $read(collection("db", "zips")),
         $match(
           Selector.And(
             // TODO: eliminate duplication
             isNumeric(BsonField.Name("pop")),
             Selector.And(
               isNumeric(BsonField.Name("pop")),
               Selector.Or(
                 Selector.Doc(ListMap[BsonField, Selector.SelectorExpr](
                   BsonField.Name("pop") -> Selector.NotExpr(Selector.Gt(Bson.Int32(0))))),
                 Selector.Doc(ListMap[BsonField, Selector.SelectorExpr](
                   BsonField.Name("pop") -> Selector.NotExpr(Selector.Lt(Bson.Int32(1000)))))))))))
    }

    "plan filter with not and equality" in {
      plan(sqlE"select * from zips where not (pop = 0)") must
        beWorkflow(chain[Workflow](
          $read(collection("db", "zips")),
          $match(
            Selector.Doc(ListMap[BsonField, Selector.SelectorExpr](
              BsonField.Name("pop") -> Selector.NotExpr(Selector.Eq(Bson.Int32(0))))))))
    }

    "plan filter with \"is not null\"" in {
      plan(sqlE"select * from zips where city is not null") must
        beWorkflow(chain[Workflow](
          $read(collection("db", "zips")),
          $match(
            Selector.Doc(ListMap[BsonField, Selector.SelectorExpr](
              BsonField.Name("city") -> Selector.Expr(Selector.Neq(Bson.Null)))))))
    }

    "plan filter with both index and field projections" in {
      plan(sqlE"""select count(parents[0].sha) as count from slamengine_commits where parents[0].sha = "56d1caf5d082d1a6840090986e277d36d03f1859" """) must
        beWorkflow0(chain[Workflow](
          $read(collection("db", "slamengine_commits")),
          $match(Selector.Where(
            If(
              BinOp(jscore.And,
                Call(Select(ident("Array"), "isArray"), List(Select(ident("this"), "parents"))),
                BinOp(jscore.And,
                  Call(ident("isObject"), List(
                    Access(
                      Select(ident("this"), "parents"),
                      jscore.Literal(Js.Num(0, false))))),
                  UnOp(jscore.Not,
                    Call(Select(ident("Array"), "isArray"), List(
                      Access(
                        Select(ident("this"), "parents"),
                        jscore.Literal(Js.Num(0, false)))))))),
              BinOp(jscore.Eq,
                Select(
                  Access(
                    Select(ident("this"), "parents"),
                    jscore.Literal(Js.Num(0, false))),
                  "sha"),
                jscore.Literal(Js.Str("56d1caf5d082d1a6840090986e277d36d03f1859"))),
              ident("undefined")).toJs)),
          // NB: This map _looks_ unnecessary, but is actually simpler than the
          //     default impl that would be triggered by the $where selector
          //     above.
          $simpleMap(
            NonEmptyList(MapExpr(JsFn(Name("x"), obj()))),
            ListMap()),
          $group(
            grouped("count" -> $sum($literal(Bson.Int32(1)))),
            \/-($literal(Bson.Null)))))
    }.pendingWithActual(notOnPar, testFile("plan filter with both index and field projections"))

    "plan simple having filter" in {
      plan(sqlE"select city from zips group by city having count(*) > 10") must
      beWorkflow0(chain[Workflow](
        $read(collection("db", "zips")),
        $group(
          grouped(
            "__tmp1" -> $sum($literal(Bson.Int32(1)))),
          -\/(reshape("0" -> $field("city")))),
        $match(Selector.Doc(
          BsonField.Name("__tmp1") -> Selector.Gt(Bson.Int32(10)))),
        $project(
          reshape("value" -> $field("_id", "0")),
          ExcludeId)))
    }.pendingWithActual(notOnPar, testFile("plan simple having filter"))

    "plan having with multiple projections" in {
      plan(sqlE"select city, sum(pop) from zips group by city having sum(pop) > 50000") must
      beWorkflow0(chain[Workflow](
        $read(collection("db", "zips")),
        $group(
          grouped(
            "1" ->
              $sum(
                $cond(
                  $and(
                    $lt($literal(Bson.Null), $field("pop")),
                    $lt($field("pop"), $literal(Bson.Text("")))),
                  $field("pop"),
                  $literal(Bson.Undefined)))),
          -\/(reshape("0" -> $field("city")))),
        $match(Selector.Doc(
          BsonField.Name("1") -> Selector.Gt(Bson.Int32(50000)))),
        $project(
          reshape(
            "city" -> $field("_id", "0"),
            "1"    -> $include()),
          IgnoreId)))
    }.pendingWithActual(notOnPar, testFile("plan having with multiple projections"))

    "prefer projection+filter over JS filter" in {
      plan(sqlE"select * from zips where city <> state") must
      beWorkflow(chain[Workflow](
        $read(collection("db", "zips")),
        $project(
          reshape(
            "0" -> $neq($field("city"), $field("state")),
            "src" -> $$ROOT),
          IgnoreId),
        $match(
          Selector.Doc(
            BsonField.Name("0") -> Selector.Eq(Bson.Bool(true)))),
        $project(
          reshape("value" -> $field("src")),
          ExcludeId)))
    }

    "prefer projection+filter over nested JS filter" in {
      plan(sqlE"select * from zips where city <> state and pop < 10000") must
      beWorkflow0(chain[Workflow](
        $read(collection("db", "zips")),
        $project(
          reshape(
            "__tmp4" ->
              $cond(
                $or(
                  $and(
                    $lt($literal(Bson.Null), $field("pop")),
                    $lt($field("pop"), $literal(Bson.Doc()))),
                  $and(
                    $lte($literal(Bson.Bool(false)), $field("pop")),
                    $lt($field("pop"), $literal(Bson.Regex("", ""))))),
                $and(
                  $neq($field("city"), $field("state")),
                  $lt($field("pop"), $literal(Bson.Int32(10000)))),
                $literal(Bson.Undefined)),
            "__tmp5" -> $$ROOT),
          IgnoreId),
        $match(
          Selector.Doc(
            BsonField.Name("__tmp4") -> Selector.Eq(Bson.Bool(true)))),
        $project(
          reshape("value" -> $field("__tmp5")),
          ExcludeId)))
    }.pendingWithActual("#2541", testFile("prefer projection+filter over nested JS filter"))

    "filter on constant true" in {
      plan(sqlE"select * from zips where true") must
        beWorkflow($read(collection("db", "zips")))
    }

    "select partially-applied substring" in {
      plan3_2(sqlE"""select substring("abcdefghijklmnop", 5, pop / 10000) from zips""") must
        beWorkflow(chain[Workflow](
          $read(collection("db", "zips")),
          $project(
            reshape(
              "value" ->
                $cond(
                  $and(
                    $lt($literal(Bson.Null), $field("pop")),
                    $lt($field("pop"), $literal(Bson.Text("")))),
                  $substr(
                    $literal(Bson.Text("fghijklmnop")),
                    $literal(Bson.Int32(0)),
                    divide($field("pop"), $literal(Bson.Int32(10000)))),
                  $literal(Bson.Undefined))),
            ExcludeId)))
    }

    "drop nothing" in {
      plan(sqlE"select * from zips limit 5 offset 0") must
        beWorkflow(chain[Workflow](
          $read(collection("db", "zips")),
          $limit(5)))
    }

    "concat with empty string" in {
      plan(sqlE"""select "" || city || "" from zips""") must
        beWorkflow(chain[Workflow](
          $read(collection("db", "zips")),
          $project(
            reshape("value" ->
              $cond(
                $or(
                  $and(
                    $lte($literal(Bson.Arr()), $field("city")),
                    $lt($field("city"), $literal(Bson.Binary.fromArray(scala.Array[Byte]())))),
                  $and(
                    $lte($literal(Bson.Text("")), $field("city")),
                    $lt($field("city"), $literal(Bson.Doc())))),
                $field("city"),
                $literal(Bson.Undefined))),
            ExcludeId)))
    }

    "plan simple sort with field in projection" in {
      plan(sqlE"select bar from foo order by bar") must
        beWorkflow0(chain[Workflow](
          $read(collection("db", "foo")),
          $sort(NonEmptyList(BsonField.Name("bar") -> SortDir.Ascending)),
          $project(
            reshape("value" -> $field("bar")),
            ExcludeId)))
    }.pendingWithActual(notOnPar, testFile("plan simple sort with field in projection"))

    "plan simple sort with wildcard" in {
      plan(sqlE"select * from zips order by pop") must
        beWorkflow0(chain[Workflow](
          $read(collection("db", "zips")),
          $sort(NonEmptyList(BsonField.Name("pop") -> SortDir.Ascending))))
    }.pendingWithActual(notOnPar, testFile("plan simple sort with wildcard"))

    "plan sort with expression in key" in {
      plan(sqlE"select baz from foo order by bar/10") must
        beWorkflow0(chain[Workflow](
          $read(collection("db", "foo")),
          $project(
            reshape(
              "baz"    -> $field("baz"),
              "__tmp2" ->
                $cond(
                  $or(
                    $and(
                      $lt($literal(Bson.Null), $field("bar")),
                      $lt($field("bar"), $literal(Bson.Text("")))),
                    $and(
                      $lte($literal(Check.minDate), $field("bar")),
                      $lt($field("bar"), $literal(Bson.Regex("", ""))))),
                  divide($field("bar"), $literal(Bson.Int32(10))),
                  $literal(Bson.Undefined))),
            IgnoreId),
          $sort(NonEmptyList(BsonField.Name("__tmp2") -> SortDir.Ascending)),
          $project(
            reshape("baz" -> $field("baz")),
            ExcludeId)))
    }.pendingWithActual(notOnPar, testFile("plan sort with expression in key"))

    "plan select with wildcard and field" in {
      plan(sqlE"select *, pop from zips") must
        beWorkflow(chain[Workflow](
          $read(collection("db", "zips")),
          $simpleMap(
            NonEmptyList(MapExpr(JsFn(Name("x"),
              SpliceObjects(List(
                ident("x"),
                obj(
                  "pop" -> Select(ident("x"), "pop"))))))),
            ListMap())))
    }

    "plan select with wildcard and two fields" in {
      plan(sqlE"select *, city as city2, pop as pop2 from zips") must
        beWorkflow0(chain[Workflow](
          $read(collection("db", "zips")),
          $simpleMap(
            NonEmptyList(MapExpr(JsFn(Name("x"),
              SpliceObjects(List(
                ident("x"),
                obj(
                  "city2" -> Select(ident("x"), "city")),
                obj(
                  "pop2"  -> Select(ident("x"), "pop"))))))),
            ListMap())))
    }.pendingWithActual("#2841", testFile("plan select with wildcard and two fields"))

    "plan select with wildcard and two constants" in {
      plan(sqlE"""select *, "1", "2" from zips""") must
        beWorkflow0(chain[Workflow](
          $read(collection("db", "zips")),
          $simpleMap(
            NonEmptyList(MapExpr(JsFn(Name("x"),
              SpliceObjects(List(
                ident("x"),
                obj(
                  "1" -> jscore.Literal(Js.Str("1"))),
                obj(
                  "2" -> jscore.Literal(Js.Str("2")))))))),
            ListMap())))
    }.pendingWithActual("#2841", testFile("plan select with wildcard and two constants"))

    "plan select with multiple wildcards and fields" in {
      plan(sqlE"select state as state2, *, city as city2, *, pop as pop2 from zips where pop < 1000") must
        beWorkflow0(chain[Workflow](
          $read(collection("db", "zips")),
          $match(Selector.And(
            isNumeric(BsonField.Name("pop")),
            Selector.Doc(
              BsonField.Name("pop") -> Selector.Lt(Bson.Int32(1000))))),
          $simpleMap(
            NonEmptyList(MapExpr(JsFn(Name("x"),
              obj(
                "__tmp2" -> SpliceObjects(List(
                  obj(
                    "state2" -> Select(ident("x"), "state")),
                  ident("x"),
                  obj(
                    "city2" -> Select(ident("x"), "city")),
                  ident("x"),
                  obj(
                    "pop2" -> Select(ident("x"), "pop")))))))),
            ListMap()),
          $project(
            reshape("value" -> $field("__tmp2")),
            ExcludeId)))
    }.pendingWithActual("#2841", testFile("plan select with multiple wildcards and fields"))

    "plan sort with wildcard and expression in key" in {
      plan(sqlE"select * from zips order by pop*10 desc") must
        beWorkflow0(chain[Workflow](
          $read(collection("db", "zips")),
          $simpleMap(
            NonEmptyList(MapExpr(JsFn(Name("__val"), SpliceObjects(List(
              ident("__val"),
              obj(
                "__sd__0" ->
                  jscore.If(
                    BinOp(jscore.Or,
                      Call(ident("isNumber"), List(Select(ident("__val"), "pop"))),
                      BinOp(jscore.Or,
                        BinOp(Instance, Select(ident("__val"), "pop"), ident("NumberInt")),
                        BinOp(Instance, Select(ident("__val"), "pop"), ident("NumberLong")))),
                    BinOp(Mult, Select(ident("__val"), "pop"), jscore.Literal(Js.Num(10, false))),
                    ident("undefined")))))))),
            ListMap()),
          $simpleMap(
            NonEmptyList(MapExpr(JsFn(Name("__val"), obj(
              "__tmp2" ->
                Call(ident("remove"),
                  List(ident("__val"), jscore.Literal(Js.Str("__sd__0")))),
              "__tmp3" -> Select(ident("__val"), "__sd__0"))))),
            ListMap()),
          $sort(NonEmptyList(BsonField.Name("__tmp3") -> SortDir.Descending)),
          $project(
            reshape("value" -> $field("__tmp2")),
            ExcludeId)))
    }.pendingWithActual(notOnPar, testFile("plan sort with wildcard and expression in key"))

    "plan simple sort with field not in projections" in {
      plan(sqlE"select name from person order by height") must
        beWorkflow0(chain[Workflow](
          $read(collection("db", "person")),
          $project(
            reshape(
              "name"   -> $field("name"),
              "__tmp0" -> $field("height")),
            IgnoreId),
          $sort(NonEmptyList(BsonField.Name("__tmp0") -> SortDir.Ascending)),
          $project(
            reshape("name" -> $field("name")),
            ExcludeId)))
    }.pendingWithActual(notOnPar, testFile("plan simple sort with field not in projections"))

    "plan sort with expression and alias" in {
      plan(sqlE"select pop/1000 as popInK from zips order by popInK") must
        beWorkflow0(chain[Workflow](
          $read(collection("db", "zips")),
          $project(
            reshape(
              "popInK" ->
                $cond(
                  $or(
                    $and(
                      $lt($literal(Bson.Null), $field("pop")),
                      $lt($field("pop"), $literal(Bson.Text("")))),
                    $and(
                      $lte($literal(Check.minDate), $field("pop")),
                      $lt($field("pop"), $literal(Bson.Regex("", ""))))),
                  divide($field("pop"), $literal(Bson.Int32(1000))),
                  $literal(Bson.Undefined))),
            IgnoreId),
          $sort(NonEmptyList(BsonField.Name("popInK") -> SortDir.Ascending))))
    }.pendingWithActual(notOnPar, testFile("plan sort with expression and alias"))

    "plan sort with filter" in {
      plan(sqlE"select city, pop from zips where pop <= 1000 order by pop desc, city") must
        beWorkflow0(chain[Workflow](
          $read(collection("db", "zips")),
          $match(Selector.And(
            isNumeric(BsonField.Name("pop")),
            Selector.Doc(
              BsonField.Name("pop") -> Selector.Lte(Bson.Int32(1000))))),
          $project(
            reshape(
              "city" -> $field("city"),
              "pop"  -> $field("pop")),
            IgnoreId),
          $sort(NonEmptyList(
            BsonField.Name("pop") -> SortDir.Descending,
            BsonField.Name("city") -> SortDir.Ascending))))
    }.pendingWithActual(notOnPar, testFile("plan sort with filter"))

    "plan sort with expression, alias, and filter" in {
      plan(sqlE"select pop/1000 as popInK from zips where pop >= 1000 order by popInK") must
        beWorkflow0(chain[Workflow](
          $read(collection("db", "zips")),
          $match(Selector.And(
            isNumeric(BsonField.Name("pop")),
            Selector.Doc(BsonField.Name("pop") -> Selector.Gte(Bson.Int32(1000))))),
          $project(
            reshape(
              "popInK" ->
                $cond(
                  $or(
                    $and(
                      $lt($literal(Bson.Null), $field("pop")),
                      $lt($field("pop"), $literal(Bson.Text("")))),
                    $and(
                      $lte($literal(Check.minDate), $field("pop")),
                      $lt($field("pop"), $literal(Bson.Regex("", ""))))),
                  divide($field("pop"), $literal(Bson.Int32(1000))),
                  $literal(Bson.Undefined))),
            ExcludeId),
          $sort(NonEmptyList(BsonField.Name("popInK") -> SortDir.Ascending))))
    }.pendingWithActual(notOnPar, testFile("plan sort with expression, alias, and filter"))

    "plan multiple column sort with wildcard" in {
      plan(sqlE"select * from zips order by pop, city desc") must
       beWorkflow0(chain[Workflow](
         $read(collection("db", "zips")),
         $sort(NonEmptyList(
           BsonField.Name("pop") -> SortDir.Ascending,
           BsonField.Name("city") -> SortDir.Descending))))
    }.pendingWithActual(notOnPar, testFile("plan multiple column sort with wildcard"))

    "plan many sort columns" in {
      plan(sqlE"select * from zips order by pop, state, city, a4, a5, a6") must
       beWorkflow0(chain[Workflow](
         $read(collection("db", "zips")),
         $sort(NonEmptyList(
           BsonField.Name("pop") -> SortDir.Ascending,
           BsonField.Name("state") -> SortDir.Ascending,
           BsonField.Name("city") -> SortDir.Ascending,
           BsonField.Name("a4") -> SortDir.Ascending,
           BsonField.Name("a5") -> SortDir.Ascending,
           BsonField.Name("a6") -> SortDir.Ascending))))
    }.pendingWithActual(notOnPar, testFile("plan many sort columns"))

    "plan efficient count and field ref" in {
      plan(sqlE"SELECT city, COUNT(*) AS cnt FROM zips ORDER BY cnt DESC") must
        beWorkflow0 {
          chain[Workflow](
            $read(collection("db", "zips")),
            $group(
              grouped(
                "city" -> $push($field("city")),
                "cnt"  -> $sum($literal(Bson.Int32(1)))),
              \/-($literal(Bson.Null))),
            $unwind(DocField("city")),
            $sort(NonEmptyList(BsonField.Name("cnt") -> SortDir.Descending)))
        }
    }.pendingWithActual(notOnPar, testFile("plan efficient count and field ref"))

    "plan count and js expr" in {
      plan(sqlE"SELECT COUNT(*) as cnt, LENGTH(city) FROM zips") must
        beWorkflow0 {
          chain[Workflow](
            $read(collection("db", "zips")),
            $simpleMap(NonEmptyList(MapExpr(JsFn(Name("x"), obj(
              "1" ->
                If(Call(ident("isString"), List(Select(ident("x"), "city"))),
                  Call(ident("NumberLong"),
                    List(Select(Select(ident("x"), "city"), "length"))),
                  ident("undefined")))))),
              ListMap()),
            $group(
              grouped(
                "cnt" -> $sum($literal(Bson.Int32(1))),
                "1"   -> $push($field("1"))),
              \/-($literal(Bson.Null))),
            $unwind(DocField("1")))
        }
    }.pendingWithActual(notOnPar, testFile("plan count and js expr"))

    "plan trivial group by" in {
      plan(sqlE"select city from zips group by city") must
      beWorkflow0(chain[Workflow](
        $read(collection("db", "zips")),
        $group(
          grouped("f0" -> $first($field("city"))),
          -\/(reshape("0" -> $arrayLit(List($field("city")))))),
        $project(
          reshape("value" -> $field("f0")),
          ExcludeId)))
    }

    "plan useless group by expression" in {
      plan(sqlE"select city from zips group by lower(city)") must
      beWorkflow(chain[Workflow](
        $read(collection("db", "zips")),
        $project(
          reshape("value" -> $field("city")),
          ExcludeId)))
    }

    "plan useful group by" in {
      plan(sqlE"""select city || ", " || state, sum(pop) from zips group by city, state""") must
      beWorkflow0(chain[Workflow](
        $read(collection("db", "zips")),
        $group(
          grouped(
            "__tmp10" ->
              $first(
                $cond(
                  $or(
                    $and(
                      $lte($literal(Bson.Arr()), $field("city")),
                      $lt($field("city"), $literal(Bson.Binary.fromArray(scala.Array[Byte]())))),
                    $and(
                      $lte($literal(Bson.Text("")), $field("city")),
                      $lt($field("city"), $literal(Bson.Doc())))),
                  $field("city"),
                  $literal(Bson.Undefined))),
            "__tmp11" ->
              $first(
                $cond(
                  $or(
                    $and(
                      $lte($literal(Bson.Arr()), $field("state")),
                      $lt($field("state"), $literal(Bson.Binary.fromArray(scala.Array[Byte]())))),
                    $and(
                      $lte($literal(Bson.Text("")), $field("state")),
                      $lt($field("state"), $literal(Bson.Doc())))),
                  $field("state"),
                  $literal(Bson.Undefined))),
            "1" ->
              $sum(
                $cond(
                  $and(
                    $lt($literal(Bson.Null), $field("pop")),
                    $lt($field("pop"), $literal(Bson.Text("")))),
                  $field("pop"),
                  $literal(Bson.Undefined)))),
          -\/(reshape(
            "0" -> $field("city"),
            "1" -> $field("state")))),
        $project(
          reshape(
            "0" ->
              $concat(
                $concat($field("__tmp10"), $literal(Bson.Text(", "))),
                $field("__tmp11")),
            "1" -> $field("1")),
          IgnoreId)))
    }.pendingWithActual(notOnPar, testFile("plan useful group by"))

    "plan group by expression" in {
      plan(sqlE"select city, sum(pop) from zips group by lower(city)") must
      beWorkflow0(chain[Workflow](
        $read(collection("db", "zips")),
        $group(
          grouped(
            "city" -> $push($field("city")),
            "1" ->
              $sum(
                $cond(
                  $and(
                    $lt($literal(Bson.Null), $field("pop")),
                    $lt($field("pop"), $literal(Bson.Text("")))),
                  $field("pop"),
                  $literal(Bson.Undefined)))),
          -\/(reshape(
            "0" ->
              $cond(
                $and(
                  $lte($literal(Bson.Text("")), $field("city")),
                  $lt($field("city"), $literal(Bson.Doc()))),
                $toLower($field("city")),
                $literal(Bson.Undefined))))),
        $unwind(DocField(BsonField.Name("city")))))
    }.pendingWithActual(notOnPar, testFile("plan group by expression"))

    "plan group by month" in {
      plan(sqlE"""select avg(score) as a, DATE_PART("month", `date`) as m from caloriesBurnedData group by DATE_PART("month", `date`)""") must
        beWorkflow0(chain[Workflow](
          $read(collection("db", "caloriesBurnedData")),
          $group(
            grouped(
              "a" ->
                $avg(
                  $cond(
                    $and(
                      $lt($literal(Bson.Null), $field("score")),
                      $lt($field("score"), $literal(Bson.Text("")))),
                    $field("score"),
                    $literal(Bson.Undefined)))),
            -\/(reshape(
              "0" ->
                $cond(
                  $and(
                    $lte($literal(Check.minDate), $field("date")),
                    $lt($field("date"), $literal(Bson.Regex("", "")))),
                  $month($field("date")),
                  $literal(Bson.Undefined))))),
          $project(
            reshape(
              "a" -> $include(),
              "m" -> $field("_id", "0")),
            IgnoreId)))
    }.pendingWithActual(notOnPar, testFile("plan group by month"))

    // FIXME: Needs an actual expectation
    "plan expr3 with grouping" in {
      plan(sqlE"select case when pop > 1000 then city else lower(city) end, count(*) from zips group by city") must
        beRight
    }

    "plan trivial group by with wildcard" in {
      plan(sqlE"select * from zips group by city") must
        beWorkflow($read(collection("db", "zips")))
    }

    "plan count grouped by single field" in {
      plan(sqlE"select count(*) from zips group by state") must
        beWorkflow0 {
          chain[Workflow](
            $read(collection("db", "zips")),
            $group(
              grouped("f0" -> $sum($literal(Bson.Int32(1)))),
              -\/(reshape("0" -> $arrayLit(List($field("state")))))),
            $project(
              reshape(
                "value" -> $field("f0")),
              ExcludeId))
        }
    }

    "plan count and sum grouped by single field" in {
      plan(sqlE"select count(*) as cnt, sum(pop) as sm from zips group by state") must
        beWorkflow0 {
          chain[Workflow](
            $read(collection("db", "zips")),
            $group(
              grouped(
                "cnt" -> $sum($literal(Bson.Int32(1))),
                "sm" ->
                  $sum(
                    $cond(
                      $and(
                        $lt($literal(Bson.Null), $field("pop")),
                        $lt($field("pop"), $literal(Bson.Text("")))),
                      $field("pop"),
                      $literal(Bson.Undefined)))),
              -\/(reshape("0" -> $arrayLit(List($field("state")))))))
        }
    }

    "plan sum grouped by single field with filter" in {
      plan(sqlE"""select sum(pop) as sm from zips where state="CO" group by city""") must
        beWorkflow0 {
          chain[Workflow](
            $read(collection("db", "zips")),
            $match(Selector.Doc(
              BsonField.Name("state") -> Selector.Eq(Bson.Text("CO")))),
            $group(
              grouped("sm" ->
                $sum(
                  $cond(
                    $and(
                      $lt($literal(Bson.Null), $field("pop")),
                      $lt($field("pop"), $literal(Bson.Text("")))),
                    $field("pop"),
                    $literal(Bson.Undefined)))),
              -\/(reshape("0" -> $field("city")))))
        }
    }.pendingWithActual(notOnPar, testFile("plan sum grouped by single field with filter"))

    "plan count and field when grouped" in {
      plan(sqlE"select count(*) as cnt, city from zips group by city") must
        beWorkflow0 {
          chain[Workflow](
            $read(collection("db", "zips")),
            $group(
              grouped(
                "cnt"  -> $sum($literal(Bson.Int32(1)))),
              -\/(reshape("0" -> $field("city")))),
            $project(
              reshape(
                "cnt" -> $include(),
                "city" -> $field("_id", "0")),
              IgnoreId))
        }
    }.pendingWithActual(notOnPar, testFile("plan count and field when grouped"))

    "collect unaggregated fields into single doc when grouping" in {
      plan(sqlE"select city, state, sum(pop) from zips") must
      beWorkflow0(chain[Workflow](
        $read(collection("db", "zips")),
        $project(
          reshape(
            "__tmp3" -> reshape(
              "city"  -> $field("city"),
              "state" -> $field("state")),
            "__tmp4" -> reshape(
              "__tmp2" ->
                $cond(
                  $and(
                    $lt($literal(Bson.Null), $field("pop")),
                    $lt($field("pop"), $literal(Bson.Text("")))),
                  $field("pop"),
                  $literal(Bson.Undefined)))),
          IgnoreId),
        $group(
          grouped(
            "2" -> $sum($field("__tmp4", "__tmp2")),
            "__tmp3" -> $push($field("__tmp3"))),
          \/-($literal(Bson.Null))),
        $unwind(DocField("__tmp3")),
        $project(
          reshape(
            "city"  -> $field("__tmp3", "city"),
            "state" -> $field("__tmp3", "state"),
            "2"     -> $field("2")),
          IgnoreId)))
    }.pendingWithActual(notOnPar, testFile("collect unaggregated fields into single doc when grouping"))

    "plan unaggregated field when grouping, second case" in {
      // NB: the point being that we don't want to push $$ROOT
      plan(sqlE"select max(pop)/1000, pop from zips") must
        beWorkflow0 {
          chain[Workflow](
            $read(collection("db", "zips")),
            $group(
              grouped(
                "__tmp3" ->
                  $max($cond(
                    $or(
                      $and(
                        $lt($literal(Bson.Null), $field("pop")),
                        $lt($field("pop"), $literal(Bson.Text("")))),
                      $and(
                        $lte($literal(Check.minDate), $field("pop")),
                        $lt($field("pop"), $literal(Bson.Regex("", ""))))),
                    $field("pop"),
                    $literal(Bson.Undefined))),
                "pop"    -> $push($field("pop"))),
              \/-($literal(Bson.Null))),
            $unwind(DocField("pop")),
            $project(
              reshape(
                "0"   -> divide($field("__tmp3"), $literal(Bson.Int32(1000))),
                "pop" -> $field("pop")),
              IgnoreId))
        }
    }.pendingWithActual(notOnPar, testFile("plan unaggregated field when grouping, second case"))

    "plan double aggregation with another projection" in {
      plan(sqlE"select sum(avg(pop)), min(city) from zips group by foo") must
        beWorkflow0 {
          chain[Workflow](
            $read(collection("db", "zips")),
            $group(
              grouped(
                "1"    ->
                  $min($cond(
                    $or(
                      $and(
                        $lt($literal(Bson.Null), $field("city")),
                        $lt($field("city"), $literal(Bson.Doc()))),
                      $and(
                        $lte($literal(Bson.Bool(false)), $field("city")),
                        $lt($field("city"), $literal(Bson.Regex("", ""))))),
                    $field("city"),
                    $literal(Bson.Undefined))),
                "__tmp10" ->
                  $avg($cond(
                    $and(
                      $lt($literal(Bson.Null), $field("pop")),
                      $lt($field("pop"), $literal(Bson.Text("")))),
                    $field("pop"),
                    $literal(Bson.Undefined)))),
              -\/(reshape("0" -> $field("foo")))),
            $group(
              grouped(
                "0" -> $sum($field("__tmp10")),
                "1" -> $push($field("1"))),
              \/-($literal(Bson.Null))),
            $unwind(DocField("1")))
        }
    }.pendingWithActual(notOnPar, testFile("plan double aggregation with another projection"))

    "plan aggregation on grouped field" in {
      plan(sqlE"select city, count(city) from zips group by city") must
        beWorkflow0 {
          chain[Workflow](
            $read(collection("db", "zips")),
            $group(
              grouped(
                "1" -> $sum($literal(Bson.Int32(1)))),
              -\/(reshape("0" -> $field("city")))),
            $project(
              reshape(
                "city" -> $field("_id", "0"),
                "1"    -> $include()),
              IgnoreId))
        }
    }.pendingWithActual(notOnPar, testFile("plan aggregation on grouped field"))

    "plan multiple expressions using same field" in {
      plan(sqlE"select pop, sum(pop), pop/1000 from zips") must
      beWorkflow0(chain[Workflow](
        $read (collection("db", "zips")),
        $project(
          reshape(
            "__tmp5" -> reshape(
              "pop" -> $field("pop"),
              "2"   ->
                $cond(
                  $or(
                    $and(
                      $lt($literal(Bson.Null), $field("pop")),
                      $lt($field("pop"), $literal(Bson.Text("")))),
                    $and(
                      $lte($literal(Check.minDate), $field("pop")),
                      $lt($field("pop"), $literal(Bson.Regex("", ""))))),
                  divide($field("pop"), $literal(Bson.Int32(1000))),
                  $literal(Bson.Undefined))),
            "__tmp6" -> reshape(
              "__tmp2" ->
                $cond(
                  $and(
                    $lt($literal(Bson.Null), $field("pop")),
                    $lt($field("pop"), $literal(Bson.Text("")))),
                  $field("pop"),
                  $literal(Bson.Undefined)))),
          IgnoreId),
        $group(
          grouped(
            "1" -> $sum($field("__tmp6", "__tmp2")),
            "__tmp5" -> $push($field("__tmp5"))),
          \/-($literal(Bson.Null))),
        $unwind(DocField("__tmp5")),
        $project(
          reshape(
            "pop" -> $field("__tmp5", "pop"),
            "1"   -> $field("1"),
            "2"   -> $field("__tmp5", "2")),
          IgnoreId)))
    }.pendingWithActual(notOnPar, testFile("plan multiple expressions using same field"))

    "plan sum of expression in expression with another projection when grouped" in {
      plan(sqlE"select city, sum(pop-1)/1000 from zips group by city") must
      beWorkflow0(chain[Workflow](
        $read(collection("db", "zips")),
        $group(
          grouped(
            "__tmp6" ->
              $sum(
                $cond(
                  $and(
                    $lt($literal(Bson.Null), $field("pop")),
                    $lt($field("pop"), $literal(Bson.Text("")))),
                  $subtract($field("pop"), $literal(Bson.Int32(1))),
                  $literal(Bson.Undefined)))),
          -\/(reshape("0" -> $field("city")))),
        $project(
          reshape(
            "city" -> $field("_id", "0"),
            "1"    -> divide($field("__tmp6"), $literal(Bson.Int32(1000)))),
          IgnoreId)))
    }.pendingWithActual(notOnPar, testFile("plan sum of expression in expression with another projection when grouped"))

    "plan length of min (JS on top of reduce)" in {
      plan3_2(sqlE"select state, length(min(city)) as shortest from zips group by state") must
        beWorkflow0(chain[Workflow](
          $read(collection("db", "zips")),
          $group(
            grouped(
              "__tmp6" ->
                $min(
                  $cond(
                    $and(
                      $lte($literal(Bson.Text("")), $field("city")),
                      $lt($field("city"), $literal(Bson.Doc()))),
                    $field("city"),
                    $literal(Bson.Undefined)))),
            -\/(reshape("0" -> $field("state")))),
          $project(
            reshape(
              "state"  -> $field("_id", "0"),
              "__tmp6" -> $include()),
            IgnoreId),
          $simpleMap(NonEmptyList(
            MapExpr(JsFn(Name("x"), obj(
              "state" -> Select(ident("x"), "state"),
              "shortest" ->
                Call(ident("NumberLong"),
                  List(Select(Select(ident("x"), "__tmp6"), "length"))))))),
            ListMap()),
          $project(
            reshape(
              "state"    -> $include(),
              "shortest" -> $include()),
            IgnoreId)))
    }.pendingWithActual(notOnPar, testFile("plan length of min (JS on top of reduce)"))

    "plan js expr grouped by js expr" in {
      plan3_2(sqlE"select length(city) as len, count(*) as cnt from zips group by length(city)") must
        beWorkflow(chain[Workflow](
          $read(collection("db", "zips")),
          $simpleMap(
            NonEmptyList(MapExpr(JsFn(Name("x"),
              obj(
                "f0" ->
                  If(Call(ident("isString"), List(Select(ident("x"), "city"))),
                    Call(ident("NumberLong"),
                      List(Select(Select(ident("x"), "city"), "length"))),
                    ident("undefined")),
                "b0" ->
                  Arr(List(If(Call(ident("isString"), List(Select(ident("x"), "city"))),
                    Call(ident("NumberLong"),
                      List(Select(Select(ident("x"), "city"), "length"))),
                    ident("undefined")))))))),
            ListMap()),
          $group(
            grouped(
              "len" -> $first($field("f0")),
              "cnt" -> $sum($literal(Bson.Int32(1)))),
            -\/(reshape("0" -> $field("b0"))))))
    }

    "plan simple JS inside expression" in {
      plan3_2(sqlE"select length(city) + 1 from zips") must
        beWorkflow(chain[Workflow](
          $read(collection("db", "zips")),
          $simpleMap(NonEmptyList(MapExpr(JsFn(Name("x"),
            If(Call(ident("isString"), List(Select(ident("x"), "city"))),
                BinOp(jscore.Add,
                  Call(ident("NumberLong"),
                    List(Select(Select(ident("x"), "city"), "length"))),
                  jscore.Literal(Js.Num(1, false))),
                ident("undefined"))))),
            ListMap())))
    }

    "plan expressions with ~"in {
      plan(sqlE"""select foo ~ "bar.*", "abc" ~ "a|b", "baz" ~ regex, target ~ regex from a""") must beWorkflow(chain[Workflow](
        $read(collection("db", "a")),
        $simpleMap(NonEmptyList(MapExpr(JsFn(Name("x"),
          obj(
            "0" -> If(Call(ident("isString"), List(Select(ident("x"), "foo"))),
              Call(
                Select(New(Name("RegExp"), List(jscore.Literal(Js.Str("bar.*")), jscore.Literal(Js.Str("m")))), "test"),
                List(Select(ident("x"), "foo"))),
              ident("undefined")),
            "1" -> jscore.Literal(Js.Bool(true)),
            "2" -> If(Call(ident("isString"), List(Select(ident("x"), "regex"))),
              Call(
                Select(New(Name("RegExp"), List(Select(ident("x"), "regex"), jscore.Literal(Js.Str("m")))), "test"),
                List(jscore.Literal(Js.Str("baz")))),
              ident("undefined")),
            "3" ->
              If(
                BinOp(jscore.And,
                  Call(ident("isString"), List(Select(ident("x"), "regex"))),
                  Call(ident("isString"), List(Select(ident("x"), "target")))),
                Call(
                  Select(New(Name("RegExp"), List(Select(ident("x"), "regex"), jscore.Literal(Js.Str("m")))), "test"),
                  List(Select(ident("x"), "target"))),
                ident("undefined")))))),
          ListMap()),
        $project(
          reshape(
            "0" -> $include(),
            "1" -> $include(),
            "2" -> $include(),
            "3" -> $include()),
          IgnoreId)))
    }

    "plan object flatten" in {
      plan(sqlE"select geo{*} from usa_factbook") must
        beWorkflow0 {
          chain[Workflow](
            $read(collection("db", "usa_factbook")),
            $simpleMap(
              NonEmptyList(
                MapExpr(JsFn(Name("x"), obj(
                  "__tmp2" ->
                    If(
                      BinOp(jscore.And,
                        Call(ident("isObject"), List(Select(ident("x"), "geo"))),
                        UnOp(jscore.Not,
                          Call(Select(ident("Array"), "isArray"), List(Select(ident("x"), "geo"))))),
                      Select(ident("x"), "geo"),
                      Obj(ListMap(Name("") -> ident("undefined"))))))),
                FlatExpr(JsFn(Name("x"), Select(ident("x"), "__tmp2")))),
              ListMap()),
            $project(
              reshape("value" -> $field("__tmp2")),
              ExcludeId))
        }
    }.pendingWithActual(notOnPar, testFile("plan object flatten"))

    "plan array project with concat (3.0-)" in {
      plan3_0(sqlE"select city, loc[0] from zips") must
        beWorkflow {
          chain[Workflow](
            $read(collection("db", "zips")),
            $simpleMap(
              NonEmptyList(
                MapExpr(JsFn(Name("x"), obj(
                  "city" -> Select(ident("x"), "city"),
                  "1" ->
                    If(Call(Select(ident("Array"), "isArray"), List(Select(ident("x"), "loc"))),
                      Access(Select(ident("x"), "loc"), jscore.Literal(Js.Num(0, false))),
                      ident("undefined")))))),
              ListMap()),
            $project(
              reshape(
                "city" -> $include(),
                "1"    -> $include()),
              IgnoreId))
        }
    }

    "plan array project with concat (3.2+)" in {
      plan3_2(sqlE"select city, loc[0] from zips") must
        beWorkflow {
          chain[Workflow](
            $read(collection("db", "zips")),
            $project(
              reshape(
                "city" -> $field("city"),
                "1"    ->
                  $cond(
                    $and(
                      $lte($literal(Bson.Arr(List())), $field("loc")),
                      $lt($field("loc"), $literal(Bson.Binary.fromArray(scala.Array[Byte]())))),
                    $arrayElemAt($field("loc"), $literal(Bson.Int32(0))),
                    $literal(Bson.Undefined))),
              IgnoreId))
        }
    }

    "plan array concat with filter" in {
      plan(sqlE"""select loc || [ pop ] from zips where city = "BOULDER" """) must
        beWorkflow0 {
          chain[Workflow](
            $read(collection("db", "zips")),
            $match(Selector.Doc(
              BsonField.Name("city") -> Selector.Eq(Bson.Text("BOULDER")))),
            $simpleMap(NonEmptyList(MapExpr(JsFn(Name("x"), obj(
              "__tmp4" ->
                If(
                  BinOp(jscore.Or,
                    Call(Select(ident("Array"), "isArray"), List(Select(ident("x"), "loc"))),
                    Call(ident("isString"), List(Select(ident("x"), "loc")))),
                  SpliceArrays(List(
                    jscore.Select(ident("x"), "loc"),
                    jscore.Arr(List(jscore.Select(ident("x"), "pop"))))),
                  ident("undefined")))))),
              ListMap()),
            $project(
              reshape("value" -> $field("__tmp4")),
              ExcludeId))
        }
    }.pendingWithActual(notOnPar, testFile("plan array concat with filter"))

    "plan array flatten" in {
      plan(sqlE"select loc[*] from zips") must
        beWorkflow0 {
          chain[Workflow](
            $read(collection("db", "zips")),
            $project(
              reshape(
                "__tmp2" ->
                  $cond(
                    $and(
                      $lte($literal(Bson.Arr(List())), $field("loc")),
                      $lt($field("loc"), $literal(Bson.Binary.fromArray(scala.Array[Byte]())))),
                    $field("loc"),
                    $literal(Bson.Arr(List(Bson.Undefined))))),
              IgnoreId),
            $unwind(DocField(BsonField.Name("__tmp2"))),
            $project(
              reshape("value" -> $field("__tmp2")),
              ExcludeId))
        }
    }.pendingWithActual(notOnPar, testFile("plan array flatten"))

    "plan array concat" in {
      plan(sqlE"select loc || [ 0, 1, 2 ] from zips") must beWorkflow0 {
        chain[Workflow](
          $read(collection("db", "zips")),
          $simpleMap(NonEmptyList(
            MapExpr(JsFn(Name("x"),
              Obj(ListMap(
                Name("__tmp4") ->
                  If(
                    BinOp(jscore.Or,
                      Call(Select(ident("Array"), "isArray"), List(Select(ident("x"), "loc"))),
                      Call(ident("isString"), List(Select(ident("x"), "loc")))),
                    SpliceArrays(List(
                      Select(ident("x"), "loc"),
                      Arr(List(
                        jscore.Literal(Js.Num(0, false)),
                        jscore.Literal(Js.Num(1, false)),
                        jscore.Literal(Js.Num(2, false)))))),
                    ident("undefined"))))))),
            ListMap()),
          $project(
            reshape("value" -> $field("__tmp4")),
            ExcludeId))
      }
    }.pendingWithActual(notOnPar, testFile("plan array concat"))

    "plan array flatten with unflattened field" in {
      plan(sqlE"SELECT `_id` as zip, loc as loc, loc[*] as coord FROM zips") must
        beWorkflow0 {
          chain[Workflow](
            $read(collection("db", "zips")),
            $project(
              reshape(
                "__tmp2" ->
                  $cond(
                    $and(
                      $lte($literal(Bson.Arr(List())), $field("loc")),
                      $lt($field("loc"), $literal(Bson.Binary.fromArray(scala.Array[Byte]())))),
                    $field("loc"),
                    $literal(Bson.Arr(List(Bson.Undefined)))),
                "__tmp3" -> $$ROOT),
              IgnoreId),
            $unwind(DocField(BsonField.Name("__tmp2"))),
            $project(
              reshape(
                "zip"   -> $field("__tmp3", "_id"),
                "loc"   -> $field("__tmp3", "loc"),
                "coord" -> $field("__tmp2")),
              IgnoreId))
        }
    }.pendingWithActual(notOnPar, testFile("plan array flatten with unflattened field"))

    "unify flattened fields" in {
      plan(sqlE"select loc[*] from zips where loc[*] < 0") must
      beWorkflow0(chain[Workflow](
        $read(collection("db", "zips")),
        $project(
          reshape(
            "__tmp6" ->
              $cond(
                $and(
                  $lte($literal(Bson.Arr(List())), $field("loc")),
                  $lt($field("loc"), $literal(Bson.Binary.fromArray(scala.Array[Byte]())))),
                $field("loc"),
                $literal(Bson.Arr(List(Bson.Undefined))))),
          IgnoreId),
        $unwind(DocField(BsonField.Name("__tmp6"))),
        $match(Selector.Doc(
          BsonField.Name("__tmp6") -> Selector.Lt(Bson.Int32(0)))),
        $project(
          reshape("value" -> $field("__tmp6")),
          ExcludeId)))
    }.pendingWithActual(notOnPar, testFile("unify flattened fields"))

    "group by flattened field" in {
      plan(sqlE"select substring(parents[*].sha, 0, 1), count(*) from slamengine_commits group by substring(parents[*].sha, 0, 1)") must
      beWorkflow0(chain[Workflow](
        $read(collection("db", "slamengine_commits")),
        $project(
          reshape(
            "__tmp12" ->
              $cond(
                $and(
                  $lte($literal(Bson.Arr(List())), $field("parents")),
                  $lt($field("parents"), $literal(Bson.Binary.fromArray(scala.Array[Byte]())))),
                $field("parents"),
                $literal(Bson.Arr(List(Bson.Undefined))))),
          IgnoreId),
        $unwind(DocField(BsonField.Name("__tmp12"))),
        $group(
          grouped(
            "1" -> $sum($literal(Bson.Int32(1)))),
          -\/(reshape(
            "0" ->
              $cond(
                $and(
                  $lte($literal(Bson.Text("")), $field("__tmp12", "sha")),
                  $lt($field("__tmp12", "sha"), $literal(Bson.Doc()))),
                $substr($field("__tmp12", "sha"), $literal(Bson.Int32(0)), $literal(Bson.Int32(1))),
                $literal(Bson.Undefined))))),
        $project(
          reshape(
            "0" -> $field("_id", "0"),
            "1" -> $include()),
          IgnoreId)))
    }.pendingWithActual(notOnPar, testFile("group by flattened field"))

    "unify flattened fields with unflattened field" in {
      plan(sqlE"select `_id` as zip, loc[*] from zips order by loc[*]") must
      beWorkflow0(chain[Workflow](
        $read(collection("db", "zips")),
        $project(
          reshape(
            "__tmp2" ->
              $cond(
                $and(
                  $lte($literal(Bson.Arr(List())), $field("loc")),
                  $lt($field("loc"), $literal(Bson.Binary.fromArray(scala.Array[Byte]())))),
                $field("loc"),
                $literal(Bson.Arr(List(Bson.Undefined)))),
            "__tmp3" -> $$ROOT),
          IgnoreId),
        $unwind(DocField(BsonField.Name("__tmp2"))),
        $project(
          reshape(
            "zip" -> $field("__tmp3", "_id"),
            "loc" -> $field("__tmp2")),
          IgnoreId),
        $sort(NonEmptyList(BsonField.Name("loc") -> SortDir.Ascending))))
    }.pendingWithActual(notOnPar, testFile("unify flattened fields with unflattened field"))

    "unify flattened with double-flattened" in {
      plan(sqlE"""select * from user_comments where (comments[*].id LIKE "%Dr%" OR comments[*].replyTo[*] LIKE "%Dr%")""") must
      beWorkflow0(chain[Workflow](
        $read(collection("db", "user_comments")),
        $project(
          reshape(
            "__tmp14" ->
              $cond(
                $and(
                  $lte($literal(Bson.Arr(List())), $field("comments")),
                  $lt($field("comments"), $literal(Bson.Binary.fromArray(scala.Array[Byte]())))),
                $field("comments"),
                $literal(Bson.Arr(List(Bson.Undefined)))),
            "__tmp15" -> $$ROOT),
          IgnoreId),
        $unwind(DocField(BsonField.Name("__tmp14"))),
        $project(
          reshape(
            "__tmp18" ->
              $cond(
                $and(
                  $lte($literal(Bson.Arr(List())), $field("__tmp14", "replyTo")),
                  $lt($field("__tmp14", "replyTo"), $literal(Bson.Binary.fromArray(scala.Array[Byte]())))),
                $field("__tmp14", "replyTo"),
                $literal(Bson.Arr(List(Bson.Undefined)))),
            "__tmp19" -> $$ROOT),
          IgnoreId),
        $unwind(DocField(BsonField.Name("__tmp18"))),
        $match(Selector.Or(
          Selector.And(
            Selector.Doc(
              BsonField.Name("__tmp19") \ BsonField.Name("__tmp14") \ BsonField.Name("id") -> Selector.Type(BsonType.Text)),
            Selector.Doc(
              BsonField.Name("__tmp19") \ BsonField.Name("__tmp14") \ BsonField.Name("id") -> Selector.Regex("^.*Dr.*$", false, true, false, false))),
          Selector.Doc(
            BsonField.Name("__tmp18") -> Selector.Regex("^.*Dr.*$", false, true, false, false)))),
        $project(
          reshape("value" -> $field("__tmp19", "__tmp15")),
          ExcludeId)))
    }.pendingWithActual(notOnPar, testFile("unify flattened with double-flattened"))

    "plan limit with offset" in {
      plan(sqlE"SELECT * FROM zips OFFSET 100 LIMIT 5") must
        beWorkflow(chain[Workflow](
          $read(collection("db", "zips")),
          $limit(105),
          $skip(100)))
    }

    "plan sort and limit" in {
      plan(sqlE"SELECT city, pop FROM zips ORDER BY pop DESC LIMIT 5") must
        beWorkflow0 {
          chain[Workflow](
            $read(collection("db", "zips")),
            $project(
              reshape(
                "city" -> $field("city"),
                "pop"  -> $field("pop")),
              IgnoreId),
            $sort(NonEmptyList(BsonField.Name("pop") -> SortDir.Descending)),
            $limit(5))
        }
    }.pendingWithActual(notOnPar, testFile("plan sort and limit"))

    "plan simple single field selection and limit" in {
      plan(sqlE"SELECT city FROM zips LIMIT 5") must
        beWorkflow0 {
          chain[Workflow](
            $read(collection("db", "zips")),
            $limit(5),
            $project(
              reshape("value" -> $field("city")),
              ExcludeId))
        }
    }

    "plan complex group by with sorting and limiting" in {
      plan(sqlE"SELECT city, SUM(pop) AS pop FROM zips GROUP BY city ORDER BY pop") must
        beWorkflow0 {
          chain[Workflow](
            $read(collection("db", "zips")),
            $group(
              grouped(
                "pop"  ->
                  $sum(
                    $cond(
                      $and(
                        $lt($literal(Bson.Null), $field("pop")),
                        $lt($field("pop"), $literal(Bson.Text("")))),
                      $field("pop"),
                      $literal(Bson.Undefined)))),
              -\/(reshape("0" -> $field("city")))),
            $project(
              reshape(
                "city" -> $field("_id", "0"),
                "pop"  -> $include()),
              IgnoreId),
            $sort(NonEmptyList(BsonField.Name("pop") -> SortDir.Ascending)))
        }
    }.pendingWithActual(notOnPar, testFile("plan complex group by with sorting and limiting"))

    "plan filter and expressions with IS NULL" in {
      plan(sqlE"select foo is null from zips where foo is null") must
        beWorkflow(chain[Workflow](
          $read(collection("db", "zips")),
          $match(Selector.Doc(
            BsonField.Name("foo") -> Selector.Eq(Bson.Null))),
          $project(
            reshape("value" -> $eq($field("foo"), $literal(Bson.Null))),
            ExcludeId)))
    }

    "plan implicit group by with filter" in {
      plan(sqlE"""select avg(pop), min(city) from zips where state = "CO" """) must
        beWorkflow(chain[Workflow](
          $read(collection("db", "zips")),
          $match(Selector.Doc(
            BsonField.Name("state") -> Selector.Eq(Bson.Text("CO")))),
          $group(
            grouped(
              "0" ->
                $avg(
                  $cond(
                    $and(
                      $lt($literal(Bson.Null), $field("pop")),
                      $lt($field("pop"), $literal(Bson.Text("")))),
                    $field("pop"),
                    $literal(Bson.Undefined))),
              "1" ->
                $min(
                  $cond($or(
                    $and(
                      $lt($literal(Bson.Null), $field("city")),
                      $lt($field("city"), $literal(Bson.Doc()))),
                    $and(
                      $lte($literal(Bson.Bool(false)), $field("city")),
                      $lt($field("city"), $literal(Bson.Regex("", ""))))),
                    $field("city"),
                    $literal(Bson.Undefined)))),
            \/-($literal(Bson.Null)))))
    }

    "plan simple distinct" in {
      plan(sqlE"select distinct city, state from zips") must
      beWorkflow0(
        chain[Workflow](
          $read(collection("db", "zips")),
          $group(
            grouped(),
            -\/(reshape(
              "0" -> objectLit("city" -> $field("city"), "state" -> $field("state"))))),
          $project(
            reshape(
<<<<<<< HEAD
              "city"  -> $field("_id", "0"),
              "state" -> $field("_id", "1")),
            IgnoreId)))
    }.pendingWithActual("#2771", testFile("plan simple distinct"))
=======
              "value" -> $field("_id", "0")),
            ExcludeId)))
    }
>>>>>>> 834fab03

    "plan distinct as expression" in {
      plan(sqlE"select count(distinct(city)) from zips") must
        beWorkflow0(chain[Workflow](
          $read(collection("db", "zips")),
          $group(
            grouped(),
            -\/(reshape("0" -> $field("city")))),
          $group(
            grouped("__tmp2" -> $sum($literal(Bson.Int32(1)))),
            \/-($literal(Bson.Null))),
          $project(
            reshape("value" -> $field("__tmp2")),
            ExcludeId)))
    }.pendingWithActual(notOnPar, testFile("plan distinct as expression"))

    "plan distinct of expression as expression" in {
      plan(sqlE"select count(distinct substring(city, 0, 1)) from zips") must
        beWorkflow0(chain[Workflow](
          $read(collection("db", "zips")),
          $group(
            grouped(),
            -\/(reshape(
              "0" ->
                $cond(
                  $and(
                    $lte($literal(Bson.Text("")), $field("city")),
                    $lt($field("city"), $literal(Bson.Doc()))),
                  $substr(
                    $field("city"),
                    $literal(Bson.Int32(0)),
                    $literal(Bson.Int32(1))),
                  $literal(Bson.Undefined))))),
          $group(
            grouped("__tmp8" -> $sum($literal(Bson.Int32(1)))),
            \/-($literal(Bson.Null))),
          $project(
            reshape("value" -> $field("__tmp8")),
            ExcludeId)))
    }.pendingWithActual(notOnPar, testFile("plan distinct of expression as expression"))

    "plan distinct of wildcard" in {
      plan(sqlE"select distinct * from zips") must
        beWorkflow0(chain[Workflow](
          $read(collection("db", "zips")),
          $simpleMap(NonEmptyList(MapExpr(JsFn(Name("x"),
            obj(
              "__tmp1" ->
                Call(ident("remove"),
                  List(ident("x"), jscore.Literal(Js.Str("_id")))))))),
            ListMap()),
          $group(
            grouped(),
            -\/(reshape("0" -> $field("__tmp1")))),
          $project(
            reshape("value" -> $field("_id", "0")),
            ExcludeId)))
    }.pendingWithActual(notOnPar, testFile("plan distinct of wildcard"))

    "plan distinct of wildcard as expression" in {
      plan(sqlE"select count(distinct *) from zips") must
        beWorkflow0(chain[Workflow](
          $read(collection("db", "zips")),
          $simpleMap(NonEmptyList(MapExpr(JsFn(Name("x"),
            obj(
              "__tmp4" ->
                Call(ident("remove"),
                  List(ident("x"), jscore.Literal(Js.Str("_id")))))))),
            ListMap()),
          $group(
            grouped(),
            -\/(reshape("0" -> $field("__tmp4")))),
          $group(
            grouped("__tmp6" -> $sum($literal(Bson.Int32(1)))),
            \/-($literal(Bson.Null))),
          $project(
            reshape("value" -> $field("__tmp6")),
            ExcludeId)))
    }.pendingWithActual(notOnPar, testFile("plan distinct of wildcard as expression"))

    "plan distinct with simple order by" in {
      plan(sqlE"select distinct city from zips order by city") must
        beWorkflow0(
          chain[Workflow](
            $read(collection("db", "zips")),
            $project(
              reshape("city" -> $field("city")),
              IgnoreId),
            $sort(NonEmptyList(BsonField.Name("city") -> SortDir.Ascending)),
            $group(
              grouped(),
              -\/(reshape("0" -> $field("city")))),
            $project(
              reshape("city" -> $field("_id", "0")),
              IgnoreId),
            $sort(NonEmptyList(BsonField.Name("city") -> SortDir.Ascending))))
    }.pendingWithActual("#1803", testFile("plan distinct with simple order by"))

    "plan distinct with unrelated order by" in {
      plan(sqlE"select distinct city from zips order by pop desc") must
        beWorkflow0(
          chain[Workflow](
            $read(collection("db", "zips")),
            $project(
              reshape(
                "__sd__0" -> $field("pop"),
                "city"    -> $field("city")),
              IgnoreId),
            $sort(NonEmptyList(
              BsonField.Name("__sd__0") -> SortDir.Descending)),
            $group(
              grouped("__tmp2" -> $first($$ROOT)),
              -\/(reshape("city" -> $field("city")))),
            $project(
              reshape(
                "city" -> $field("__tmp2", "city"),
                "__tmp0" -> $field("__tmp2", "__sd__0")),
              IgnoreId),
            $sort(NonEmptyList(
              BsonField.Name("__tmp0") -> SortDir.Descending)),
            $project(
              reshape("city" -> $field("city")),
              ExcludeId)))
    }.pendingWithActual(notOnPar, testFile("plan distinct with unrelated order by"))

    "plan distinct as function with group" in {
      plan(sqlE"select state, count(distinct(city)) from zips group by state") must
        beWorkflow0(chain[Workflow](
          $read(collection("db", "zips")),
          $group(
            grouped("__tmp0" -> $first($$ROOT)),
            -\/(reshape("0" -> $field("city")))),
          $group(
            grouped(
              "state" -> $first($field("__tmp0", "state")),
              "1"     -> $sum($literal(Bson.Int32(1)))),
            \/-($literal(Bson.Null)))))
    }.pendingWithActual(notOnPar, testFile("plan distinct as function with group"))

    "plan distinct with sum and group" in {
      plan(sqlE"SELECT DISTINCT SUM(pop) AS totalPop, city, state FROM zips GROUP BY city") must
        beWorkflow0(chain[Workflow](
          $read(collection("db", "zips")),
          $group(
            grouped(
              "totalPop" ->
                $sum(
                  $cond(
                    $and(
                      $lt($literal(Bson.Null), $field("pop")),
                      $lt($field("pop"), $literal(Bson.Text("")))),
                    $field("pop"),
                    $literal(Bson.Undefined))),
              "state"    -> $push($field("state"))),
            -\/(reshape("0" -> $field("city")))),
          $project(
            reshape(
              "totalPop" -> $include(),
              "city"     -> $field("_id", "0"),
              "state"    -> $include()),
            IgnoreId),
          $unwind(DocField("state")),
          $group(
            grouped(),
            -\/(reshape(
              "0" -> $field("totalPop"),
              "1" -> $field("city"),
              "2" -> $field("state")))),
          $project(
            reshape(
              "totalPop" -> $field("_id", "0"),
              "city"     -> $field("_id", "1"),
              "state"    -> $field("_id", "2")),
            IgnoreId)))
    }.pendingWithActual(notOnPar, testFile("plan distinct with sum and group"))

    "plan distinct with sum, group, and orderBy" in {
      plan(sqlE"SELECT DISTINCT SUM(pop) AS totalPop, city, state FROM zips GROUP BY city ORDER BY totalPop DESC") must
        beWorkflow0(
          chain[Workflow](
            $read(collection("db", "zips")),
            $group(
              grouped(
                "totalPop" ->
                  $sum(
                    $cond(
                      $and(
                        $lt($literal(Bson.Null), $field("pop")),
                        $lt($field("pop"), $literal(Bson.Text("")))),
                      $field("pop"),
                      $literal(Bson.Undefined))),
                "state"    -> $push($field("state"))),
              -\/(reshape("0" -> $field("city")))),
            $project(
              reshape(
                "totalPop" -> $include(),
                "city"     -> $field("_id", "0"),
                "state"    -> $include()),
              IgnoreId),
            $unwind(DocField("state")),
            $sort(NonEmptyList(BsonField.Name("totalPop") -> SortDir.Descending)),
            $group(
              grouped(),
              -\/(reshape(
                "0" -> $field("totalPop"),
                "1" -> $field("city"),
                "2" -> $field("state")))),
            $project(
              reshape(
                "totalPop" -> $field("_id", "0"),
                "city"     -> $field("_id", "1"),
                "state"    -> $field("_id", "2")),
              IgnoreId),
            $sort(NonEmptyList(BsonField.Name("totalPop") -> SortDir.Descending))))

    }.pendingWithActual(notOnPar, testFile("plan distinct with sum, group, and orderBy"))

    //
    "plan order by JS expr with filter" in {
      plan3_2(sqlE"select city, pop from zips where pop > 1000 order by length(city)") must
        beWorkflow0(chain[Workflow](
          $read(collection("db", "zips")),
          $match(Selector.And(
            isNumeric(BsonField.Name("pop")),
            Selector.Doc(
              BsonField.Name("pop") -> Selector.Gt(Bson.Int32(1000))))),
          $simpleMap(NonEmptyList(MapExpr(JsFn(Name("x"), obj(
            "city"   -> Select(ident("x"), "city"),
            "pop"    -> Select(ident("x"), "pop"),
            "__tmp4" ->
              If(Call(ident("isString"), List(Select(ident("x"), "city"))),
                Call(ident("NumberLong"),
                  List(Select(Select(ident("x"), "city"), "length"))),
                ident("undefined")))))),
            ListMap()),
          $sort(NonEmptyList(BsonField.Name("__tmp4") -> SortDir.Ascending)),
          $project(
            reshape(
              "city" -> $field("city"),
              "pop"  -> $field("pop")),
            ExcludeId)))
    }.pendingWithActual(notOnPar, testFile("plan order by JS expr with filter"))

    "plan select length()" in {
      plan3_2(sqlE"select length(city) from zips") must
        beWorkflow(chain[Workflow](
          $read(collection("db", "zips")),
          $simpleMap(NonEmptyList(MapExpr(JsFn(Name("x"),
            If(Call(ident("isString"),
              List(Select(ident("x"), "city"))),
              Call(ident("NumberLong"), List(Select(Select(ident("x"), "city"), "length"))),
              ident("undefined"))))),
          ListMap())))
    }

    "plan select length() and simple field" in {
      plan(sqlE"select city, length(city) from zips") must
      beWorkflow(chain[Workflow](
        $read(collection("db", "zips")),
        $project(
          reshape(
            "city" -> $field("city"),
            "1" ->
              $cond($and(
                $lte($literal(Bson.Text("")), $field("city")),
                $lt($field("city"), $literal(Bson.Doc()))),
                $strLenCP($field("city")),
                $literal(Bson.Undefined))),
          IgnoreId)))
    }

    "plan select length() and simple field 3.2" in {
      plan3_2(sqlE"select city, length(city) from zips") must
      beWorkflow(chain[Workflow](
        $read(collection("db", "zips")),
        $simpleMap(NonEmptyList(MapExpr(JsFn(Name("x"), obj(
          "city" -> Select(ident("x"), "city"),
          "1" ->
            If(Call(ident("isString"), List(Select(ident("x"), "city"))),
              Call(ident("NumberLong"),
                List(Select(Select(ident("x"), "city"), "length"))),
              ident("undefined")))))),
          ListMap()),
        $project(
          reshape(
            "city" -> $include(),
            "1"    -> $include()),
          IgnoreId)))
    }

    "plan combination of two distinct sets" in {
      plan(sqlE"SELECT (DISTINCT foo.bar) + (DISTINCT foo.baz) FROM foo") must
        beWorkflow0(
          $read(collection("db", "zips")))
    }.pendingWithActual(notOnPar, testFile("plan combination of two distinct sets"))

    "plan filter with timestamp and interval" in {
      val date0 = Bson.Date.fromInstant(Instant.parse("2014-11-17T00:00:00Z")).get
      val date22 = Bson.Date.fromInstant(Instant.parse("2014-11-17T22:00:00Z")).get

      plan(sqlE"""select * from days where date < timestamp("2014-11-17T22:00:00Z") and date - interval("PT12H") > timestamp("2014-11-17T00:00:00Z")""") must
        beWorkflow0(chain[Workflow](
          $read(collection("db", "days")),
          $project(
            reshape(
              "__tmp6" ->
                $cond(
                  $or(
                    $and(
                      $lt($literal(Bson.Null), $field("date")),
                      $lt($field("date"), $literal(Bson.Text("")))),
                    $and(
                      $lte($literal(Check.minDate), $field("date")),
                      $lt($field("date"), $literal(Bson.Regex("", ""))))),
                  $cond(
                    $or(
                      $and(
                        $lt($literal(Bson.Null), $field("date")),
                        $lt($field("date"), $literal(Bson.Doc()))),
                      $and(
                        $lte($literal(Bson.Bool(false)), $field("date")),
                        $lt($field("date"), $literal(Bson.Regex("", ""))))),
                    $and(
                      $lt($field("date"), $literal(date22)),
                      $gt(
                        $subtract($field("date"), $literal(Bson.Dec(12*60*60*1000))),
                        $literal(date0))),
                    $literal(Bson.Undefined)),
                  $literal(Bson.Undefined)),
              "__tmp7" -> $$ROOT),
            IgnoreId),
          $match(
            Selector.Doc(
              BsonField.Name("__tmp6") -> Selector.Eq(Bson.Bool(true)))),
          $project(
            reshape("value" -> $field("__tmp7")),
            ExcludeId)))
    }.pendingWithActual(notOnPar, testFile("plan filter with timestamp and interval"))

    "plan time_of_day (JS)" in {
      plan(sqlE"select time_of_day(ts) from days") must
        beRight // NB: way too complicated to spell out here, and will change as JS generation improves
    }

    "plan time_of_day (pipeline)" in {
      import FormatSpecifier._

      plan3_0(sqlE"select time_of_day(ts) from days") must
        beWorkflow(chain[Workflow](
          $read(collection("db", "days")),
          $project(
            reshape("value" ->
              $cond(
                $and(
                  $lte($literal(Check.minDate), $field("ts")),
                  $lt($field("ts"), $literal(Bson.Regex("", "")))),
                $dateToString(Hour :: ":" :: Minute :: ":" :: Second :: "." :: Millisecond :: FormatString.empty, $field("ts")),
                $literal(Bson.Undefined))),
            ExcludeId)))
    }

    "plan filter on date" in {
      val date23 = Bson.Date.fromInstant(Instant.parse("2015-01-23T00:00:00Z")).get
      val date25 = Bson.Date.fromInstant(Instant.parse("2015-01-25T00:00:00Z")).get
      val date26 = Bson.Date.fromInstant(Instant.parse("2015-01-26T00:00:00Z")).get
      val date28 = Bson.Date.fromInstant(Instant.parse("2015-01-28T00:00:00Z")).get
      val date29 = Bson.Date.fromInstant(Instant.parse("2015-01-29T00:00:00Z")).get
      val date30 = Bson.Date.fromInstant(Instant.parse("2015-01-30T00:00:00Z")).get

      // Note: both of these boundaries require comparing with the start of the *next* day.
      plan(sqlE"""select * from logs where ((ts > date("2015-01-22") and ts <= date("2015-01-27")) and ts != date("2015-01-25")) or ts = date("2015-01-29")""") must
        beWorkflow0(chain[Workflow](
          $read(collection("db", "logs")),
          $match(Selector.Or(
            // TODO: Eliminate duplicates
            Selector.And(
              isNumeric(BsonField.Name("ts")),
              Selector.And(
                isNumeric(BsonField.Name("ts")),
                Selector.And(
                  Selector.And(
                    Selector.Doc(
                      BsonField.Name("ts") -> Selector.Gte(date23)),
                    Selector.Doc(
                      BsonField.Name("ts") -> Selector.Lt(date28))),
                  Selector.Or(
                    Selector.Doc(
                      BsonField.Name("ts") -> Selector.Lt(date25)),
                    Selector.Doc(
                      BsonField.Name("ts") -> Selector.Gte(date26)))))),
            Selector.And(
              Selector.Doc(
                BsonField.Name("ts") -> Selector.Gte(date29)),
              Selector.Doc(
                BsonField.Name("ts") -> Selector.Lt(date30)))))))
    }.pendingWithActual(notOnPar, testFile("plan filter on date"))

    "plan js and filter with id" in {
      Bson.ObjectId.fromString("0123456789abcdef01234567").fold[Result](
        failure("Couldn’t create ObjectId."))(
        oid => plan3_2(sqlE"""select length(city), foo = oid("0123456789abcdef01234567") from days where `_id` = oid("0123456789abcdef01234567")""") must
          beWorkflow(chain[Workflow](
            $read(collection("db", "days")),
            $match(Selector.Doc(
              BsonField.Name("_id") -> Selector.Eq(oid))),
            $simpleMap(
              NonEmptyList(MapExpr(JsFn(Name("x"),
                obj(
                  "0" ->
                    If(Call(ident("isString"), List(Select(ident("x"), "city"))),
                      Call(ident("NumberLong"),
                        List(Select(Select(ident("x"), "city"), "length"))),
                      ident("undefined")),
                  "1" ->
                    BinOp(jscore.Eq,
                      Select(ident("x"), "foo"),
                      Call(ident("ObjectId"), List(jscore.Literal(Js.Str("0123456789abcdef01234567"))))))))),
              ListMap()),
            $project(
              reshape(
                "0" -> $include(),
                "1" -> $include()),
              IgnoreId))))
    }

    "plan convert to timestamp" in {
      plan(sqlE"select to_timestamp(epoch) from foo") must beWorkflow {
        chain[Workflow](
          $read(collection("db", "foo")),
          $project(
            reshape(
              "value" ->
                $cond(
                  $and(
                    $lt($literal(Bson.Null), $field("epoch")),
                    $lt($field("epoch"), $literal(Bson.Text("")))),
                  $add($literal(Bson.Date(0)), $field("epoch")),
                  $literal(Bson.Undefined))),
            ExcludeId))
      }
    }

    "plan convert to timestamp in map-reduce" in {
      plan3_2(sqlE"select length(name), to_timestamp(epoch) from foo") must beWorkflow {
        chain[Workflow](
          $read(collection("db", "foo")),
          $simpleMap(
            NonEmptyList(MapExpr(JsFn(Name("x"), obj(
              "0" ->
                If(Call(ident("isString"), List(Select(ident("x"), "name"))),
                  Call(ident("NumberLong"),
                    List(Select(Select(ident("x"), "name"), "length"))),
                  ident("undefined")),
              "1" ->
                If(
                  BinOp(jscore.Or,
                    Call(ident("isNumber"), List(Select(ident("x"), "epoch"))),
                    BinOp(jscore.Or,
                      BinOp(Instance, Select(ident("x"), "epoch"), ident("NumberInt")),
                      BinOp(Instance, Select(ident("x"), "epoch"), ident("NumberLong")))),
                  New(Name("Date"), List(Select(ident("x"), "epoch"))),
                  ident("undefined")))))),
            ListMap()),
          $project(
            reshape(
              "0" -> $include(),
              "1" -> $include()),
            IgnoreId))
      }
    }

    def joinStructure0(
      left: Workflow, leftName: String, leftBase: Fix[ExprOp], right: Workflow,
      leftKey: Reshape.Shape[ExprOp], rightKey: (String, Fix[ExprOp], Reshape.Shape[ExprOp]) \/ JsCore,
      fin: FixOp[WorkflowF],
      swapped: Boolean) = {

      val (leftLabel, rightLabel) =
        if (swapped) (JoinDir.Right.name, JoinDir.Left.name) else (JoinDir.Left.name, JoinDir.Right.name)
      def initialPipeOps(
        src: Workflow, name: String, base: Fix[ExprOp], key: Reshape.Shape[ExprOp], mainLabel: String, otherLabel: String):
          Workflow =
        chain[Workflow](
          src,
          $group(grouped(name -> $push(base)), key),
          $project(
            reshape(
              mainLabel  -> $field(name),
              otherLabel -> $literal(Bson.Arr(List())),
              "_id"      -> $include()),
            IncludeId))
      fin(
        $foldLeft(
          initialPipeOps(left, leftName, leftBase, leftKey, leftLabel, rightLabel),
          chain[Workflow](
            right,
            rightKey.fold(
              rk => initialPipeOps(_, rk._1, rk._2, rk._3, rightLabel, leftLabel),
              rk => $map($MapF.mapKeyVal(("key", "value"),
                rk.toJs,
                Js.AnonObjDecl(List(
                  (leftLabel, Js.AnonElem(List())),
                  (rightLabel, Js.AnonElem(List(Js.Ident("value"))))))),
                ListMap())),
            $reduce(
              Js.AnonFunDecl(List("key", "values"),
                List(
                  Js.VarDef(List(
                    ("result", Js.AnonObjDecl(List(
                      (leftLabel, Js.AnonElem(List())),
                      (rightLabel, Js.AnonElem(List()))))))),
                  Js.Call(Js.Select(Js.Ident("values"), "forEach"),
                    List(Js.AnonFunDecl(List("value"),
                      List(
                        Js.BinOp("=",
                          Js.Select(Js.Ident("result"), leftLabel),
                          Js.Call(
                            Js.Select(Js.Select(Js.Ident("result"), leftLabel), "concat"),
                            List(Js.Select(Js.Ident("value"), leftLabel)))),
                        Js.BinOp("=",
                          Js.Select(Js.Ident("result"), rightLabel),
                          Js.Call(
                            Js.Select(Js.Select(Js.Ident("result"), rightLabel), "concat"),
                            List(Js.Select(Js.Ident("value"), rightLabel)))))))),
                  Js.Return(Js.Ident("result")))),
              ListMap()))))
    }

    def joinStructure(
        left: Workflow, leftName: String, leftBase: Fix[ExprOp], right: Workflow,
        leftKey: Reshape.Shape[ExprOp], rightKey: (String, Fix[ExprOp], Reshape.Shape[ExprOp]) \/ JsCore,
        fin: FixOp[WorkflowF],
        swapped: Boolean) =
      Crystallize[WorkflowF].crystallize(joinStructure0(left, leftName, leftBase, right, leftKey, rightKey, fin, swapped))

    "plan simple join (map-reduce)" in {
      plan2_6(sqlE"select zips2.city from zips join zips2 on zips.`_id` = zips2.`_id`") must
        beWorkflow0(
          joinStructure(
            $read(collection("db", "zips")), "__tmp0", $$ROOT,
            $read(collection("db", "zips2")),
            reshape("0" -> $field("_id")),
            Obj(ListMap(Name("0") -> Select(ident("value"), "_id"))).right,
            chain[Workflow](_,
              $match(Selector.Doc(ListMap[BsonField, Selector.SelectorExpr](
                JoinHandler.LeftName -> Selector.NotExpr(Selector.Size(0)),
                JoinHandler.RightName -> Selector.NotExpr(Selector.Size(0))))),
              $unwind(DocField(JoinHandler.LeftName)),
              $unwind(DocField(JoinHandler.RightName)),
              $project(
                reshape("value" -> $field(JoinDir.Right.name, "city")),
                ExcludeId)),
            false).op)
    }.pendingWithActual("#1560", testFile("plan simple join (map-reduce)"))

    "plan simple join ($lookup)" in {
      plan(sqlE"select zips2.city from zips join zips2 on zips.`_id` = zips2.`_id`") must
        beWorkflow0(chain[Workflow](
          $read(collection("db", "zips")),
          $match(Selector.Doc(
            BsonField.Name("_id") -> Selector.Exists(true))),
          $project(reshape(JoinDir.Left.name -> $$ROOT)),
          $lookup(
            CollectionName("zips2"),
            JoinHandler.LeftName \ BsonField.Name("_id"),
            BsonField.Name("_id"),
            JoinHandler.RightName),
          $unwind(DocField(JoinHandler.RightName)),
          $project(
            reshape("value" -> $field(JoinDir.Right.name, "city")),
            ExcludeId)))
    }.pendingWithActual("#1560", testFile("plan simple join ($lookup)"))

    "plan simple join with sharded inputs" in {
      // NB: cannot use $lookup, so fall back to the old approach
      val query = sqlE"select zips2.city from zips join zips2 on zips.`_id` = zips2.`_id`"
      plan3_4(query,
        c => Map(
          collection("db", "zips") -> CollectionStatistics(10, 100, true),
          collection("db", "zips2") -> CollectionStatistics(15, 150, true)).get(c),
        defaultIndexes) must_==
        plan2_6(query)
    }.pendingUntilFixed(notOnPar)

    "plan simple join with sources in different DBs" in {
      // NB: cannot use $lookup, so fall back to the old approach
      val query = sqlE"select zips2.city from `/db1/zips` join `/db2/zips2` on zips.`_id` = zips2.`_id`"
      plan(query) must_== plan2_6(query)
    }.pendingUntilFixed(notOnPar)

    "plan simple join with no index" in {
      // NB: cannot use $lookup, so fall back to the old approach
      val query = sqlE"select zips2.city from zips join zips2 on zips.pop = zips2.pop"
      plan(query) must_== plan2_6(query)
    }.pendingUntilFixed(notOnPar)

    "plan non-equi join" in {
      plan(sqlE"select zips2.city from zips join zips2 on zips.`_id` < zips2.`_id`") must
      beWorkflow0(
        joinStructure(
          $read(collection("db", "zips")), "__tmp0", $$ROOT,
          $read(collection("db", "zips2")),
          $literal(Bson.Null),
          jscore.Literal(Js.Null).right,
          chain[Workflow](_,
            $match(Selector.Doc(ListMap[BsonField, Selector.SelectorExpr](
              JoinHandler.LeftName -> Selector.NotExpr(Selector.Size(0)),
              JoinHandler.RightName -> Selector.NotExpr(Selector.Size(0))))),
            $unwind(DocField(JoinHandler.LeftName)),
            $unwind(DocField(JoinHandler.RightName)),
            $project(
              reshape(
                "__tmp11"   ->
                  $cond(
                    $and(
                      $lte($literal(Bson.Doc()), $field(JoinDir.Right.name)),
                      $lt($field(JoinDir.Right.name), $literal(Bson.Arr()))),
                    $field(JoinDir.Right.name),
                    $literal(Bson.Undefined)),
                "__tmp12" ->
                  $cond(
                    $and(
                      $lte($literal(Bson.Doc()), $field(JoinDir.Right.name)),
                      $lt($field(JoinDir.Right.name), $literal(Bson.Arr(List())))),
                    $cond(
                      $or(
                        $and(
                          $lt($literal(Bson.Null), $field(JoinDir.Right.name, "_id")),
                          $lt($field(JoinDir.Right.name, "_id"), $literal(Bson.Doc()))),
                        $and(
                          $lte($literal(Bson.Bool(false)), $field(JoinDir.Right.name, "_id")),
                          $lt($field(JoinDir.Right.name, "_id"), $literal(Bson.Regex("", ""))))),
                      $cond(
                        $and(
                          $lte($literal(Bson.Doc()), $field(JoinDir.Left.name)),
                          $lt($field(JoinDir.Left.name), $literal(Bson.Arr(List())))),
                        $cond(
                          $or(
                            $and(
                              $lt($literal(Bson.Null), $field(JoinDir.Left.name, "_id")),
                              $lt($field(JoinDir.Left.name, "_id"), $literal(Bson.Doc()))),
                            $and(
                              $lte($literal(Bson.Bool(false)), $field(JoinDir.Left.name, "_id")),
                              $lt($field(JoinDir.Left.name, "_id"), $literal(Bson.Regex("", ""))))),
                          $lt($field(JoinDir.Left.name, "_id"), $field(JoinDir.Right.name, "_id")),
                          $literal(Bson.Undefined)),
                        $literal(Bson.Undefined)),
                      $literal(Bson.Undefined)),
                    $literal(Bson.Undefined))),
              IgnoreId),
            $match(
              Selector.Doc(
                BsonField.Name("__tmp12") -> Selector.Eq(Bson.Bool(true)))),
            $project(
              reshape("value" -> $field("__tmp11", "city")),
              ExcludeId)),
          false).op)
    }.pendingWithActual("#1560", testFile("plan non-equi join"))

    "plan simple inner equi-join (map-reduce)" in {
      plan2_6(
        sqlE"select foo.name, bar.address from foo join bar on foo.id = bar.foo_id") must
      beWorkflow0(
        joinStructure(
          $read(collection("db", "foo")), "__tmp0", $$ROOT,
          $read(collection("db", "bar")),
          reshape("0" -> $field("id")),
          Obj(ListMap(Name("0") -> Select(ident("value"), "foo_id"))).right,
          chain[Workflow](_,
            $match(Selector.Doc(ListMap[BsonField, Selector.SelectorExpr](
              JoinHandler.LeftName -> Selector.NotExpr(Selector.Size(0)),
              JoinHandler.RightName -> Selector.NotExpr(Selector.Size(0))))),
            $unwind(DocField(JoinHandler.LeftName)),
            $unwind(DocField(JoinHandler.RightName)),
            $project(
              reshape(
                "name"    ->
                  $cond(
                    $and(
                      $lte($literal(Bson.Doc()), $field(JoinDir.Left.name)),
                      $lt($field(JoinDir.Left.name), $literal(Bson.Arr()))),
                    $field(JoinDir.Left.name, "name"),
                    $literal(Bson.Undefined)),
                "address" ->
                  $cond(
                    $and(
                      $lte($literal(Bson.Doc()), $field(JoinDir.Right.name)),
                      $lt($field(JoinDir.Right.name), $literal(Bson.Arr()))),
                    $field(JoinDir.Right.name, "address"),
                    $literal(Bson.Undefined))),
              IgnoreId)),
          false).op)
    }.pendingWithActual("#1560", testFile("plan simple inner equi-join (map-reduce)"))

    "plan simple inner equi-join ($lookup)" in {
      plan3_4(
        sqlE"select foo.name, bar.address from foo join bar on foo.id = bar.foo_id",
        defaultStats,
        indexes(collection("db", "bar") -> BsonField.Name("foo_id"))) must
      beWorkflow0(chain[Workflow](
        $read(collection("db", "foo")),
        $match(Selector.Doc(
          BsonField.Name("id") -> Selector.Exists(true))),
        $project(reshape(JoinDir.Left.name -> $$ROOT)),
        $lookup(
          CollectionName("bar"),
          JoinHandler.LeftName \ BsonField.Name("id"),
          BsonField.Name("foo_id"),
          JoinHandler.RightName),
        $unwind(DocField(JoinHandler.RightName)),
        $project(reshape(
          "name" ->
            $cond(
              $and(
                $lte($literal(Bson.Doc()), $field(JoinDir.Left.name)),
                $lt($field(JoinDir.Left.name), $literal(Bson.Arr(Nil)))),
              $field(JoinDir.Left.name, "name"),
              $literal(Bson.Undefined)),
          "address" ->
            $cond(
              $and(
                $lte($literal(Bson.Doc()), $field(JoinDir.Right.name)),
                $lt($field(JoinDir.Right.name), $literal(Bson.Arr(Nil)))),
              $field(JoinDir.Right.name, "address"),
              $literal(Bson.Undefined))),
          IgnoreId)))
    }.pendingWithActual("#1560", testFile("plan simple inner equi-join ($lookup)"))

    "plan simple inner equi-join with expression ($lookup)" in {
      plan3_4(
        sqlE"select foo.name, bar.address from foo join bar on lower(foo.id) = bar.foo_id",
        defaultStats,
        indexes(collection("db", "bar") -> BsonField.Name("foo_id"))) must
      beWorkflow0(chain[Workflow](
        $read(collection("db", "foo")),
        $project(reshape(
          JoinDir.Left.name -> $$ROOT,
          "__tmp0" -> $toLower($field("id"))),
          IgnoreId),
        $lookup(
          CollectionName("bar"),
          BsonField.Name("__tmp0"),
          BsonField.Name("foo_id"),
          JoinHandler.RightName),
        $project(reshape(
          JoinDir.Left.name -> $field(JoinDir.Left.name),
          JoinDir.Right.name -> $field(JoinDir.Right.name))),
        $unwind(DocField(JoinHandler.RightName)),
        $project(reshape(
          "name" ->
            $cond(
              $and(
                $lte($literal(Bson.Doc()), $field(JoinDir.Left.name)),
                $lt($field(JoinDir.Left.name), $literal(Bson.Arr()))),
              $field(JoinDir.Left.name, "name"),
              $literal(Bson.Undefined)),
          "address" ->
            $cond(
              $and(
                $lte($literal(Bson.Doc()), $field(JoinDir.Right.name)),
                $lt($field(JoinDir.Right.name), $literal(Bson.Arr()))),
              $field(JoinDir.Right.name, "address"),
              $literal(Bson.Undefined))),
          IgnoreId)))
    }.pendingWithActual("#1560", testFile("plan simple inner equi-join with expression ($lookup)"))

    "plan simple inner equi-join with pre-filtering ($lookup)" in {
      plan3_4(
        sqlE"select foo.name, bar.address from foo join bar on foo.id = bar.foo_id where bar.rating >= 4",
        defaultStats,
        indexes(collection("db", "foo") -> BsonField.Name("id"))) must
      beWorkflow0(chain[Workflow](
        $read(collection("db", "bar")),
        $match(
          Selector.And(
            isNumeric(BsonField.Name("rating")),
            Selector.Doc(
              BsonField.Name("rating") -> Selector.Gte(Bson.Int32(4))))),
        $project(reshape(
          JoinDir.Right.name -> $$ROOT,
          "__tmp2" -> $field("foo_id")),
          ExcludeId),
        $lookup(
          CollectionName("foo"),
          BsonField.Name("__tmp2"),
          BsonField.Name("id"),
          JoinHandler.LeftName),
        $project(reshape(
          JoinDir.Right.name -> $field(JoinDir.Right.name),
          JoinDir.Left.name -> $field(JoinDir.Left.name))),
        $unwind(DocField(JoinHandler.LeftName)),
        $project(reshape(
          "name" ->
            $cond(
              $and(
                $lte($literal(Bson.Doc()), $field(JoinDir.Left.name)),
                $lt($field(JoinDir.Left.name), $literal(Bson.Arr()))),
              $field(JoinDir.Left.name, "name"),
              $literal(Bson.Undefined)),
          "address" ->
            $cond(
              $and(
                $lte($literal(Bson.Doc()), $field(JoinDir.Right.name)),
                $lt($field(JoinDir.Right.name), $literal(Bson.Arr()))),
              $field(JoinDir.Right.name, "address"),
              $literal(Bson.Undefined))),
          IgnoreId)))
    }.pendingWithActual("#1560", testFile("plan simple inner equi-join with pre-filtering ($lookup)"))

    "plan simple outer equi-join with wildcard" in {
      plan(sqlE"select * from foo full join bar on foo.id = bar.foo_id") must
      beWorkflow0(
        joinStructure(
          $read(collection("db", "foo")), "__tmp0", $$ROOT,
          $read(collection("db", "bar")),
          reshape("0" -> $field("id")),
          Obj(ListMap(Name("0") -> Select(ident("value"), "foo_id"))).right,
          chain[Workflow](_,
            $project(
              reshape(
                JoinDir.Left.name ->
                  $cond($eq($size($field(JoinDir.Left.name)), $literal(Bson.Int32(0))),
                    $literal(Bson.Arr(List(Bson.Doc()))),
                    $field(JoinDir.Left.name)),
                JoinDir.Right.name ->
                  $cond($eq($size($field(JoinDir.Right.name)), $literal(Bson.Int32(0))),
                    $literal(Bson.Arr(List(Bson.Doc()))),
                    $field(JoinDir.Right.name))),
              IgnoreId),
            $unwind(DocField(JoinHandler.LeftName)),
            $unwind(DocField(JoinHandler.RightName)),
            $simpleMap(
              NonEmptyList(
                MapExpr(JsFn(Name("x"),
                  Obj(ListMap(
                    Name("__tmp7") ->
                      If(
                        BinOp(jscore.And,
                          Call(ident("isObject"), List(Select(ident("x"), JoinDir.Right.name))),
                          UnOp(jscore.Not,
                            Call(Select(ident("Array"), "isArray"), List(Select(ident("x"), JoinDir.Right.name))))),
                        If(
                          BinOp(jscore.And,
                            Call(ident("isObject"), List(Select(ident("x"), JoinDir.Left.name))),
                            UnOp(jscore.Not,
                              Call(Select(ident("Array"), "isArray"), List(Select(ident("x"), JoinDir.Left.name))))),
                          SpliceObjects(List(
                            Select(ident("x"), JoinDir.Left.name),
                            Select(ident("x"), JoinDir.Right.name))),
                          ident("undefined")),
                        ident("undefined"))))))),
              ListMap()),
            $project(
              reshape("value" -> $field("__tmp7")),
              ExcludeId)),
          false).op)
    }.pendingWithActual("#1560", testFile("plan simple outer equi-join with wildcard"))

    "plan simple left equi-join (map-reduce)" in {
      plan(
        sqlE"select foo.name, bar.address from foo left join bar on foo.id = bar.foo_id") must
      beWorkflow0(
        joinStructure(
          $read(collection("db", "foo")), "__tmp0", $$ROOT,
          $read(collection("db", "bar")),
          reshape("0" -> $field("id")),
          Obj(ListMap(Name("0") -> Select(ident("value"), "foo_id"))).right,
          chain[Workflow](_,
            $match(Selector.Doc(ListMap[BsonField, Selector.SelectorExpr](
              JoinHandler.LeftName -> Selector.NotExpr(Selector.Size(0))))),
            $project(
              reshape(
                JoinDir.Left.name  -> $field(JoinDir.Left.name),
                JoinDir.Right.name ->
                  $cond($eq($size($field(JoinDir.Right.name)), $literal(Bson.Int32(0))),
                    $literal(Bson.Arr(List(Bson.Doc()))),
                    $field(JoinDir.Right.name))),
              IgnoreId),
            $unwind(DocField(JoinHandler.LeftName)),
            $unwind(DocField(JoinHandler.RightName)),
            $project(
              reshape(
                "name"    ->
                  $cond(
                    $and(
                      $lte($literal(Bson.Doc()), $field(JoinDir.Left.name)),
                      $lt($field(JoinDir.Left.name), $literal(Bson.Arr()))),
                    $field(JoinDir.Left.name, "name"),
                    $literal(Bson.Undefined)),
                "address" ->
                  $cond(
                    $and(
                      $lte($literal(Bson.Doc()), $field(JoinDir.Right.name)),
                      $lt($field(JoinDir.Right.name), $literal(Bson.Arr()))),
                    $field(JoinDir.Right.name, "address"),
                    $literal(Bson.Undefined))),
              IgnoreId)),
          false).op)
    }.pendingWithActual("#1560", testFile("plan simple left equi-join (map-reduce)"))

    "plan simple left equi-join ($lookup)" in {
      plan3_4(
        sqlE"select foo.name, bar.address from foo left join bar on foo.id = bar.foo_id",
        defaultStats,
        indexes(collection("db", "bar") -> BsonField.Name("foo_id"))) must
      beWorkflow0(chain[Workflow](
        $read(collection("db", "foo")),
        $project(reshape(JoinDir.Left.name -> $$ROOT)),
        $lookup(
          CollectionName("bar"),
          JoinHandler.LeftName \ BsonField.Name("id"),
          BsonField.Name("foo_id"),
          JoinHandler.RightName),
        $unwind(DocField(JoinHandler.RightName)),  // FIXME: need to preserve docs with no match
        $project(reshape(
          "name" ->
            $cond(
              $and(
                $lte($literal(Bson.Doc()), $field(JoinDir.Left.name)),
                $lt($field(JoinDir.Left.name), $literal(Bson.Arr()))),
              $field(JoinDir.Left.name, "name"),
              $literal(Bson.Undefined)),
          "address" ->
            $cond(
              $and(
                $lte($literal(Bson.Doc()), $field(JoinDir.Right.name)),
                $lt($field(JoinDir.Right.name), $literal(Bson.Arr()))),
              $field(JoinDir.Right.name, "address"),
              $literal(Bson.Undefined))),
          IgnoreId)))
    }.pendingWithActual("TODO: left/right joins in $lookup", testFile("plan simple left equi-join ($lookup)"))

    "plan simple right equi-join ($lookup)" in {
      plan3_4(
        sqlE"select foo.name, bar.address from foo right join bar on foo.id = bar.foo_id",
        defaultStats,
        indexes(collection("db", "bar") -> BsonField.Name("foo_id"))) must
      beWorkflow0(chain[Workflow](
        $read(collection("db", "bar")),
        $project(reshape(JoinDir.Right.name -> $$ROOT)),
        $lookup(
          CollectionName("foo"),
          JoinHandler.RightName \ BsonField.Name("foo_id"),
          BsonField.Name("id"),
          JoinHandler.LeftName),
        $unwind(DocField(JoinHandler.LeftName)),  // FIXME: need to preserve docs with no match
        $project(reshape(
          "name" ->
            $cond(
              $and(
                $lte($literal(Bson.Doc()), $field(JoinDir.Left.name)),
                $lt($field(JoinDir.Left.name), $literal(Bson.Arr()))),
              $field(JoinDir.Left.name, "name"),
              $literal(Bson.Undefined)),
          "address" ->
            $cond(
              $and(
                $lte($literal(Bson.Doc()), $field(JoinDir.Right.name)),
                $lt($field(JoinDir.Right.name), $literal(Bson.Arr()))),
              $field(JoinDir.Right.name, "address"),
              $literal(Bson.Undefined))),
          IgnoreId)))
    }.pendingWithActual("TODO: left/right joins in $lookup", testFile("plan simple right equi-join ($lookup)"))

    "plan 3-way right equi-join (map-reduce)" in {
      plan2_6(
        sqlE"select foo.name, bar.address, baz.zip from foo join bar on foo.id = bar.foo_id right join baz on bar.id = baz.bar_id") must
      beWorkflow0(
        joinStructure(
          $read(collection("db", "baz")), "__tmp1", $$ROOT,
          joinStructure0(
            $read(collection("db", "foo")), "__tmp0", $$ROOT,
            $read(collection("db", "bar")),
            reshape("0" -> $field("id")),
            Obj(ListMap(Name("0") -> Select(ident("value"), "foo_id"))).right,
            chain[Workflow](_,
              $match(Selector.Doc(ListMap[BsonField, Selector.SelectorExpr](
                JoinHandler.LeftName -> Selector.NotExpr(Selector.Size(0)),
                JoinHandler.RightName -> Selector.NotExpr(Selector.Size(0))))),
              $unwind(DocField(JoinHandler.LeftName)),
              $unwind(DocField(JoinHandler.RightName))),
            false),
          reshape("0" -> $field("bar_id")),
          Obj(ListMap(Name("0") -> Select(Select(ident("value"), JoinDir.Right.name), "id"))).right,
          chain[Workflow](_,
            $match(Selector.Doc(ListMap[BsonField, Selector.SelectorExpr](
              JoinHandler.LeftName -> Selector.NotExpr(Selector.Size(0))))),
            $project(
              reshape(
                JoinDir.Right.name ->
                  $cond($eq($size($field(JoinDir.Right.name)), $literal(Bson.Int32(0))),
                    $literal(Bson.Arr(List(Bson.Doc()))),
                    $field(JoinDir.Right.name)),
                JoinDir.Left.name -> $field(JoinDir.Left.name)),
              IgnoreId),
            $unwind(DocField(JoinHandler.RightName)),
            $unwind(DocField(JoinHandler.LeftName)),
            $project(
              reshape(
                "name"    ->
                  $cond(
                    $and(
                      $lte($literal(Bson.Doc()), $field(JoinDir.Left.name)),
                      $lt($field(JoinDir.Left.name), $literal(Bson.Arr()))),
                    $cond(
                      $and(
                        $lte($literal(Bson.Doc()), $field(JoinDir.Left.name, JoinDir.Left.name)),
                        $lt($field(JoinDir.Left.name, JoinDir.Left.name), $literal(Bson.Arr()))),
                      $field(JoinDir.Left.name, JoinDir.Left.name, "name"),
                      $literal(Bson.Undefined)),
                    $literal(Bson.Undefined)),
                "address" ->
                  $cond(
                    $and(
                      $lte($literal(Bson.Doc()), $field(JoinDir.Left.name)),
                      $lt($field(JoinDir.Left.name), $literal(Bson.Arr()))),
                    $cond(
                      $and(
                        $lte($literal(Bson.Doc()), $field(JoinDir.Left.name, JoinDir.Right.name)),
                        $lt($field(JoinDir.Left.name, JoinDir.Right.name), $literal(Bson.Arr()))),
                      $field(JoinDir.Left.name, JoinDir.Right.name, "address"),
                      $literal(Bson.Undefined)),
                    $literal(Bson.Undefined)),
                "zip"     ->
                  $cond(
                    $and(
                      $lte($literal(Bson.Doc()), $field(JoinDir.Right.name)),
                      $lt($field(JoinDir.Right.name), $literal(Bson.Arr()))),
                    $field(JoinDir.Right.name, "zip"),
                    $literal(Bson.Undefined))),
              IgnoreId)),
          true).op)
    }.pendingWithActual("#1560", testFile("plan 3-way right equi-join (map-reduce)"))

    "plan 3-way equi-join ($lookup)" in {
      plan3_4(
        sqlE"select foo.name, bar.address, baz.zip from foo join bar on foo.id = bar.foo_id join baz on bar.id = baz.bar_id",
        defaultStats,
        indexes(
          collection("db", "bar") -> BsonField.Name("foo_id"),
          collection("db", "baz") -> BsonField.Name("bar_id"))) must
        beWorkflow0(chain[Workflow](
          $read(collection("db", "foo")),
          $match(Selector.Doc(
            BsonField.Name("id") -> Selector.Exists(true))),
          $project(reshape(JoinDir.Left.name -> $$ROOT)),
          $lookup(
            CollectionName("bar"),
            JoinHandler.LeftName \ BsonField.Name("id"),
            BsonField.Name("foo_id"),
            JoinHandler.RightName),
          $unwind(DocField(JoinHandler.RightName)),
          $match(Selector.Doc(
            JoinHandler.RightName \ BsonField.Name("id") -> Selector.Exists(true))),
          $project(reshape(JoinDir.Left.name -> $$ROOT)),
          $lookup(
            CollectionName("baz"),
            JoinHandler.LeftName \ JoinHandler.RightName \ BsonField.Name("id"),
            BsonField.Name("bar_id"),
            JoinHandler.RightName),
          $unwind(DocField(JoinHandler.RightName)),
          $project(reshape(
            "name" ->
              $cond(
                $and(
                  $lte($literal(Bson.Doc()), $field(JoinDir.Left.name)),
                  $lt($field(JoinDir.Left.name), $literal(Bson.Arr()))),
                $cond(
                  $and(
                    $lte($literal(Bson.Doc()), $field(JoinDir.Left.name, JoinDir.Left.name)),
                    $lt($field(JoinDir.Left.name, JoinDir.Left.name), $literal(Bson.Arr()))),
                  $field(JoinDir.Left.name, JoinDir.Left.name, "name"),
                  $literal(Bson.Undefined)),
                $literal(Bson.Undefined)),
            "address" ->
              $cond(
                $and(
                  $lte($literal(Bson.Doc()), $field(JoinDir.Left.name)),
                  $lt($field(JoinDir.Left.name), $literal(Bson.Arr()))),
                $cond(
                  $and(
                    $lte($literal(Bson.Doc()), $field(JoinDir.Left.name, JoinDir.Right.name)),
                    $lt($field(JoinDir.Left.name, JoinDir.Right.name), $literal(Bson.Arr()))),
                  $field(JoinDir.Left.name, JoinDir.Right.name, "address"),
                  $literal(Bson.Undefined)),
                $literal(Bson.Undefined)),
            "zip" ->
              $cond(
                $and(
                  $lte($literal(Bson.Doc()), $field(JoinDir.Right.name)),
                  $lt($field(JoinDir.Right.name), $literal(Bson.Arr()))),
                $field(JoinDir.Right.name, "zip"),
                $literal(Bson.Undefined))),
            IgnoreId)))
    }.pendingWithActual("#1560", testFile("plan 3-way equi-join ($lookup)"))

    "plan count of $lookup" in {
      plan3_4(
        sqlE"select tp.`_id`, count(*) from `zips` as tp join `largeZips` as ti on tp.`_id` = ti.TestProgramId group by tp.`_id`",
        defaultStats,
        indexes()) must
      beWorkflow0(chain[Workflow](
        $read(collection("db", "largeZips")),
        $match(Selector.Doc(
          BsonField.Name("TestProgramId") -> Selector.Exists(true))),
        $project(reshape("right" -> $$ROOT), IgnoreId),
        $lookup(
          CollectionName("zips"),
          JoinHandler.RightName \ BsonField.Name("TestProgramId"),
          BsonField.Name("_id"),
          JoinHandler.LeftName),
        $unwind(DocField(JoinHandler.LeftName)),
        $group(
          grouped("1" -> $sum($literal(Bson.Int32(1)))),
          -\/(reshape("0" -> $cond(
            $and(
              $lte($literal(Bson.Doc()), $field(JoinDir.Left.name)),
              $lt($field(JoinDir.Left.name), $literal(Bson.Arr()))),
            $field(JoinDir.Left.name, "_id"),
            $literal(Bson.Undefined))))),
        $project(
          reshape(
            "_id" -> $field("_id", "0"),
            "1"   -> $include),
          IgnoreId)))
    }.pendingWithActual(notOnPar, testFile("plan count of $lookup"))

    "plan join with multiple conditions" in {
      plan(sqlE"select l.sha as child, l.author.login as c_auth, r.sha as parent, r.author.login as p_auth from slamengine_commits as l join slamengine_commits as r on r.sha = l.parents[0].sha and l.author.login = r.author.login") must
      beWorkflow0(
        joinStructure(
          chain[Workflow](
            $read(collection("db", "slamengine_commits")),
            $simpleMap(NonEmptyList(MapExpr(JsFn(Name("x"),
              obj(
                "__tmp4" -> Select(Access(Select(ident("x"), "parents"), jscore.Literal(Js.Num(0, false))), "sha"),
                "__tmp5" -> ident("x"),
                "__tmp6" -> Select(Select(ident("x"), "author"), "login"))))),
              ListMap())),
          "__tmp7", $field("__tmp5"),
          $read(collection("db", "slamengine_commits")),
          reshape(
            "0" -> $field("__tmp4"),
            "1" -> $field("__tmp6")),
          obj(
            "0" -> Select(ident("value"), "sha"),
            "1" -> Select(Select(ident("value"), "author"), "login")).right,
          chain[Workflow](_,
            $match(Selector.Doc(ListMap[BsonField, Selector.SelectorExpr](
              JoinHandler.LeftName -> Selector.NotExpr(Selector.Size(0)),
              JoinHandler.RightName -> Selector.NotExpr(Selector.Size(0))))),
            $unwind(DocField(JoinHandler.LeftName)),
            $unwind(DocField(JoinHandler.RightName)),
            $project(
              reshape(
                "child"  ->
                  $cond(
                    $and(
                      $lte($literal(Bson.Doc()), $field(JoinDir.Left.name)),
                      $lt($field(JoinDir.Left.name), $literal(Bson.Arr()))),
                    $field(JoinDir.Left.name, "sha"),
                    $literal(Bson.Undefined)),
                "c_auth" ->
                  $cond(
                    $and(
                      $lte($literal(Bson.Doc()), $field(JoinDir.Left.name)),
                      $lt($field(JoinDir.Left.name), $literal(Bson.Arr()))),
                    $cond(
                      $and(
                        $lte($literal(Bson.Doc()), $field(JoinDir.Left.name, "author")),
                        $lt($field(JoinDir.Left.name, "author"), $literal(Bson.Arr()))),
                      $field(JoinDir.Left.name, "author", "login"),
                      $literal(Bson.Undefined)),
                    $literal(Bson.Undefined)),
                "parent" ->
                  $cond(
                    $and(
                      $lte($literal(Bson.Doc()), $field(JoinDir.Right.name)),
                      $lt($field(JoinDir.Right.name), $literal(Bson.Arr()))),
                    $field(JoinDir.Right.name, "sha"),
                    $literal(Bson.Undefined)),
                "p_auth" ->
                  $cond(
                    $and(
                      $lte($literal(Bson.Doc()), $field(JoinDir.Right.name)),
                      $lt($field(JoinDir.Right.name), $literal(Bson.Arr()))),
                    $cond(
                      $and(
                        $lte($literal(Bson.Doc()), $field(JoinDir.Right.name, "author")),
                        $lt($field(JoinDir.Right.name, "author"), $literal(Bson.Arr()))),
                      $field(JoinDir.Right.name, "author", "login"),
                      $literal(Bson.Undefined)),
                    $literal(Bson.Undefined))),
              IgnoreId)),
        false).op)
    }.pendingWithActual("#1560", testFile("plan join with multiple conditions"))

    "plan join with non-JS-able condition" in {
      plan(sqlE"select z1.city as city1, z1.loc, z2.city as city2, z2.pop from zips as z1 join zips as z2 on z1.loc[*] = z2.loc[*]") must
      beWorkflow0(
        joinStructure(
          chain[Workflow](
            $read(collection("db", "zips")),
            $project(
              reshape(
                "__tmp0" -> $field("loc"),
                "__tmp1" -> $$ROOT),
              IgnoreId),
            $unwind(DocField(BsonField.Name("__tmp0")))),
          "__tmp2", $field("__tmp1"),
          chain[Workflow](
            $read(collection("db", "zips")),
            $project(
              reshape(
                "__tmp3" -> $field("loc"),
                "__tmp4" -> $$ROOT),
              IgnoreId),
            $unwind(DocField(BsonField.Name("__tmp3")))),
          reshape("0" -> $field("__tmp0")),
          ("__tmp5", $field("__tmp4"), reshape(
            "0" -> $field("__tmp3")).left).left,
          chain[Workflow](_,
            $match(Selector.Doc(ListMap[BsonField, Selector.SelectorExpr](
              JoinHandler.LeftName -> Selector.NotExpr(Selector.Size(0)),
              JoinHandler.RightName -> Selector.NotExpr(Selector.Size(0))))),
            $unwind(DocField(JoinHandler.LeftName)),
            $unwind(DocField(JoinHandler.RightName)),
            $project(
              reshape(
                "city1" ->
                  $cond(
                    $and(
                      $lte($literal(Bson.Doc()), $field(JoinDir.Left.name)),
                      $lt($field(JoinDir.Left.name), $literal(Bson.Arr()))),
                    $field(JoinDir.Left.name, "city"),
                    $literal(Bson.Undefined)),
                "loc" ->
                  $cond(
                    $and(
                      $lte($literal(Bson.Doc()), $field(JoinDir.Left.name)),
                      $lt($field(JoinDir.Left.name), $literal(Bson.Arr()))),
                    $field(JoinDir.Left.name, "loc"),
                    $literal(Bson.Undefined)),
                "city2" ->
                  $cond(
                    $and(
                      $lte($literal(Bson.Doc()), $field(JoinDir.Right.name)),
                      $lt($field(JoinDir.Right.name), $literal(Bson.Arr()))),
                    $field(JoinDir.Right.name, "city"),
                    $literal(Bson.Undefined)),
                "pop" ->
                  $cond(
                    $and(
                      $lte($literal(Bson.Doc()), $field(JoinDir.Right.name)),
                      $lt($field(JoinDir.Right.name), $literal(Bson.Arr()))),
                    $field(JoinDir.Right.name, "pop"),
                    $literal(Bson.Undefined))),
              IgnoreId)),
          false).op)
    }.pendingWithActual("#1560", testFile("plan join with non-JS-able condition"))

    "plan simple cross" in {
      plan(sqlE"select zips2.city from zips, zips2 where zips.pop < zips2.pop") must
      beWorkflow0(
        joinStructure(
          $read(collection("db", "zips")), "__tmp0", $$ROOT,
          $read(collection("db", "zips2")),
          $literal(Bson.Null),
          jscore.Literal(Js.Null).right,
          chain[Workflow](_,
            $match(Selector.Doc(ListMap[BsonField, Selector.SelectorExpr](
              JoinHandler.LeftName -> Selector.NotExpr(Selector.Size(0)),
              JoinHandler.RightName -> Selector.NotExpr(Selector.Size(0))))),
            $unwind(DocField(JoinHandler.LeftName)),
            $unwind(DocField(JoinHandler.RightName)),
            $project(
              reshape(
                "__tmp11"   ->
                  $cond(
                    $and(
                      $lte($literal(Bson.Doc()), $field(JoinDir.Right.name)),
                      $lt($field(JoinDir.Right.name), $literal(Bson.Arr()))),
                    $field(JoinDir.Right.name),
                    $literal(Bson.Undefined)),
                "__tmp12" ->
                  $cond(
                    $and(
                      $lte($literal(Bson.Doc()), $field(JoinDir.Right.name)),
                      $lt($field(JoinDir.Right.name), $literal(Bson.Arr(List())))),
                    $cond(
                      $or(
                        $and(
                          $lt($literal(Bson.Null), $field(JoinDir.Right.name, "pop")),
                          $lt($field(JoinDir.Right.name, "pop"), $literal(Bson.Doc()))),
                        $and(
                          $lte($literal(Bson.Bool(false)), $field(JoinDir.Right.name, "pop")),
                          $lt($field(JoinDir.Right.name, "pop"), $literal(Bson.Regex("", ""))))),
                      $cond(
                        $and(
                          $lte($literal(Bson.Doc()), $field(JoinDir.Left.name)),
                          $lt($field(JoinDir.Left.name), $literal(Bson.Arr(List())))),
                        $cond(
                          $or(
                            $and(
                              $lt($literal(Bson.Null), $field(JoinDir.Left.name, "pop")),
                              $lt($field(JoinDir.Left.name, "pop"), $literal(Bson.Doc()))),
                            $and(
                              $lte($literal(Bson.Bool(false)), $field(JoinDir.Left.name, "pop")),
                              $lt($field(JoinDir.Left.name, "pop"), $literal(Bson.Regex("", ""))))),
                          $lt($field(JoinDir.Left.name, "pop"), $field(JoinDir.Right.name, "pop")),
                          $literal(Bson.Undefined)),
                        $literal(Bson.Undefined)),
                      $literal(Bson.Undefined)),
                    $literal(Bson.Undefined))),
              IgnoreId),
            $match(
              Selector.Doc(
                BsonField.Name("__tmp12") -> Selector.Eq(Bson.Bool(true)))),
            $project(
              reshape("value" -> $field("__tmp11", "city")),
              ExcludeId)),
          false).op)
    }.pendingWithActual("#1560", testFile("plan simple cross"))

    def countOps(wf: Workflow, p: PartialFunction[WorkflowF[Fix[WorkflowF]], Boolean]): Int = {
      wf.foldMap(op => if (p.lift(op.unFix).getOrElse(false)) 1 else 0)
    }

    val WC = Inject[WorkflowOpCoreF, WorkflowF]

    def countAccumOps(wf: Workflow) = countOps(wf, { case WC($GroupF(_, _, _)) => true })
    def countUnwindOps(wf: Workflow) = countOps(wf, { case WC($UnwindF(_, _)) => true })
    def countMatchOps(wf: Workflow) = countOps(wf, { case WC($MatchF(_, _)) => true })

    def noConsecutiveProjectOps(wf: Workflow) =
      countOps(wf, { case WC($ProjectF(Embed(WC($ProjectF(_, _, _))), _, _)) => true }) aka "the occurrences of consecutive $project ops:" must_== 0
    def noConsecutiveSimpleMapOps(wf: Workflow) =
      countOps(wf, { case WC($SimpleMapF(Embed(WC($SimpleMapF(_, _, _))), _, _)) => true }) aka "the occurrences of consecutive $simpleMap ops:" must_== 0
    def maxAccumOps(wf: Workflow, max: Int) =
      countAccumOps(wf) aka "the number of $group ops:" must beLessThanOrEqualTo(max)
    def maxUnwindOps(wf: Workflow, max: Int) =
      countUnwindOps(wf) aka "the number of $unwind ops:" must beLessThanOrEqualTo(max)
    def maxMatchOps(wf: Workflow, max: Int) =
      countMatchOps(wf) aka "the number of $match ops:" must beLessThanOrEqualTo(max)
    def brokenProjectOps(wf: Workflow) =
      countOps(wf, { case WC($ProjectF(_, Reshape(shape), _)) => shape.isEmpty }) aka "$project ops with no fields"

    def danglingReferences(wf: Workflow) =
      wf.foldMap(_.unFix match {
        case IsSingleSource(op) =>
          simpleShape(op.src).map { shape =>
            val refs = Refs[WorkflowF].refs(op.wf)
            val missing = refs.collect { case v @ DocVar(_, Some(f)) if !shape.contains(f.flatten.head) => v }
            if (missing.isEmpty) Nil
            else List(missing.map(_.bson).mkString(", ") + " missing in\n" + Fix[WorkflowF](op.wf).render.shows)
          }.getOrElse(Nil)
        case _ => Nil
      }) aka "dangling references"

    def rootPushes(wf: Workflow) =
      wf.foldMap(_.unFix match {
        case WC(op @ $GroupF(src, Grouped(map), _)) if map.values.toList.contains($push($$ROOT)) && simpleShape(src).isEmpty => List(op)
        case _ => Nil
      }) aka "group ops pushing $$ROOT"

    def appropriateColumns0(wf: Workflow, q: Select[Fix[Sql]]) = {
      val fields = fieldNames(wf).map(_.filterNot(_ ≟ "_id"))
      fields aka "column order" must beSome(columnNames(q))
    }

    def appropriateColumns(wf: Workflow, q: Select[Fix[Sql]]) = {
      val fields = fieldNames(wf).map(_.filterNot(_ ≟ "_id"))
      (fields aka "column order" must beSome(columnNames(q))) or
        (fields must beSome(List("value"))) // NB: some edge cases (all constant projections) end up under "value" and aren't interesting anyway
    }

    "plan multiple reducing projections (all, distinct, orderBy)" >> Prop.forAll(select(distinct, maybeReducingExpr, Gen.option(filter), Gen.option(groupBySeveral), orderBySeveral)) { q =>
      plan(q.embed) must beRight.which { fop =>
        val wf = fop.op
        noConsecutiveProjectOps(wf)
        noConsecutiveSimpleMapOps(wf)
        maxAccumOps(wf, 2)
        maxUnwindOps(wf, 1)
        maxMatchOps(wf, 1)
        danglingReferences(wf) must_== Nil
        brokenProjectOps(wf) must_== 0
        appropriateColumns(wf, q)
        rootPushes(wf) must_== Nil
      }
    }.set(maxSize = 3).pendingUntilFixed(notOnPar)  // FIXME: with more then a few keys in the order by, the planner gets *very* slow (see SD-658)

    "SD-1263 specific case of plan multiple reducing projections (all, distinct, orderBy)" in {
      val q = sqlE"select distinct loc || [pop - 1] as p1, pop - 1 as p2 from zips group by territory order by p2".project.asInstanceOf[Select[Fix[Sql]]]

      plan(q.embed) must beRight.which { fop =>
        val wf = fop.op
        noConsecutiveProjectOps(wf)
        noConsecutiveSimpleMapOps(wf)
        countAccumOps(wf) must_== 1
        countUnwindOps(wf) must_== 0
        countMatchOps(wf) must_== 0
        danglingReferences(wf) must_== Nil
        brokenProjectOps(wf) must_== 0
        appropriateColumns(wf, q)
        rootPushes(wf) must_== Nil
      }
    }

    "plan multiple reducing projections (all, distinct)" >> Prop.forAll(select(distinct, maybeReducingExpr, Gen.option(filter), Gen.option(groupBySeveral), noOrderBy)) { q =>
      plan(q.embed) must beRight.which { fop =>
        val wf = fop.op
        noConsecutiveProjectOps(wf)
        noConsecutiveSimpleMapOps(wf)
        maxAccumOps(wf, 2)
        maxUnwindOps(wf, 1)
        maxMatchOps(wf, 1)
        danglingReferences(wf) must_== Nil
        brokenProjectOps(wf) must_== 0
        appropriateColumns(wf, q)
        rootPushes(wf) must_== Nil
      }
    }.set(maxSize = 10).pendingUntilFixed(notOnPar)

    "plan multiple reducing projections (all)" >> Prop.forAll(select(notDistinct, maybeReducingExpr, Gen.option(filter), Gen.option(groupBySeveral), noOrderBy)) { q =>
      plan(q.embed) must beRight.which { fop =>
        val wf = fop.op
        noConsecutiveProjectOps(wf)
        noConsecutiveSimpleMapOps(wf)
        maxAccumOps(wf, 1)
        maxUnwindOps(wf, 1)
        maxMatchOps(wf, 1)
        danglingReferences(wf) must_== Nil
        brokenProjectOps(wf) must_== 0
        appropriateColumns0(wf, q)
        rootPushes(wf) must_== Nil
      }
    }.set(maxSize = 10).pendingUntilFixed(notOnPar)

    // NB: tighter constraint because we know there's no filter.
    "plan multiple reducing projections (no filter)" >> Prop.forAll(select(notDistinct, maybeReducingExpr, noFilter, Gen.option(groupBySeveral), noOrderBy)) { q =>
      plan(q.embed) must beRight.which { fop =>
        val wf = fop.op
        noConsecutiveProjectOps(wf)
        noConsecutiveSimpleMapOps(wf)
        maxAccumOps(wf, 1)
        maxUnwindOps(wf, 1)
        maxMatchOps(wf, 0)
        danglingReferences(wf) must_== Nil
        brokenProjectOps(wf) must_== 0
        appropriateColumns0(wf, q)
        rootPushes(wf) must_== Nil
      }
    }.set(maxSize = 10).pendingUntilFixed(notOnPar)
  }

  /**
    * @return The list of expected names for the projections of the selection
    */
  def columnNames(q: Select[Fix[Sql]]): List[String] =
    // TODO: Replace `get` with `valueOr` and an exception message detailing
    // what was the underlying assumption that proved to be wrong
    projectionNames(q.projections, None).toOption.get.map(_._1)

  def fieldNames(wf: Workflow): Option[List[String]] =
    simpleShape(wf).map(_.map(_.asText))

  val notDistinct = Gen.const(SelectAll)
  val distinct = Gen.const(SelectDistinct)

  val noGroupBy = Gen.const[Option[GroupBy[Fix[Sql]]]](None)
  val groupBySeveral = Gen.nonEmptyListOf(Gen.oneOf(
    sqlF.IdentR("state"),
    sqlF.IdentR("territory"))).map(keys => GroupBy(keys.distinct, None))

  val noFilter = Gen.const[Option[Fix[Sql]]](None)
  val filter = Gen.oneOf(
    for {
      x <- genInnerInt
    } yield sqlF.BinopR(x, sqlF.IntLiteralR(100), sql.Lt),
    for {
      x <- genInnerStr
    } yield sqlF.InvokeFunctionR(CIName("search"), List(x, sqlF.StringLiteralR("^BOULDER"), sqlF.BoolLiteralR(false))),
    Gen.const(sqlF.BinopR(sqlF.IdentR("p"), sqlF.IdentR("q"), sql.Eq)))  // Comparing two fields requires a $project before the $match

  val noOrderBy: Gen[Option[OrderBy[Fix[Sql]]]] = Gen.const(None)

  val orderBySeveral: Gen[Option[OrderBy[Fix[Sql]]]] = {
    val order = Gen.oneOf(ASC, DESC) tuple Gen.oneOf(genInnerInt, genInnerStr)
    (order |@| Gen.listOf(order))((h, t) => Some(OrderBy(NonEmptyList(h, t: _*))))
  }

  val maybeReducingExpr = Gen.oneOf(genOuterInt, genOuterStr)

  def select(distinctGen: Gen[IsDistinct], exprGen: Gen[Fix[Sql]], filterGen: Gen[Option[Fix[Sql]]], groupByGen: Gen[Option[GroupBy[Fix[Sql]]]], orderByGen: Gen[Option[OrderBy[Fix[Sql]]]]): Gen[Select[Fix[Sql]]] =
    for {
      distinct <- distinctGen
      projs    <- (genReduceInt ⊛ Gen.nonEmptyListOf(exprGen))(_ :: _).map(_.zipWithIndex.map {
        case (x, n) => Proj(x, Some("p" + n))
      })
      filter   <- filterGen
      groupBy  <- groupByGen
      orderBy  <- orderByGen
    } yield sql.Select(distinct, projs, Some(TableRelationAST(file("zips"), None)), filter, groupBy, orderBy)

  def genInnerInt = Gen.oneOf(
    sqlF.IdentR("pop"),
    // IntLiteralR(0),  // TODO: exposes bugs (see SD-478)
    sqlF.BinopR(sqlF.IdentR("pop"), sqlF.IntLiteralR(1), Minus), // an ExprOp
    sqlF.InvokeFunctionR(CIName("length"), List(sqlF.IdentR("city")))) // requires JS
  def genReduceInt = genInnerInt.flatMap(x => Gen.oneOf(
    x,
    sqlF.InvokeFunctionR(CIName("min"), List(x)),
    sqlF.InvokeFunctionR(CIName("max"), List(x)),
    sqlF.InvokeFunctionR(CIName("sum"), List(x)),
    sqlF.InvokeFunctionR(CIName("count"), List(sqlF.SpliceR(None)))))
  def genOuterInt = Gen.oneOf(
    Gen.const(sqlF.IntLiteralR(0)),
    genReduceInt,
    genReduceInt.flatMap(sqlF.BinopR(_, sqlF.IntLiteralR(1000), sql.Div)),
    genInnerInt.flatMap(x => sqlF.BinopR(sqlF.IdentR("loc"), sqlF.ArrayLiteralR(List(x)), Concat)))

  def genInnerStr = Gen.oneOf(
    sqlF.IdentR("city"),
    // StringLiteralR("foo"),  // TODO: exposes bugs (see SD-478)
    sqlF.InvokeFunctionR(CIName("lower"), List(sqlF.IdentR("city"))))
  def genReduceStr = genInnerStr.flatMap(x => Gen.oneOf(
    x,
    sqlF.InvokeFunctionR(CIName("min"), List(x)),
    sqlF.InvokeFunctionR(CIName("max"), List(x))))
  def genOuterStr = Gen.oneOf(
    Gen.const(sqlF.StringLiteralR("foo")),
    Gen.const(sqlF.IdentR("state")),  // possibly the grouping key, so never reduced
    genReduceStr,
    genReduceStr.flatMap(x => sqlF.InvokeFunctionR(CIName("lower"), List(x))),   // an ExprOp
    genReduceStr.flatMap(x => sqlF.InvokeFunctionR(CIName("length"), List(x))))  // requires JS

  implicit def shrinkQuery(implicit SS: Shrink[Fix[Sql]]): Shrink[Query] = Shrink { q =>
    fixParser.parseExpr(q).fold(κ(Stream.empty), SS.shrink(_).map(sel => Query(pprint(sel))))
  }

  /**
   Shrink a query by reducing the number of projections or grouping expressions. Do not
   change the "shape" of the query, by removing the group by entirely, etc.
   */
  implicit def shrinkExpr: Shrink[Fix[Sql]] = {
    /** Shrink a list, removing a single item at a time, but never producing an empty list. */
    def shortened[A](as: List[A]): Stream[List[A]] =
      if (as.length <= 1) Stream.empty
      else as.toStream.map(a => as.filterNot(_ == a))

    Shrink {
      case Embed(Select(d, projs, rel, filter, groupBy, orderBy)) =>
        val sDistinct = if (d == SelectDistinct) Stream(sqlF.SelectR(SelectAll, projs, rel, filter, groupBy, orderBy)) else Stream.empty
        val sProjs = shortened(projs).map(ps => sqlF.SelectR(d, ps, rel, filter, groupBy, orderBy))
        val sGroupBy = groupBy.map { case GroupBy(keys, having) =>
          shortened(keys).map(ks => sqlF.SelectR(d, projs, rel, filter, Some(GroupBy(ks, having)), orderBy))
        }.getOrElse(Stream.empty)
        sDistinct ++ sProjs ++ sGroupBy
      case expr => Stream(expr)
    }
  }

  "plan from LogicalPlan" should {
    import StdLib._

    "plan simple Sort" in {
      val lp =
        lpf.let(
          'tmp0, read("db/foo"),
          lpf.let(
            'tmp1, makeObj("bar" -> lpf.invoke2(ObjectProject, lpf.free('tmp0), lpf.constant(Data.Str("bar")))),
            lpf.let('tmp2,
              lpf.sort(
                lpf.free('tmp1),
                (lpf.invoke2(ObjectProject, lpf.free('tmp1), lpf.constant(Data.Str("bar"))), SortDir.asc).wrapNel),
              lpf.free('tmp2))))

      planLP(lp) must beWorkflow0(chain[Workflow](
        $read(collection("db", "foo")),
        $project(
          reshape("bar" -> $field("bar")),
          IgnoreId),
        $sort(NonEmptyList(BsonField.Name("bar") -> SortDir.Ascending))))
    }.pendingWithActual(notOnPar, testFile("plan simple Sort"))

    "plan Sort with expression" in {
      val lp =
        lpf.let(
          'tmp0, read("db/foo"),
          lpf.sort(
            lpf.free('tmp0),
            (math.Divide[Fix[LP]](
              lpf.invoke2(ObjectProject, lpf.free('tmp0), lpf.constant(Data.Str("bar"))),
              lpf.constant(Data.Dec(10.0))).embed, SortDir.asc).wrapNel))

      planLP(lp) must beWorkflow(chain[Workflow](
        $read(collection("db", "foo")),
        $project(
          reshape(
            "0" -> divide($field("bar"), $literal(Bson.Dec(10.0))),
            "src" -> $$ROOT),
          IgnoreId),
        $sort(NonEmptyList(BsonField.Name("0") -> SortDir.Ascending)),
        $project(
          reshape("value" -> $field("src")),
          ExcludeId)))
    }

    "plan Sort with expression and earlier pipeline op" in {
      val lp =
        lpf.let(
          'tmp0, read("db/foo"),
          lpf.let(
            'tmp1,
            lpf.invoke2(s.Filter,
              lpf.free('tmp0),
              lpf.invoke2(relations.Eq,
                lpf.invoke2(ObjectProject, lpf.free('tmp0), lpf.constant(Data.Str("baz"))),
                lpf.constant(Data.Int(0)))),
            lpf.sort(
              lpf.free('tmp1),
              (lpf.invoke2(ObjectProject, lpf.free('tmp1), lpf.constant(Data.Str("bar"))), SortDir.asc).wrapNel)))

      planLP(lp) must beWorkflow(chain[Workflow](
        $read(collection("db", "foo")),
        $match(Selector.Doc(
          BsonField.Name("baz") -> Selector.Eq(Bson.Int32(0)))),
        $sort(NonEmptyList(BsonField.Name("bar") -> SortDir.Ascending))))
    }

    "plan Sort expression (and extra project)" in {
      val lp =
        lpf.let(
          'tmp0, read("db/foo"),
          lpf.let(
            'tmp9,
            makeObj(
              "bar" -> lpf.invoke2(ObjectProject, lpf.free('tmp0), lpf.constant(Data.Str("bar")))),
            lpf.sort(
              lpf.free('tmp9),
              (math.Divide[Fix[LP]](
                lpf.invoke2(ObjectProject, lpf.free('tmp9), lpf.constant(Data.Str("bar"))),
                lpf.constant(Data.Dec(10.0))).embed, SortDir.asc).wrapNel)))

      planLP(lp) must beWorkflow0(chain[Workflow](
        $read(collection("db", "foo")),
        $project(
          reshape(
            "bar"    -> $field("bar"),
            "__tmp0" -> divide($field("bar"), $literal(Bson.Dec(10.0)))),
          IgnoreId),
        $sort(NonEmptyList(BsonField.Name("__tmp0") -> SortDir.Ascending)),
        $project(
          reshape("bar" -> $field("bar")),
          ExcludeId)))
    }.pendingWithActual(notOnPar, testFile("plan Sort expression (and extra project)"))

    "plan with extra squash and flattening" in {
      // NB: this case occurs when a view's LP is embedded in a larger query
      //     (See SD-1403), because type-checks are inserted into the inner and
      //     outer queries separately.

      val lp =
        lpf.let(
          'tmp0,
          lpf.let(
            'check0,
            lpf.invoke1(identity.Squash, read("db/zips")),
            lpf.typecheck(
              lpf.free('check0),
              Type.Obj(Map(), Some(Type.Top)),
              lpf.free('check0),
              lpf.constant(Data.NA))),
          lpf.invoke1(identity.Squash,
            makeObj(
              "city" ->
                lpf.invoke2(ObjectProject,
                  lpf.invoke2(s.Filter,
                    lpf.free('tmp0),
                    lpf.invoke3(string.Search,
                      lpf.invoke1(FlattenArray,
                        lpf.let(
                          'check1,
                          lpf.invoke2(ObjectProject, lpf.free('tmp0), lpf.constant(Data.Str("loc"))),
                          lpf.typecheck(
                            lpf.free('check1),
                            Type.FlexArr(0, None, Type.Str),
                            lpf.free('check1),
                            lpf.constant(Data.Arr(List(Data.NA)))))),
                      lpf.constant(Data.Str("^.*MONT.*$")),
                      lpf.constant(Data.Bool(false)))),
                  lpf.constant(Data.Str("city"))))))

      planLP(lp) must beWorkflow0(chain[Workflow](
        $read(collection("db", "zips")),
        $project(
          reshape(
            "__tmp4" -> $cond(
              $and(
                $lte($literal(Bson.Doc()), $$ROOT),
                $lt($$ROOT, $literal(Bson.Arr(List())))),
              $$ROOT,
              $literal(Bson.Undefined)),
            "__tmp5" -> $$ROOT),
          IgnoreId),
        $project(
          reshape(
            "__tmp6" -> $cond(
              $and(
                $lte($literal(Bson.Arr(List())), $field("__tmp4", "loc")),
                $lt($field("__tmp4", "loc"), $literal(Bson.Binary.fromArray(Array[Byte]())))),
              $field("__tmp4", "loc"),
              $literal(Bson.Arr(List(Bson.Undefined)))),
            "__tmp7" -> $field("__tmp5")),
          IgnoreId),
        $unwind(DocField("__tmp6")),
        $match(
          Selector.Doc(
            BsonField.Name("__tmp6") -> Selector.Regex("^.*MONT.*$", false, true, false, false))),
        $project(
          reshape(
            "__tmp8" -> $cond(
              $and(
                $lte($literal(Bson.Doc()), $field("__tmp7")),
                $lt($field("__tmp7"), $literal(Bson.Arr(List())))),
              $field("__tmp7"),
              $literal(Bson.Undefined))),
          IgnoreId),
        $project(
          reshape("city" -> $field("__tmp16", "city")),
          IgnoreId),
        $group(
          grouped(),
          -\/(reshape("0" -> $field("city")))),
        $project(
          reshape("city" -> $field("_id", "0")),
          IgnoreId)))
    }.pendingWithActual(notOnPar, testFile("plan with extra squash and flattening"))
  }

  "planner log" should {
    "include all phases when successful" in {
      planLog(sqlE"select city from zips").map(_.name) must_===
        Vector(
          "SQL AST", "Variables Substituted", "Absolutized", "Normalized Projections",
          "Sort Keys Projected", "Annotated Tree",
          "Logical Plan", "Optimized", "Typechecked", "Rewritten Joins",
          "QScript", "QScript (ShiftRead)", "QScript (Optimized)", "QScript Mongo (Assume Read Type)",
          "QScript Mongo (Prefer Projection)", "QScript Mongo (Elided Nops)",
          "Workflow Builder", "Workflow (raw)", "Workflow (crystallized)")
    }

    "include correct phases with type error" in {
      planLog(sqlE"select 'a' + 0 from zips").map(_.name) must_===
        Vector(
          "SQL AST", "Variables Substituted", "Absolutized", "Annotated Tree", "Logical Plan", "Optimized")
    }.pendingUntilFixed("SD-1249")

    "include correct phases with planner error" in {
      planLog(sqlE"""select interval(bar) from zips""").map(_.name) must_===
        Vector(
          "SQL AST", "Variables Substituted", "Absolutized", "Normalized Projections",
          "Sort Keys Projected", "Annotated Tree",
          "Logical Plan", "Optimized", "Typechecked", "Rewritten Joins",
          "QScript", "QScript (ShiftRead)", "QScript (Optimized)", "QScript Mongo (Assume Read Type)",
          "QScript Mongo (Prefer Projection)", "QScript Mongo (Elided Nops)")
    }
  }
}<|MERGE_RESOLUTION|>--- conflicted
+++ resolved
@@ -2411,16 +2411,9 @@
               "0" -> objectLit("city" -> $field("city"), "state" -> $field("state"))))),
           $project(
             reshape(
-<<<<<<< HEAD
-              "city"  -> $field("_id", "0"),
-              "state" -> $field("_id", "1")),
-            IgnoreId)))
-    }.pendingWithActual("#2771", testFile("plan simple distinct"))
-=======
               "value" -> $field("_id", "0")),
             ExcludeId)))
     }
->>>>>>> 834fab03
 
     "plan distinct as expression" in {
       plan(sqlE"select count(distinct(city)) from zips") must
