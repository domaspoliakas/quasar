/*
 * Copyright 2014–2017 SlamData Inc.
 *
 * Licensed under the Apache License, Version 2.0 (the "License");
 * you may not use this file except in compliance with the License.
 * You may obtain a copy of the License at
 *
 *     http://www.apache.org/licenses/LICENSE-2.0
 *
 * Unless required by applicable law or agreed to in writing, software
 * distributed under the License is distributed on an "AS IS" BASIS,
 * WITHOUT WARRANTIES OR CONDITIONS OF ANY KIND, either express or implied.
 * See the License for the specific language governing permissions and
 * limitations under the License.
 */

package quasar.physical.mongodb

import slamdata.Predef._
import quasar._
import quasar.contrib.specs2._
import quasar.fs._
import quasar.javascript._
import quasar.physical.mongodb.accumulator._
import quasar.physical.mongodb.expression._
import quasar.physical.mongodb.planner._
import quasar.physical.mongodb.workflow._
import quasar.sql._

import scala.Either

import eu.timepit.refined.auto._
import matryoshka._
import matryoshka.data.Fix
import matryoshka.implicits._
import scalaz._, Scalaz._

class PlannerSpec extends
    PlannerWorkflowHelpers with
    PendingWithActualTracking {

  //to write the new actuals:
  // override val mode = WriteMode

  import Grouped.grouped
  import Reshape.reshape
  import jscore._
  import CollectionUtil._

  import fixExprOp._
  import PlannerHelpers._

  def plan(query: Fix[Sql]): Either[FileSystemError, Crystallized[WorkflowF]] =
    PlannerHelpers.plan(query)

  def trackPending(name: String, plan: => Either[FileSystemError, Crystallized[WorkflowF]], expectedOps: IList[MongoOp]) = {
    name >> {
<<<<<<< HEAD
      lazy val plan0 = plan

      "plan" in {
        plan0 must beRight.which(cwf => notBrokenWithOps(cwf.op, expectedOps))
      }.pendingUntilFixed

      "track" in {
        plan0 must beRight.which(cwf => trackActual(cwf, testFile(s"plan $name")))
=======
      s"plan: $name" in {
        plan must beRight.which(cwf => notBrokenWithOps(cwf.op, expectedOps))
      }.pendingUntilFixed

      s"track: $name" in {
        plan must beRight.which(cwf => trackActual(cwf, testFile(s"plan $name")))
>>>>>>> 3f2ef32a
      }
    }
  }

  "plan from query string" should {

    trackPending(
      "filter with both index and key projections",
      plan(sqlE"""select count(parents[0].sha) as count from slamengine_commits where parents[0].sha = "56d1caf5d082d1a6840090986e277d36d03f1859" """),
      IList(ReadOp, MatchOp, SimpleMapOp, GroupOp))

    "having with multiple projections" in {
      plan(sqlE"select city, sum(pop) from extraSmallZips group by city having sum(pop) > 40000") must
        beRight.which(cwf => notBrokenWithOps(cwf.op, IList(ReadOp, GroupOp, MatchOp, ProjectOp)))
        // Q3021
        // FIXME Fails with:
        // [error] x having with multiple projections (5 seconds, 908 ms)
        // [error]  'Left(QScriptPlanningFailed(InternalError(Invalid filter predicate, 'qsu14, must be a mappable function of 'qsu8.,None)))' is not Right (PlannerSpec.scala:65)
    }.pendingUntilFixed

    "select partially-applied substring" in {
      plan3_2(sqlE"""select substring("abcdefghijklmnop", 5, trunc(pop / 10000)) from extraSmallZips""") must
        beRight.which(cwf => notBrokenWithOps(cwf.op, IList(ReadOp, ProjectOp)))
    }

    "sort wildcard on expression" in {
      plan(sqlE"select * from zips order by pop/10 desc") must
        beRight.which(cwf => notBrokenWithOps(cwf.op, IList(ReadOp, SimpleMapOp, SortOp, ProjectOp)))
    }

    "sort with expression and alias" in {
      plan(sqlE"select pop/1000 as popInK from zips order by popInK") must
        beRight.which(cwf => notBrokenWithOps(cwf.op, IList(ReadOp, ProjectOp, SortOp)))
    }

    "sort with expression, alias, and filter" in {
      plan(sqlE"select pop/1000 as popInK from zips where pop >= 1000 order by popInK") must
        beRight.which(cwf => notBrokenWithOps(cwf.op, IList(ReadOp, MatchOp, ProjectOp, SortOp)))
    }

    "useful group by" in {
      plan(sqlE"""select city || ", " || state, sum(pop) from extraSmallZips group by city, state""") must
        beRight.which(cwf => notBrokenWithOps(cwf.op, IList(ReadOp, GroupOp, ProjectOp)))
    }

    // Q3171
    // FIXME errors with
    // [error]     java.lang.IndexOutOfBoundsException: 1
    // [error]     	at scala.collection.LinearSeqOptimized$class.apply(LinearSeqOptimized.scala:65)
    // [error]     	at scala.collection.immutable.List.apply(List.scala:84)
    // [error]     	at scala.collection.immutable.List.apply(List.scala:84)
    // [error]     	at scalaz.$bslash$div.fold(Either.scala:57)
    // [error]     	at quasar.qscript.analysis.OutlineInstances$$anon$3.quasar$qscript$analysis$OutlineInstances$$anon$3$$$anonfun$24(Outline.scala:263)
    // trackPending(
    //   "group by simple expression",
    //   plan(sqlE"select city, sum(pop) from extraSmallZips group by lower(city)"),
    //   IList(ReadOp, GroupOp, UnwindOp))

    "group by month" in {
      plan(sqlE"""select avg(epoch), date_part("month", `ts`) from days group by date_part("month", `ts`)""") must
        beRight.which(cwf => notBrokenWithOps(cwf.op, IList(ReadOp, GroupOp, ProjectOp)))
    }

    // FIXME: Needs an actual expectation and an IT
    "expr3 with grouping" in {
      plan(sqlE"select case when pop > 1000 then city else lower(city) end, count(*) from zips group by city") must
        beRight
        // Q3114
        // FIXME fails with: an implementation is missing (ReifyIdentities.scala:358)
    }.pendingUntilFixed

    "plan count and sum grouped by single field" in {
      plan(sqlE"select count(*) as cnt, sum(pop) as sm from zips group by state") must
        beRight.which(cwf => notBrokenWithOps(cwf.op, IList(ReadOp, GroupOp, ProjectOp)))
    }

    trackPending(
      "collect unaggregated fields into single doc when grouping",
      plan(sqlE"select city, state, sum(pop) from zips"),
      IList(ReadOp, ProjectOp, GroupOp, UnwindOp, ProjectOp))

    "plan unaggregated field when grouping, second case" in {
      plan(sqlE"select city, state, sum(pop) from zips") must
        beRight.which { cwf =>
          rootPushes(cwf.op) must_== Nil
          notBrokenWithOps(cwf.op, IList(ReadOp, GroupOp, UnwindOp, ProjectOp))
        }
    }.pendingUntilFixed

    trackPending(
      "double aggregation with another projection",
      plan(sqlE"select sum(avg(pop)), min(city) from zips group by state"),
      IList(ReadOp, GroupOp, GroupOp, UnwindOp))

    trackPending(
      "multiple expressions using same field",
      plan(sqlE"select pop, sum(pop), pop/1000 from zips"),
      IList(ReadOp, ProjectOp, GroupOp, UnwindOp, ProjectOp))

    "plan sum of expression in expression with another projection when grouped" in {
      plan(sqlE"select city, sum(pop-1)/1000 from zips group by city") must
        beRight.which(cwf => notBrokenWithOps(cwf.op, IList(ReadOp, GroupOp, ProjectOp)))
    }

    trackPending(
      "length of min (JS on top of reduce)",
      plan3_2(sqlE"select state, length(min(city)) as shortest from zips group by state"),
      IList(ReadOp, GroupOp, ProjectOp, SimpleMapOp, ProjectOp))

    "plan js expr grouped by js expr" in {
      plan3_2(sqlE"select length(city) as len, count(*) as cnt from zips group by length(city)") must
        beRight.which(cwf => notBrokenWithOps(cwf.op, IList(ReadOp, SimpleMapOp, GroupOp, ProjectOp)))
    }

    "plan expressions with ~"in {
      plan(sqlE"""select foo ~ "bar.*", "abc" ~ "a|b", "baz" ~ regex, target ~ regex from a""") must
        beRight.which(cwf => notBrokenWithOps(cwf.op, IList(ReadOp, SimpleMapOp, ProjectOp)))
    }

    trackPending(
      "object flatten",
      plan(sqlE"select geo{*} from usa_factbook"),
      IList(ReadOp, SimpleMapOp, ProjectOp))


    "plan array concat with filter" in {
      plan(sqlE"""select loc || [ pop ] from zips where city = "BOULDER" """) must
        beRight.which(cwf => notBrokenWithOps(cwf.op, IList(ReadOp, MatchOp, SimpleMapOp)))
    }

    trackPending(
      "array flatten with unflattened field",
      plan(sqlE"SELECT `_id` as zip, loc as loc, loc[*] as coord FROM zips"),
      IList(ReadOp, ProjectOp, UnwindOp, ProjectOp))

    // Q3021
    // FIXME fails with:
    // 'Left(QScriptPlanningFailed(InternalError(Invalid filter predicate, 'qsu10, must be a mappable function of 'qsu4.,None)))' is not Right (PlannerSpec.scala:63)
    // trackPending(
    //   "unify flattened fields",
    //   plan(sqlE"select loc[*] from zips where loc[*] < 0"),
    //   IList(ReadOp, ProjectOp, UnwindOp, MatchOp, ProjectOp))

    // Q3021
    // FIXME fails with:
    // 'Left(QScriptPlanningFailed(InternalError(Invalid group key, 'qsu15, must be a mappable function of 'qsu4.,None)))' is not Right (PlannerSpec.scala:63)
    // trackPending(
    //   "group by flattened field",
    //   plan(sqlE"select substring(parents[*].sha, 0, 1), count(*) from slamengine_commits group by substring(parents[*].sha, 0, 1)"),
    //   IList(ReadOp, ProjectOp, UnwindOp, GroupOp, ProjectOp))

    trackPending(
      "unify flattened fields with unflattened field",
      plan(sqlE"select `_id` as zip, loc[*] from zips order by loc[*]"),
      IList(ReadOp, ProjectOp, UnwindOp, SortOp))

    // Q3021
    // FIXME fails with:
    // 'Left(QScriptPlanningFailed(InternalError(Invalid filter predicate, 'qsu22, must be a mappable function of 'qsu4.,None)))' is not Right (PlannerSpec.scala:63)
    // trackPending(
    //   "unify flattened with double-flattened",
    //   plan(sqlE"""select * from user_comments where (comments[*].id LIKE "%Dr%" OR comments[*].replyTo[*] LIKE "%Dr%")"""),
    //   IList(ReadOp, ProjectOp, UnwindOp, ProjectOp, UnwindOp, MatchOp, ProjectOp))

    "plan complex group by with sorting and limiting" in {
      plan(sqlE"SELECT city, SUM(pop) AS pop FROM zips GROUP BY city ORDER BY pop") must
        beRight.which(cwf => notBrokenWithOps(cwf.op, IList(ReadOp, GroupOp, ProjectOp, SortOp)))
    }

    "plan implicit group by with filter" in {
      plan(sqlE"""select avg(pop), min(city) from zips where state = "CO" """) must
        beRight.which(cwf => notBrokenWithOps(cwf.op, IList(ReadOp, MatchOp, GroupOp, ProjectOp)))
    }

    "plan distinct as expression" in {
      plan(sqlE"select count(distinct(city)) from zips") must
        beRight.which(cwf => notBrokenWithOps(cwf.op, IList(ReadOp, GroupOp, GroupOp, ProjectOp)))
    }

    "plan distinct of expression as expression" in {
      plan(sqlE"select count(distinct substring(city, 0, 1)) from zips") must
        beRight.which(cwf => notBrokenWithOps(cwf.op, IList(ReadOp, GroupOp, GroupOp, ProjectOp)))
    }

    "plan distinct with unrelated order by" in {
      plan(sqlE"select distinct city from zips order by pop desc") must
        beRight.which(cwf => notBrokenWithOps(cwf.op, IList(ReadOp, ProjectOp, SortOp, GroupOp, SortOp, ProjectOp)))
    }

    trackPending(
      "distinct with sum and group",
      plan(sqlE"SELECT DISTINCT SUM(pop) AS totalPop, city, state FROM zips GROUP BY city"),
      IList(ReadOp, GroupOp, ProjectOp, UnwindOp, GroupOp, ProjectOp))

    trackPending(
      "distinct with sum, group, and orderBy",
      plan(sqlE"SELECT DISTINCT SUM(pop) AS totalPop, city, state FROM zips GROUP BY city ORDER BY totalPop DESC"),
      IList(ReadOp, GroupOp, ProjectOp, UnwindOp, SortOp, GroupOp, ProjectOp, SortOp))

    "plan time_of_day (JS)" in {
      plan(sqlE"select time_of_day(ts) from days") must
        beRight // NB: way too complicated to spell out here, and will change as JS generation improves
    }

    "plan non-equi join" in {
      plan(sqlE"select zips2.city from zips join zips2 on zips.`_id` < zips2.`_id`") must
      beWorkflow0(
        joinStructure(
          $read(collection("db", "zips")), "__tmp0", $$ROOT,
          $read(collection("db", "zips2")),
          $literal(Bson.Null),
          jscore.Literal(Js.Null).right,
          chain[Workflow](_,
            $match(Selector.Doc(ListMap[BsonField, Selector.SelectorExpr](
              JoinHandler.LeftName -> Selector.NotExpr(Selector.Size(0)),
              JoinHandler.RightName -> Selector.NotExpr(Selector.Size(0))))),
            $unwind(DocField(JoinHandler.LeftName)),
            $unwind(DocField(JoinHandler.RightName)),
            $project(
              reshape(
                "__tmp11"   ->
                  $cond(
                    $and(
                      $lte($literal(Bson.Doc()), $field(JoinDir.Right.name)),
                      $lt($field(JoinDir.Right.name), $literal(Bson.Arr()))),
                    $field(JoinDir.Right.name),
                    $literal(Bson.Undefined)),
                "__tmp12" ->
                  $cond(
                    $and(
                      $lte($literal(Bson.Doc()), $field(JoinDir.Right.name)),
                      $lt($field(JoinDir.Right.name), $literal(Bson.Arr(List())))),
                    $cond(
                      $or(
                        $and(
                          $lt($literal(Bson.Null), $field(JoinDir.Right.name, "_id")),
                          $lt($field(JoinDir.Right.name, "_id"), $literal(Bson.Doc()))),
                        $and(
                          $lte($literal(Bson.Bool(false)), $field(JoinDir.Right.name, "_id")),
                          $lt($field(JoinDir.Right.name, "_id"), $literal(Bson.Regex("", ""))))),
                      $cond(
                        $and(
                          $lte($literal(Bson.Doc()), $field(JoinDir.Left.name)),
                          $lt($field(JoinDir.Left.name), $literal(Bson.Arr(List())))),
                        $cond(
                          $or(
                            $and(
                              $lt($literal(Bson.Null), $field(JoinDir.Left.name, "_id")),
                              $lt($field(JoinDir.Left.name, "_id"), $literal(Bson.Doc()))),
                            $and(
                              $lte($literal(Bson.Bool(false)), $field(JoinDir.Left.name, "_id")),
                              $lt($field(JoinDir.Left.name, "_id"), $literal(Bson.Regex("", ""))))),
                          $lt($field(JoinDir.Left.name, "_id"), $field(JoinDir.Right.name, "_id")),
                          $literal(Bson.Undefined)),
                        $literal(Bson.Undefined)),
                      $literal(Bson.Undefined)),
                    $literal(Bson.Undefined))),
              IgnoreId),
            $match(
              Selector.Doc(
                BsonField.Name("__tmp12") -> Selector.Eq(Bson.Bool(true)))),
            $project(
              reshape(sigil.Quasar -> $field("__tmp11", "city")),
              ExcludeId)),
          false).op)
    }.pendingWithActual(notOnPar, testFile("plan non-equi join"))

    "plan simple inner equi-join (map-reduce)" in {
      plan2_6(
        sqlE"select foo.name, bar.address from foo join bar on foo.id = bar.foo_id") must
      beWorkflow0(
        joinStructure(
          $read(collection("db", "foo")), "__tmp0", $$ROOT,
          $read(collection("db", "bar")),
          reshape("0" -> $field("id")),
          Obj(ListMap(Name("0") -> Select(ident(sigil.Quasar), "foo_id"))).right,
          chain[Workflow](_,
            $match(Selector.Doc(ListMap[BsonField, Selector.SelectorExpr](
              JoinHandler.LeftName -> Selector.NotExpr(Selector.Size(0)),
              JoinHandler.RightName -> Selector.NotExpr(Selector.Size(0))))),
            $unwind(DocField(JoinHandler.LeftName)),
            $unwind(DocField(JoinHandler.RightName)),
            $project(
              reshape(
                "name"    ->
                  $cond(
                    $and(
                      $lte($literal(Bson.Doc()), $field(JoinDir.Left.name)),
                      $lt($field(JoinDir.Left.name), $literal(Bson.Arr()))),
                    $field(JoinDir.Left.name, "name"),
                    $literal(Bson.Undefined)),
                "address" ->
                  $cond(
                    $and(
                      $lte($literal(Bson.Doc()), $field(JoinDir.Right.name)),
                      $lt($field(JoinDir.Right.name), $literal(Bson.Arr()))),
                    $field(JoinDir.Right.name, "address"),
                    $literal(Bson.Undefined))),
              IgnoreId)),
          false).op)
    }.pendingWithActual(notOnPar, testFile("plan simple inner equi-join (map-reduce)"))

    "plan simple inner equi-join with expression ($lookup)" in {
      plan3_4(
        sqlE"select zips.city, smallZips.state from zips join smallZips on lower(zips.`_id`) = smallZips.`_id`",
        defaultStats,
        defaultIndexes,
        emptyDoc) must
      beWorkflow0(chain[Workflow](
        $read(collection("db", "zips")),
        $project(reshape(
          JoinDir.Left.name -> $$ROOT,
          "__tmp0" -> $toLower($field("_id"))),
          IgnoreId),
        $lookup(
          CollectionName("smallZips"),
          BsonField.Name("_id"),
          BsonField.Name("__tmp0"),
          JoinHandler.RightName),
        $project(reshape(
          JoinDir.Left.name -> $field(JoinDir.Left.name),
          JoinDir.Right.name -> $field(JoinDir.Right.name))),
        $unwind(DocField(JoinHandler.RightName)),
        $project(reshape(
          "city" ->
            $cond(
              $and(
                $lte($literal(Bson.Doc()), $field(JoinDir.Left.name)),
                $lt($field(JoinDir.Left.name), $literal(Bson.Arr()))),
              $field(JoinDir.Left.name, "city"),
              $literal(Bson.Undefined)),
          "state" ->
            $cond(
              $and(
                $lte($literal(Bson.Doc()), $field(JoinDir.Right.name)),
                $lt($field(JoinDir.Right.name), $literal(Bson.Arr()))),
              $field(JoinDir.Right.name, "state"),
              $literal(Bson.Undefined))),
          IgnoreId)))
    }.pendingWithActual(notOnPar, testFile("plan simple inner equi-join with expression ($lookup)"))

    "plan simple inner equi-join with pre-filtering ($lookup)" in {
      plan3_4(
        sqlE"select zips.city, smallZips.state from zips join smallZips on zips.`_id` = smallZips.`_id` where smallZips.pop >= 10000",
        defaultStats,
        defaultIndexes,
        emptyDoc) must
      beWorkflow0(chain[Workflow](
        $read(collection("db", "smallZips")),
        $match(
          Selector.And(
            isNumeric(BsonField.Name("pop")),
            Selector.Doc(
              BsonField.Name("pop") -> Selector.Gte(Bson.Int32(10000))))),
        $project(reshape(
          JoinDir.Right.name -> $$ROOT,
          "__tmp2" -> $field("_id")),
          ExcludeId),
        $lookup(
          CollectionName("zips"),
          BsonField.Name("__tmp2"),
          BsonField.Name("_id"),
          JoinHandler.LeftName),
        $project(reshape(
          JoinDir.Right.name -> $field(JoinDir.Right.name),
          JoinDir.Left.name -> $field(JoinDir.Left.name))),
        $unwind(DocField(JoinHandler.LeftName)),
        $project(reshape(
          "city" ->
            $cond(
              $and(
                $lte($literal(Bson.Doc()), $field(JoinDir.Left.name)),
                $lt($field(JoinDir.Left.name), $literal(Bson.Arr()))),
              $field(JoinDir.Left.name, "city"),
              $literal(Bson.Undefined)),
          "state" ->
            $cond(
              $and(
                $lte($literal(Bson.Doc()), $field(JoinDir.Right.name)),
                $lt($field(JoinDir.Right.name), $literal(Bson.Arr()))),
              $field(JoinDir.Right.name, "state"),
              $literal(Bson.Undefined))),
          IgnoreId)))
    }.pendingWithActual(notOnPar, testFile("plan simple inner equi-join with pre-filtering ($lookup)"))

    "plan simple outer equi-join with wildcard" in {
      plan(sqlE"select * from foo full join bar on foo.id = bar.foo_id") must
      beWorkflow0(
        joinStructure(
          $read(collection("db", "foo")), "__tmp0", $$ROOT,
          $read(collection("db", "bar")),
          reshape("0" -> $field("id")),
          Obj(ListMap(Name("0") -> Select(ident("value"), "foo_id"))).right,
          chain[Workflow](_,
            $project(
              reshape(
                JoinDir.Left.name ->
                  $cond($eq($size($field(JoinDir.Left.name)), $literal(Bson.Int32(0))),
                    $literal(Bson.Arr(List(Bson.Doc()))),
                    $field(JoinDir.Left.name)),
                JoinDir.Right.name ->
                  $cond($eq($size($field(JoinDir.Right.name)), $literal(Bson.Int32(0))),
                    $literal(Bson.Arr(List(Bson.Doc()))),
                    $field(JoinDir.Right.name))),
              IgnoreId),
            $unwind(DocField(JoinHandler.LeftName)),
            $unwind(DocField(JoinHandler.RightName)),
            $simpleMap(
              NonEmptyList(
                MapExpr(JsFn(Name("x"),
                  Obj(ListMap(
                    Name("__tmp7") ->
                      If(
                        BinOp(jscore.And,
                          Call(ident("isObject"), List(Select(ident("x"), JoinDir.Right.name))),
                          UnOp(jscore.Not,
                            Call(Select(ident("Array"), "isArray"), List(Select(ident("x"), JoinDir.Right.name))))),
                        If(
                          BinOp(jscore.And,
                            Call(ident("isObject"), List(Select(ident("x"), JoinDir.Left.name))),
                            UnOp(jscore.Not,
                              Call(Select(ident("Array"), "isArray"), List(Select(ident("x"), JoinDir.Left.name))))),
                          SpliceObjects(List(
                            Select(ident("x"), JoinDir.Left.name),
                            Select(ident("x"), JoinDir.Right.name))),
                          ident("undefined")),
                        ident("undefined"))))))),
              ListMap()),
            $project(
              reshape(sigil.Quasar -> $field("__tmp7")),
              ExcludeId)),
          false).op)
    }.pendingWithActual(notOnPar, testFile("plan simple outer equi-join with wildcard"))

    "plan simple left equi-join (map-reduce)" in {
      plan(
        sqlE"select foo.name, bar.address from foo left join bar on foo.id = bar.foo_id") must
      beWorkflow0(
        joinStructure(
          $read(collection("db", "foo")), "__tmp0", $$ROOT,
          $read(collection("db", "bar")),
          reshape("0" -> $field("id")),
          Obj(ListMap(Name("0") -> Select(ident("value"), "foo_id"))).right,
          chain[Workflow](_,
            $match(Selector.Doc(ListMap[BsonField, Selector.SelectorExpr](
              JoinHandler.LeftName -> Selector.NotExpr(Selector.Size(0))))),
            $project(
              reshape(
                JoinDir.Left.name  -> $field(JoinDir.Left.name),
                JoinDir.Right.name ->
                  $cond($eq($size($field(JoinDir.Right.name)), $literal(Bson.Int32(0))),
                    $literal(Bson.Arr(List(Bson.Doc()))),
                    $field(JoinDir.Right.name))),
              IgnoreId),
            $unwind(DocField(JoinHandler.LeftName)),
            $unwind(DocField(JoinHandler.RightName)),
            $project(
              reshape(
                "name"    ->
                  $cond(
                    $and(
                      $lte($literal(Bson.Doc()), $field(JoinDir.Left.name)),
                      $lt($field(JoinDir.Left.name), $literal(Bson.Arr()))),
                    $field(JoinDir.Left.name, "name"),
                    $literal(Bson.Undefined)),
                "address" ->
                  $cond(
                    $and(
                      $lte($literal(Bson.Doc()), $field(JoinDir.Right.name)),
                      $lt($field(JoinDir.Right.name), $literal(Bson.Arr()))),
                    $field(JoinDir.Right.name, "address"),
                    $literal(Bson.Undefined))),
              IgnoreId)),
          false).op)
    }.pendingWithActual(notOnPar, testFile("plan simple left equi-join (map-reduce)"))

    "plan simple left equi-join ($lookup)" in {
      plan3_4(
        sqlE"select foo.name, bar.address from foo left join bar on foo.id = bar.foo_id",
        defaultStats,
        indexes(collection("db", "bar") -> BsonField.Name("foo_id")),
        emptyDoc) must
      beWorkflow0(chain[Workflow](
        $read(collection("db", "foo")),
        $project(reshape(JoinDir.Left.name -> $$ROOT)),
        $lookup(
          CollectionName("bar"),
          JoinHandler.LeftName \ BsonField.Name("id"),
          BsonField.Name("foo_id"),
          JoinHandler.RightName),
        $unwind(DocField(JoinHandler.RightName)),  // FIXME: need to preserve docs with no match
        $project(reshape(
          "name" ->
            $cond(
              $and(
                $lte($literal(Bson.Doc()), $field(JoinDir.Left.name)),
                $lt($field(JoinDir.Left.name), $literal(Bson.Arr()))),
              $field(JoinDir.Left.name, "name"),
              $literal(Bson.Undefined)),
          "address" ->
            $cond(
              $and(
                $lte($literal(Bson.Doc()), $field(JoinDir.Right.name)),
                $lt($field(JoinDir.Right.name), $literal(Bson.Arr()))),
              $field(JoinDir.Right.name, "address"),
              $literal(Bson.Undefined))),
          IgnoreId)))
    }.pendingWithActual("TODO: left/right joins in $lookup", testFile("plan simple left equi-join ($lookup)"))

    "plan simple right equi-join ($lookup)" in {
      plan3_4(
        sqlE"select foo.name, bar.address from foo right join bar on foo.id = bar.foo_id",
        defaultStats,
        indexes(collection("db", "bar") -> BsonField.Name("foo_id")),
        emptyDoc) must
      beWorkflow0(chain[Workflow](
        $read(collection("db", "bar")),
        $project(reshape(JoinDir.Right.name -> $$ROOT)),
        $lookup(
          CollectionName("foo"),
          JoinHandler.RightName \ BsonField.Name("foo_id"),
          BsonField.Name("id"),
          JoinHandler.LeftName),
        $unwind(DocField(JoinHandler.LeftName)),  // FIXME: need to preserve docs with no match
        $project(reshape(
          "name" ->
            $cond(
              $and(
                $lte($literal(Bson.Doc()), $field(JoinDir.Left.name)),
                $lt($field(JoinDir.Left.name), $literal(Bson.Arr()))),
              $field(JoinDir.Left.name, "name"),
              $literal(Bson.Undefined)),
          "address" ->
            $cond(
              $and(
                $lte($literal(Bson.Doc()), $field(JoinDir.Right.name)),
                $lt($field(JoinDir.Right.name), $literal(Bson.Arr()))),
              $field(JoinDir.Right.name, "address"),
              $literal(Bson.Undefined))),
          IgnoreId)))
    }.pendingWithActual("TODO: left/right joins in $lookup", testFile("plan simple right equi-join ($lookup)"))

    "plan 3-way right equi-join (map-reduce)" in {
      plan2_6(
        sqlE"select foo.name, bar.address, baz.zip from foo join bar on foo.id = bar.foo_id right join baz on bar.id = baz.bar_id") must
      beWorkflow0(
        joinStructure(
          $read(collection("db", "baz")), "__tmp1", $$ROOT,
          joinStructure0(
            $read(collection("db", "foo")), "__tmp0", $$ROOT,
            $read(collection("db", "bar")),
            reshape("0" -> $field("id")),
            Obj(ListMap(Name("0") -> Select(ident("value"), "foo_id"))).right,
            chain[Workflow](_,
              $match(Selector.Doc(ListMap[BsonField, Selector.SelectorExpr](
                JoinHandler.LeftName -> Selector.NotExpr(Selector.Size(0)),
                JoinHandler.RightName -> Selector.NotExpr(Selector.Size(0))))),
              $unwind(DocField(JoinHandler.LeftName)),
              $unwind(DocField(JoinHandler.RightName))),
            false),
          reshape("0" -> $field("bar_id")),
          Obj(ListMap(Name("0") -> Select(Select(ident("value"), JoinDir.Right.name), "id"))).right,
          chain[Workflow](_,
            $match(Selector.Doc(ListMap[BsonField, Selector.SelectorExpr](
              JoinHandler.LeftName -> Selector.NotExpr(Selector.Size(0))))),
            $project(
              reshape(
                JoinDir.Right.name ->
                  $cond($eq($size($field(JoinDir.Right.name)), $literal(Bson.Int32(0))),
                    $literal(Bson.Arr(List(Bson.Doc()))),
                    $field(JoinDir.Right.name)),
                JoinDir.Left.name -> $field(JoinDir.Left.name)),
              IgnoreId),
            $unwind(DocField(JoinHandler.RightName)),
            $unwind(DocField(JoinHandler.LeftName)),
            $project(
              reshape(
                "name"    ->
                  $cond(
                    $and(
                      $lte($literal(Bson.Doc()), $field(JoinDir.Left.name)),
                      $lt($field(JoinDir.Left.name), $literal(Bson.Arr()))),
                    $cond(
                      $and(
                        $lte($literal(Bson.Doc()), $field(JoinDir.Left.name, JoinDir.Left.name)),
                        $lt($field(JoinDir.Left.name, JoinDir.Left.name), $literal(Bson.Arr()))),
                      $field(JoinDir.Left.name, JoinDir.Left.name, "name"),
                      $literal(Bson.Undefined)),
                    $literal(Bson.Undefined)),
                "address" ->
                  $cond(
                    $and(
                      $lte($literal(Bson.Doc()), $field(JoinDir.Left.name)),
                      $lt($field(JoinDir.Left.name), $literal(Bson.Arr()))),
                    $cond(
                      $and(
                        $lte($literal(Bson.Doc()), $field(JoinDir.Left.name, JoinDir.Right.name)),
                        $lt($field(JoinDir.Left.name, JoinDir.Right.name), $literal(Bson.Arr()))),
                      $field(JoinDir.Left.name, JoinDir.Right.name, "address"),
                      $literal(Bson.Undefined)),
                    $literal(Bson.Undefined)),
                "zip"     ->
                  $cond(
                    $and(
                      $lte($literal(Bson.Doc()), $field(JoinDir.Right.name)),
                      $lt($field(JoinDir.Right.name), $literal(Bson.Arr()))),
                    $field(JoinDir.Right.name, "zip"),
                    $literal(Bson.Undefined))),
              IgnoreId)),
          true).op)
    }.pendingWithActual(notOnPar, testFile("plan 3-way right equi-join (map-reduce)"))

    "plan 3-way equi-join ($lookup)" in {
      plan3_4(
        sqlE"select extraSmallZips.city, smallZips.state, zips.pop from extraSmallZips join smallZips on extraSmallZips.`_id` = smallZips.`_id` join zips on smallZips.`_id` = zips.`_id`",
        defaultStats,
        defaultIndexes,
        emptyDoc) must
        beWorkflow0(chain[Workflow](
          $read(collection("db", "extraSmallZips")),
          $match(Selector.Doc(
            BsonField.Name("_id") -> Selector.Exists(true))),
          $project(reshape(JoinDir.Left.name -> $$ROOT)),
          $lookup(
            CollectionName("smallZips"),
            JoinHandler.LeftName \ BsonField.Name("_id"),
            BsonField.Name("_id"),
            JoinHandler.RightName),
          $unwind(DocField(JoinHandler.RightName)),
          $match(Selector.Doc(
            JoinHandler.RightName \ BsonField.Name("_id") -> Selector.Exists(true))),
          $project(reshape(JoinDir.Left.name -> $$ROOT)),
          $lookup(
            CollectionName("zips"),
            JoinHandler.LeftName \ JoinHandler.RightName \ BsonField.Name("_id"),
            BsonField.Name("_id"),
            JoinHandler.RightName),
          $unwind(DocField(JoinHandler.RightName)),
          $project(reshape(
            "city" ->
              $cond(
                $and(
                  $lte($literal(Bson.Doc()), $field(JoinDir.Left.name)),
                  $lt($field(JoinDir.Left.name), $literal(Bson.Arr()))),
                $cond(
                  $and(
                    $lte($literal(Bson.Doc()), $field(JoinDir.Left.name, JoinDir.Left.name)),
                    $lt($field(JoinDir.Left.name, JoinDir.Left.name), $literal(Bson.Arr()))),
                  $field(JoinDir.Left.name, JoinDir.Left.name, "city"),
                  $literal(Bson.Undefined)),
                $literal(Bson.Undefined)),
            "state" ->
              $cond(
                $and(
                  $lte($literal(Bson.Doc()), $field(JoinDir.Left.name)),
                  $lt($field(JoinDir.Left.name), $literal(Bson.Arr()))),
                $cond(
                  $and(
                    $lte($literal(Bson.Doc()), $field(JoinDir.Left.name, JoinDir.Right.name)),
                    $lt($field(JoinDir.Left.name, JoinDir.Right.name), $literal(Bson.Arr()))),
                  $field(JoinDir.Left.name, JoinDir.Right.name, "state"),
                  $literal(Bson.Undefined)),
                $literal(Bson.Undefined)),
            "pop" ->
              $cond(
                $and(
                  $lte($literal(Bson.Doc()), $field(JoinDir.Right.name)),
                  $lt($field(JoinDir.Right.name), $literal(Bson.Arr()))),
                $field(JoinDir.Right.name, "pop"),
                $literal(Bson.Undefined))),
            IgnoreId)))
    }.pendingWithActual(notOnPar, testFile("plan 3-way equi-join ($lookup)"))

    "plan count of $lookup" in {
      plan3_4(
        sqlE"select tp.`_id`, count(*) from `zips` as tp join `largeZips` as ti on tp.`_id` = ti.TestProgramId group by tp.`_id`",
        defaultStats,
        indexes(),
        emptyDoc) must
      beWorkflow0(chain[Workflow](
        $read(collection("db", "largeZips")),
        $match(Selector.Doc(
          BsonField.Name("TestProgramId") -> Selector.Exists(true))),
        $project(reshape("right" -> $$ROOT), IgnoreId),
        $lookup(
          CollectionName("zips"),
          JoinHandler.RightName \ BsonField.Name("TestProgramId"),
          BsonField.Name("_id"),
          JoinHandler.LeftName),
        $unwind(DocField(JoinHandler.LeftName)),
        $group(
          grouped("1" -> $sum($literal(Bson.Int32(1)))),
          -\/(reshape("0" -> $cond(
            $and(
              $lte($literal(Bson.Doc()), $field(JoinDir.Left.name)),
              $lt($field(JoinDir.Left.name), $literal(Bson.Arr()))),
            $field(JoinDir.Left.name, "_id"),
            $literal(Bson.Undefined))))),
        $project(
          reshape(
            "_id" -> $field("_id", "0"),
            "1"   -> $include),
          IgnoreId)))
    }.pendingWithActual(notOnPar, testFile("plan count of $lookup"))

    "plan join with multiple conditions" in {
      plan(sqlE"select l.sha as child, l.author.login as c_auth, r.sha as parent, r.author.login as p_auth from slamengine_commits as l join slamengine_commits as r on r.sha = l.parents[0].sha and l.author.login = r.author.login") must
      beWorkflow0(
        joinStructure(
          chain[Workflow](
            $read(collection("db", "slamengine_commits")),
            $simpleMap(NonEmptyList(MapExpr(JsFn(Name("x"),
              obj(
                "__tmp4" -> Select(Access(Select(ident("x"), "parents"), jscore.Literal(Js.Num(0, false))), "sha"),
                "__tmp5" -> ident("x"),
                "__tmp6" -> Select(Select(ident("x"), "author"), "login"))))),
              ListMap())),
          "__tmp7", $field("__tmp5"),
          $read(collection("db", "slamengine_commits")),
          reshape(
            "0" -> $field("__tmp4"),
            "1" -> $field("__tmp6")),
          obj(
            "0" -> Select(ident("value"), "sha"),
            "1" -> Select(Select(ident("value"), "author"), "login")).right,
          chain[Workflow](_,
            $match(Selector.Doc(ListMap[BsonField, Selector.SelectorExpr](
              JoinHandler.LeftName -> Selector.NotExpr(Selector.Size(0)),
              JoinHandler.RightName -> Selector.NotExpr(Selector.Size(0))))),
            $unwind(DocField(JoinHandler.LeftName)),
            $unwind(DocField(JoinHandler.RightName)),
            $project(
              reshape(
                "child"  ->
                  $cond(
                    $and(
                      $lte($literal(Bson.Doc()), $field(JoinDir.Left.name)),
                      $lt($field(JoinDir.Left.name), $literal(Bson.Arr()))),
                    $field(JoinDir.Left.name, "sha"),
                    $literal(Bson.Undefined)),
                "c_auth" ->
                  $cond(
                    $and(
                      $lte($literal(Bson.Doc()), $field(JoinDir.Left.name)),
                      $lt($field(JoinDir.Left.name), $literal(Bson.Arr()))),
                    $cond(
                      $and(
                        $lte($literal(Bson.Doc()), $field(JoinDir.Left.name, "author")),
                        $lt($field(JoinDir.Left.name, "author"), $literal(Bson.Arr()))),
                      $field(JoinDir.Left.name, "author", "login"),
                      $literal(Bson.Undefined)),
                    $literal(Bson.Undefined)),
                "parent" ->
                  $cond(
                    $and(
                      $lte($literal(Bson.Doc()), $field(JoinDir.Right.name)),
                      $lt($field(JoinDir.Right.name), $literal(Bson.Arr()))),
                    $field(JoinDir.Right.name, "sha"),
                    $literal(Bson.Undefined)),
                "p_auth" ->
                  $cond(
                    $and(
                      $lte($literal(Bson.Doc()), $field(JoinDir.Right.name)),
                      $lt($field(JoinDir.Right.name), $literal(Bson.Arr()))),
                    $cond(
                      $and(
                        $lte($literal(Bson.Doc()), $field(JoinDir.Right.name, "author")),
                        $lt($field(JoinDir.Right.name, "author"), $literal(Bson.Arr()))),
                      $field(JoinDir.Right.name, "author", "login"),
                      $literal(Bson.Undefined)),
                    $literal(Bson.Undefined))),
              IgnoreId)),
        false).op)
    }.pendingWithActual("#1560", testFile("plan join with multiple conditions"))

    "plan join with non-JS-able condition" in {
      plan(sqlE"select z1.city as city1, z1.loc, z2.city as city2, z2.pop from zips as z1 join zips as z2 on z1.loc[*] = z2.loc[*]") must
      beWorkflow0(
        joinStructure(
          chain[Workflow](
            $read(collection("db", "zips")),
            $project(
              reshape(
                "__tmp0" -> $field("loc"),
                "__tmp1" -> $$ROOT),
              IgnoreId),
            $unwind(DocField(BsonField.Name("__tmp0")))),
          "__tmp2", $field("__tmp1"),
          chain[Workflow](
            $read(collection("db", "zips")),
            $project(
              reshape(
                "__tmp3" -> $field("loc"),
                "__tmp4" -> $$ROOT),
              IgnoreId),
            $unwind(DocField(BsonField.Name("__tmp3")))),
          reshape("0" -> $field("__tmp0")),
          ("__tmp5", $field("__tmp4"), reshape(
            "0" -> $field("__tmp3")).left).left,
          chain[Workflow](_,
            $match(Selector.Doc(ListMap[BsonField, Selector.SelectorExpr](
              JoinHandler.LeftName -> Selector.NotExpr(Selector.Size(0)),
              JoinHandler.RightName -> Selector.NotExpr(Selector.Size(0))))),
            $unwind(DocField(JoinHandler.LeftName)),
            $unwind(DocField(JoinHandler.RightName)),
            $project(
              reshape(
                "city1" ->
                  $cond(
                    $and(
                      $lte($literal(Bson.Doc()), $field(JoinDir.Left.name)),
                      $lt($field(JoinDir.Left.name), $literal(Bson.Arr()))),
                    $field(JoinDir.Left.name, "city"),
                    $literal(Bson.Undefined)),
                "loc" ->
                  $cond(
                    $and(
                      $lte($literal(Bson.Doc()), $field(JoinDir.Left.name)),
                      $lt($field(JoinDir.Left.name), $literal(Bson.Arr()))),
                    $field(JoinDir.Left.name, "loc"),
                    $literal(Bson.Undefined)),
                "city2" ->
                  $cond(
                    $and(
                      $lte($literal(Bson.Doc()), $field(JoinDir.Right.name)),
                      $lt($field(JoinDir.Right.name), $literal(Bson.Arr()))),
                    $field(JoinDir.Right.name, "city"),
                    $literal(Bson.Undefined)),
                "pop" ->
                  $cond(
                    $and(
                      $lte($literal(Bson.Doc()), $field(JoinDir.Right.name)),
                      $lt($field(JoinDir.Right.name), $literal(Bson.Arr()))),
                    $field(JoinDir.Right.name, "pop"),
                    $literal(Bson.Undefined))),
              IgnoreId)),
          false).op)
    // Q3021
    // FIXME fails with:
    // 'Left(QScriptPlanningFailed(InternalError(Invalid join condition, 'qsu21, must be a mappable function of 'qsu11 and 'qsu14.,None)))' is not Right (PendingWithActualTracking.scala:94)
    // }.pendingWithActual(notOnPar, testFile("plan join with non-JS-able condition"))
  }.pendingUntilFixed

    "plan simple cross" in {
      plan(sqlE"select zips2.city from zips, zips2 where zips.pop < zips2.pop") must
      beWorkflow0(
        joinStructure(
          $read(collection("db", "zips")), "__tmp0", $$ROOT,
          $read(collection("db", "zips2")),
          $literal(Bson.Null),
          jscore.Literal(Js.Null).right,
          chain[Workflow](_,
            $match(Selector.Doc(ListMap[BsonField, Selector.SelectorExpr](
              JoinHandler.LeftName -> Selector.NotExpr(Selector.Size(0)),
              JoinHandler.RightName -> Selector.NotExpr(Selector.Size(0))))),
            $unwind(DocField(JoinHandler.LeftName)),
            $unwind(DocField(JoinHandler.RightName)),
            $project(
              reshape(
                "__tmp11"   ->
                  $cond(
                    $and(
                      $lte($literal(Bson.Doc()), $field(JoinDir.Right.name)),
                      $lt($field(JoinDir.Right.name), $literal(Bson.Arr()))),
                    $field(JoinDir.Right.name),
                    $literal(Bson.Undefined)),
                "__tmp12" ->
                  $cond(
                    $and(
                      $lte($literal(Bson.Doc()), $field(JoinDir.Right.name)),
                      $lt($field(JoinDir.Right.name), $literal(Bson.Arr(List())))),
                    $cond(
                      $or(
                        $and(
                          $lt($literal(Bson.Null), $field(JoinDir.Right.name, "pop")),
                          $lt($field(JoinDir.Right.name, "pop"), $literal(Bson.Doc()))),
                        $and(
                          $lte($literal(Bson.Bool(false)), $field(JoinDir.Right.name, "pop")),
                          $lt($field(JoinDir.Right.name, "pop"), $literal(Bson.Regex("", ""))))),
                      $cond(
                        $and(
                          $lte($literal(Bson.Doc()), $field(JoinDir.Left.name)),
                          $lt($field(JoinDir.Left.name), $literal(Bson.Arr(List())))),
                        $cond(
                          $or(
                            $and(
                              $lt($literal(Bson.Null), $field(JoinDir.Left.name, "pop")),
                              $lt($field(JoinDir.Left.name, "pop"), $literal(Bson.Doc()))),
                            $and(
                              $lte($literal(Bson.Bool(false)), $field(JoinDir.Left.name, "pop")),
                              $lt($field(JoinDir.Left.name, "pop"), $literal(Bson.Regex("", ""))))),
                          $lt($field(JoinDir.Left.name, "pop"), $field(JoinDir.Right.name, "pop")),
                          $literal(Bson.Undefined)),
                        $literal(Bson.Undefined)),
                      $literal(Bson.Undefined)),
                    $literal(Bson.Undefined))),
              IgnoreId),
            $match(
              Selector.Doc(
                BsonField.Name("__tmp12") -> Selector.Eq(Bson.Bool(true)))),
            $project(
              reshape(sigil.Quasar -> $field("__tmp11", "city")),
              ExcludeId)),
          false).op)
    }.pendingWithActual(notOnPar, testFile("plan simple cross"))

    "SD-1263 specific case of plan multiple reducing projections (all, distinct, orderBy)" in {
      val q = sqlE"select distinct loc || [pop - 1] as p1, pop - 1 as p2 from zips group by territory order by p2".project.asInstanceOf[Select[Fix[Sql]]]

      plan(q.embed) must beRight.which { fop =>
        val wf = fop.op
        noConsecutiveProjectOps(wf)
        noConsecutiveSimpleMapOps(wf)
        countAccumOps(wf) must_== 1
        countUnwindOps(wf) must_== 0
        countMatchOps(wf) must_== 0
        danglingReferences(wf) must_== Nil
        brokenProjectOps(wf) must_== 0
        appropriateColumns(wf, q)
        rootPushes(wf) must_== Nil
      }
    }
  }
}<|MERGE_RESOLUTION|>--- conflicted
+++ resolved
@@ -55,23 +55,14 @@
 
   def trackPending(name: String, plan: => Either[FileSystemError, Crystallized[WorkflowF]], expectedOps: IList[MongoOp]) = {
     name >> {
-<<<<<<< HEAD
       lazy val plan0 = plan
 
-      "plan" in {
+      s"plan: $name" in {
         plan0 must beRight.which(cwf => notBrokenWithOps(cwf.op, expectedOps))
       }.pendingUntilFixed
 
-      "track" in {
+      s"track: $name" in {
         plan0 must beRight.which(cwf => trackActual(cwf, testFile(s"plan $name")))
-=======
-      s"plan: $name" in {
-        plan must beRight.which(cwf => notBrokenWithOps(cwf.op, expectedOps))
-      }.pendingUntilFixed
-
-      s"track: $name" in {
-        plan must beRight.which(cwf => trackActual(cwf, testFile(s"plan $name")))
->>>>>>> 3f2ef32a
       }
     }
   }
