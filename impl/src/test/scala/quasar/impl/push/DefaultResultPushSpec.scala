--- conflicted
+++ resolved
@@ -39,16 +39,6 @@
 import quasar.api.table.{TableColumn, TableName, TableRef}
 import quasar.{ConditionMatchers, EffectfulQSpec}
 
-<<<<<<< HEAD
-import scalaz.std.anyVal.intInstance
-import scalaz.std.set._
-import scalaz.std.string._
-import scalaz.syntax.bind._
-import scalaz.Equal
-=======
-import scalaz.NonEmptyList
->>>>>>> 01875970
-
 import shims.{eqToScalaz, orderToCats, showToCats, showToScalaz}
 
 import scala.concurrent.ExecutionContext.Implicits.global
@@ -65,11 +55,6 @@
 
   type Filesystem = Map[ResourcePath, String]
 
-<<<<<<< HEAD
-  final class RefDestination(ref: SignallingRef[IO, Filesystem]) extends UntypedDestination[IO] {
-    def destinationType: DestinationType = RefDestinationType
-    def sinks = NonEmptyList.of(csvSink)
-=======
   // NB: These must be at least 3 bytes each to ensure they're
   //     emitted from utf8Decode without additional input.
   val W1 = "lorum"
@@ -79,14 +64,13 @@
   // The string formed by concatentating Ws
   val dataString = W1 + W2 + W3
 
-  final class QDestination(q: Enqueue[IO, Option[Filesystem]]) extends Destination[IO] {
+  final class QDestination(q: Enqueue[IO, Option[Filesystem]]) extends UntypedDestination[IO] {
     def destinationType: DestinationType = QDestinationType
 
-    def sinks = NonEmptyList(csvSink)
->>>>>>> 01875970
+    def sinks = NonEmptyList.one(csvSink)
 
     val csvSink: ResultSink[IO, Unit] = ResultSink.csv[IO, Unit](RenderConfig.Csv()) {
-      case (dst, columns, bytes) =>
+      case (dst, _, bytes) =>
         bytes.through(text.utf8Decode)
           .evalMap(s => q.enqueue1(Some(Map(dst -> s))))
           .onFinalize(q.enqueue1(None))
@@ -162,19 +146,11 @@
     }
 
   def mkResultPush(
-<<<<<<< HEAD
-    tables: Map[Int, TableRef[String]],
-    destinations: Map[Int, Destination[IO]],
-    manager: JobManager[IO, (Int, Int), Nothing],
-    evaluator: QueryEvaluator[IO, String, Stream[IO, String]])
-      : IO[ResultPush[IO, Int, Int, Json]] = {
-=======
       tables: Map[Int, TableRef[String]],
       destinations: Map[Int, Destination[IO]],
       manager: JobManager[IO, (Int, Int), Nothing],
       evaluator: QueryEvaluator[IO, String, Stream[IO, String]])
-      : IO[ResultPush[IO, Int, Int]] = {
->>>>>>> 01875970
+      : IO[ResultPush[IO, Int, Int, Json]] = {
 
     val lookupTable: Int => IO[Option[TableRef[String]]] =
       tableId => IO(tables.get(tableId))
@@ -214,7 +190,7 @@
     io.timeoutTo(Timeout, IO.raiseError(new RuntimeException(s"Expected completion within ${Timeout}."))).void
 
   def awaitStatusLike(
-      p: ResultPush[IO, Int, Int],
+      p: ResultPush[IO, Int, Int, Json],
       tableId: Int,
       destinationId: Int)(
       f: PartialFunction[PushMeta, Boolean])
@@ -248,18 +224,12 @@
           evaluator = mkEvaluator(_ => IO(data))
 
           push <- mkResultPush(Map(TableId -> testTable), Map(DestinationId -> destination), jm, evaluator)
-<<<<<<< HEAD
+
           startRes <- push.start(TableId, Nil, DestinationId, pushPath, ResultType.Csv, None)
-          _ <- latchGet(ref, "Finished")
-          filesystemAfterPush <- waitForUpdate(filesystem) >> filesystem.get
-=======
-
-          startRes <- push.start(TableId, DestinationId, pushPath, ResultType.Csv, None)
 
           _ <- await(halted)
 
           filesystemAfterPush <- awaitFs(filesystem)
->>>>>>> 01875970
         } yield {
           filesystemAfterPush.keySet must equal(Set(pushPath))
           filesystemAfterPush(pushPath) must equal(dataString)
@@ -281,16 +251,10 @@
             Map(TableId -> testTable),
             Map(DestinationId -> destination),
             jm,
-<<<<<<< HEAD
-            mkEvaluator(_ => IO(Stream.eval(sync.set("Started")).as("1") ++ awaitS.as("2") ++ Stream.eval(sync.set("Finished")).as("3"))))
+            mkEvaluator(_ => IO(data)))
+
           firstStartStatus <- push.start(TableId, Nil, DestinationId, path, ResultType.Csv, None)
           secondStartStatus <- push.start(TableId, Nil, DestinationId, path, ResultType.Csv, None)
-=======
-            mkEvaluator(_ => IO(data)))
-
-          firstStartStatus <- push.start(TableId, DestinationId, path, ResultType.Csv, None)
-          secondStartStatus <- push.start(TableId, DestinationId, path, ResultType.Csv, None)
->>>>>>> 01875970
         } yield {
           firstStartStatus must beNormal
           secondStartStatus must beAbnormal(ResultPushError.PushAlreadyRunning(TableId, DestinationId))
@@ -311,16 +275,10 @@
             Map(TableId -> testTable),
             Map(DestinationId -> destination, dest2 -> destination),
             jm,
-<<<<<<< HEAD
-            mkEvaluator(_ => IO(Stream.eval(sync.set("Started")).as("1") ++ awaitS.as("2") ++ Stream.eval(sync.set("Finished")).as("3"))))
+            mkEvaluator(_ => controlledStream.map(_._2)))
+
           firstStartStatus <- push.start(TableId, Nil, DestinationId, path, ResultType.Csv, None)
           secondStartStatus <- push.start(TableId, Nil, dest2, path, ResultType.Csv, None)
-=======
-            mkEvaluator(_ => controlledStream.map(_._2)))
-
-          firstStartStatus <- push.start(TableId, DestinationId, path, ResultType.Csv, None)
-          secondStartStatus <- push.start(TableId, dest2, path, ResultType.Csv, None)
->>>>>>> 01875970
         } yield {
           firstStartStatus must beNormal
           secondStartStatus must beNormal
@@ -338,13 +296,8 @@
             Map(TableId -> testTable),
             Map(),
             jm,
-<<<<<<< HEAD
-            mkEvaluator(_ => IO(Stream("1", "2", "3"))))
+            mkEvaluator(_ => IO(Stream())))
           startStatus <- push.start(TableId, Nil, DestinationId, path, ResultType.Csv, None)
-=======
-            mkEvaluator(_ => IO(Stream())))
-          startStatus <- push.start(TableId, DestinationId, path, ResultType.Csv, None)
->>>>>>> 01875970
         } yield {
           startStatus must beAbnormal(ResultPushError.DestinationNotFound(DestinationId))
         }
@@ -362,13 +315,8 @@
             Map(),
             Map(DestinationId -> dest),
             jm,
-<<<<<<< HEAD
-            mkEvaluator(_ => IO(Stream("1", "2", "3"))))
+            mkEvaluator(_ => IO(Stream())))
           startStatus <- push.start(TableId, Nil, DestinationId, path, ResultType.Csv, None)
-=======
-            mkEvaluator(_ => IO(Stream())))
-          startStatus <- push.start(TableId, DestinationId, path, ResultType.Csv, None)
->>>>>>> 01875970
         } yield {
           startStatus must beAbnormal(ResultPushError.TableNotFound(TableId))
         }
@@ -460,17 +408,12 @@
             jm,
             mkEvaluator(_ => IO(data)))
 
-<<<<<<< HEAD
           startRes <- push.start(TableId, Nil, DestinationId, pushPath, ResultType.Csv, None)
-          _ <- latchGet(ref, "Working")
-=======
-          startRes <- push.start(TableId, DestinationId, pushPath, ResultType.Csv, None)
 
           _ <- ctl.emit(W1)
 
           filesystemAfterPush <- awaitFs(filesystem, 1)
 
->>>>>>> 01875970
           cancelRes <- push.cancel(TableId, DestinationId)
 
           _ <- await(ctl.halted)
@@ -499,16 +442,11 @@
             jm,
             mkEvaluator(_ => IO(data)))
 
-<<<<<<< HEAD
           startRes <- push.start(TableId, Nil, DestinationId, ResourcePath.root(), ResultType.Csv, None)
-          _ <- latchGet(ref, "Finished")
-=======
-          startRes <- push.start(TableId, DestinationId, ResourcePath.root(), ResultType.Csv, None)
 
           _ <- awaitFs(filesystem)
           _ <- await(halted)
 
->>>>>>> 01875970
           cancelRes <- push.cancel(TableId, DestinationId)
         } yield {
           startRes must beNormal
@@ -723,25 +661,15 @@
             Map(TableId -> testTable),
             Map(DestinationId -> destination),
             jm,
-<<<<<<< HEAD
-            mkEvaluator(_ => IO(Stream.eval(sync.set("Started")).as("1") ++ awaitS ++ Stream.eval(sync.set("Finished")).as("2"))))
+            mkEvaluator(_ => IO(data)))
+
           _ <- push.start(TableId, Nil, DestinationId, ResourcePath.root(), ResultType.Csv, None)
-          _ <- latchGet(sync, "Started")
-          pushStatus <- push.destinationStatus(DestinationId)
-        } yield {
-          pushStatus.map(_.get(TableId)) must beLike {
-            case Right(Some(PushMeta(_, ResultType.Csv, None, Status.Running(_)))) => ok
-=======
-            mkEvaluator(_ => IO(data)))
-
-          _ <- push.start(TableId, DestinationId, ResourcePath.root(), ResultType.Csv, None)
 
           _ <- ctl.emit(W1)
           _ <- awaitFs(filesystem, 1)
 
           _ <- awaitStatusLike(push, TableId, DestinationId) {
             case PushMeta(_, ResultType.Csv, None, Status.Running(_)) => true
->>>>>>> 01875970
           }
         } yield ok
       }
@@ -760,19 +688,13 @@
             Map(TableId -> testTable),
             Map(DestinationId -> destination),
             jm,
-<<<<<<< HEAD
-            mkEvaluator(_ => IO(Stream.eval(sync.set("Started")).as("1") ++ awaitS ++ Stream.eval(sync.set("Finished")).as("2"))))
+            mkEvaluator(_ => IO(data)))
+
           _ <- push.start(TableId, Nil, DestinationId, ResourcePath.root(), ResultType.Csv, None)
-          _ <- latchGet(sync, "Started")
-=======
-            mkEvaluator(_ => IO(data)))
-
-          _ <- push.start(TableId, DestinationId, ResourcePath.root(), ResultType.Csv, None)
 
           _ <- ctl.emit(W1)
           _ <- awaitFs(filesystem, 1)
 
->>>>>>> 01875970
           _ <- push.cancel(TableId, DestinationId)
 
           _ <- await(ctl.halted)
@@ -797,24 +719,13 @@
             Map(TableId -> testTable),
             Map(DestinationId -> destination),
             jm,
-<<<<<<< HEAD
-            mkEvaluator(_ => IO(Stream.eval_(sync.set("Started")) ++ awaitS ++ Stream.eval_(sync.set("Finished")))))
+            mkEvaluator(_ => IO(data)))
+
           _ <- push.start(TableId, Nil, DestinationId, ResourcePath.root(), ResultType.Csv, None)
-          _ <- latchGet(sync, "Finished")
-          _ <- await // wait for concurrent update of push status
-          pushStatus <- push.destinationStatus(DestinationId)
-        } yield {
-          pushStatus.map(_.get(TableId)) must beLike {
-            case Right(Some(PushMeta(_, ResultType.Csv, None, Status.Finished(_, _)))) => ok
-=======
-            mkEvaluator(_ => IO(data)))
-
-          _ <- push.start(TableId, DestinationId, ResourcePath.root(), ResultType.Csv, None)
           _ <- await(halted)
 
           _ <- awaitStatusLike(push, TableId, DestinationId) {
             case PushMeta(_, ResultType.Csv, None, Status.Finished(_, _)) => true
->>>>>>> 01875970
           }
         } yield ok
       }
@@ -832,18 +743,12 @@
             Map(DestinationId -> destination),
             jm,
             mkEvaluator(_ => IO.raiseError[Stream[IO, String]](new Exception("boom"))))
-<<<<<<< HEAD
+
           pushStatus <- push.start(TableId, Nil, DestinationId, ResourcePath.root(), ResultType.Csv, None)
-          _ <- await // wait for error handling
-          status <- push.destinationStatus(DestinationId)
-=======
-
-          pushStatus <- push.start(TableId, DestinationId, ResourcePath.root(), ResultType.Csv, None)
 
           status <- awaitStatusLike(push, TableId, DestinationId) {
             case PushMeta(_, _, _, Status.Failed(_, _, _)) => true
           }
->>>>>>> 01875970
         } yield {
           status must beLike {
             case PushMeta(_, ResultType.Csv, None, Status.Failed(ex, _, _)) =>
@@ -867,22 +772,14 @@
             Map(TableId -> testTable),
             Map(DestinationId -> destination),
             jm,
-<<<<<<< HEAD
-            mkEvaluator(_ => IO(Stream.eval_(sync.set("Started")) ++ Stream.raiseError[IO](ex))))
+            mkEvaluator(_ => IO(data ++ Stream.raiseError[IO](ex))))
+
           _ <- push.start(TableId, Nil, DestinationId, ResourcePath.root(), ResultType.Csv, None)
-          _ <- latchGet(sync, "Started")
-          _ <- await // wait for error handling
-          pushStatus <- push.destinationStatus(DestinationId)
-=======
-            mkEvaluator(_ => IO(data ++ Stream.raiseError[IO](ex))))
-
-          _ <- push.start(TableId, DestinationId, ResourcePath.root(), ResultType.Csv, None)
           _ <- await(halted)
 
           status <- awaitStatusLike(push, TableId, DestinationId) {
             case PushMeta(_, _, _, Status.Failed(_, _, _)) => true
           }
->>>>>>> 01875970
         } yield {
           status must beLike {
             case PushMeta(_, ResultType.Csv, None, Status.Failed(ex, _, _)) =>
@@ -933,21 +830,15 @@
               case "queryFoo" => IO(dataA)
               case "queryBar" => IO(dataB)
             })
-<<<<<<< HEAD
+
           _ <- push.start(1, Nil, DestinationId, path1, ResultType.Csv, None)
           _ <- push.start(2, Nil, DestinationId, path2, ResultType.Csv, None)
-          _ <- latchGet(refFoo, "Started") >> latchGet(refBar, "Started")
-=======
-
-          _ <- push.start(1, DestinationId, path1, ResultType.Csv, None)
-          _ <- push.start(2, DestinationId, path2, ResultType.Csv, None)
 
           _ <- ctlA.emit(W1)
           _ <- ctlB.emit(W2)
 
           _ <- awaitFs(filesystem, 2)
 
->>>>>>> 01875970
           _ <- push.cancelAll
 
           _ <- await(ctlA.halted)
