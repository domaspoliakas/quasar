--- conflicted
+++ resolved
@@ -18,13 +18,9 @@
 
 import slamdata.Predef._
 
-<<<<<<< HEAD
 import argonaut.Json
 
-import cats.data.NonEmptyList
-=======
-import cats.data.NonEmptyMap
->>>>>>> b3c6ea07
+import cats.data.{NonEmptyList, NonEmptyMap}
 import cats.effect.IO
 
 import eu.timepit.refined.auto._
@@ -47,11 +43,7 @@
 import scalaz.std.set._
 import scalaz.std.string._
 import scalaz.syntax.bind._
-<<<<<<< HEAD
-import scalaz.{Equal, \/-}
-=======
-import scalaz.{Equal, NonEmptyList}
->>>>>>> b3c6ea07
+import scalaz.Equal
 
 import shims.{monadToScalaz, orderToCats}
 
@@ -173,23 +165,6 @@
       val query = "query"
       val testTable = TableRef(TableName("foo"), query, List())
 
-<<<<<<< HEAD
-      for {
-        (jm, cleanup) <- JobManager[IO, Int, Nothing]().compile.resource.lastOrError.allocated
-        (destination, filesystem) <- RefDestination()
-        ref <- SignallingRef[IO, String]("Not started")
-        evaluator = mkEvaluator(q => IO(Stream.emit(mockEvaluate(q)) ++ Stream.eval_(ref.set("Finished"))))
-
-        push <- mkResultPush(Map(TableId -> testTable), Map(DestinationId -> destination), jm, evaluator)
-        startRes <- push.start(TableId, Nil, DestinationId, pushPath, ResultType.Csv, None)
-        _ <- latchGet(ref, "Finished")
-        filesystemAfterPush <- waitForUpdate(filesystem) >> filesystem.get
-        _ <- cleanup
-      } yield {
-        filesystemAfterPush.keySet must equal(Set(pushPath))
-        filesystemAfterPush(pushPath) must equal(mockEvaluate(query))
-        startRes must beNormal
-=======
       jobManager use { jm =>
         for {
           (destination, filesystem) <- RefDestination()
@@ -197,7 +172,7 @@
           evaluator = mkEvaluator(q => IO(Stream.emit(mockEvaluate(q)) ++ Stream.eval_(ref.set("Finished"))))
 
           push <- mkResultPush(Map(TableId -> testTable), Map(DestinationId -> destination), jm, evaluator)
-          startRes <- push.start(TableId, DestinationId, pushPath, ResultType.Csv, None)
+          startRes <- push.start(TableId, Nil, DestinationId, pushPath, ResultType.Csv, None)
           _ <- latchGet(ref, "Finished")
           filesystemAfterPush <- waitForUpdate(filesystem) >> filesystem.get
         } yield {
@@ -221,8 +196,8 @@
             Map(DestinationId -> destination),
             jm,
             mkEvaluator(_ => IO(Stream.eval(sync.set("Started")).as("1") ++ awaitS.as("2") ++ Stream.eval(sync.set("Finished")).as("3"))))
-          firstStartStatus <- push.start(TableId, DestinationId, path, ResultType.Csv, None)
-          secondStartStatus <- push.start(TableId, DestinationId, path, ResultType.Csv, None)
+          firstStartStatus <- push.start(TableId, Nil, DestinationId, path, ResultType.Csv, None)
+          secondStartStatus <- push.start(TableId, Nil, DestinationId, path, ResultType.Csv, None)
         } yield {
           firstStartStatus must beNormal
           secondStartStatus must beAbnormal(ResultPushError.PushAlreadyRunning(TableId, DestinationId))
@@ -244,8 +219,8 @@
             Map(DestinationId -> destination, dest2 -> destination),
             jm,
             mkEvaluator(_ => IO(Stream.eval(sync.set("Started")).as("1") ++ awaitS.as("2") ++ Stream.eval(sync.set("Finished")).as("3"))))
-          firstStartStatus <- push.start(TableId, DestinationId, path, ResultType.Csv, None)
-          secondStartStatus <- push.start(TableId, dest2, path, ResultType.Csv, None)
+          firstStartStatus <- push.start(TableId, Nil, DestinationId, path, ResultType.Csv, None)
+          secondStartStatus <- push.start(TableId, Nil, dest2, path, ResultType.Csv, None)
         } yield {
           firstStartStatus must beNormal
           secondStartStatus must beNormal
@@ -264,11 +239,10 @@
             Map(),
             jm,
             mkEvaluator(_ => IO(Stream("1", "2", "3"))))
-          startStatus <- push.start(TableId, DestinationId, path, ResultType.Csv, None)
+          startStatus <- push.start(TableId, Nil, DestinationId, path, ResultType.Csv, None)
         } yield {
           startStatus must beAbnormal(ResultPushError.DestinationNotFound(DestinationId))
         }
->>>>>>> b3c6ea07
       }
     }
 
@@ -284,7 +258,7 @@
             Map(DestinationId -> dest),
             jm,
             mkEvaluator(_ => IO(Stream("1", "2", "3"))))
-          startStatus <- push.start(TableId, DestinationId, path, ResultType.Csv, None)
+          startStatus <- push.start(TableId, Nil, DestinationId, path, ResultType.Csv, None)
         } yield {
           startStatus must beAbnormal(ResultPushError.TableNotFound(TableId))
         }
@@ -319,8 +293,8 @@
             })
 
           errors <- push.startAll(DestinationId, NonEmptyMap.of(
-            1 -> ((path1, ResultType.Csv, None)),
-            2 -> ((path2, ResultType.Csv, None))))
+            1 -> ((Nil, path1, ResultType.Csv, None)),
+            2 -> ((Nil, path2, ResultType.Csv, None))))
 
           _ <- latchGet(ref1, "Finished") >> latchGet(ref2, "Finished")
         } yield {
@@ -344,8 +318,8 @@
             })
 
           errors <- push.startAll(DestinationId, NonEmptyMap.of(
-            1 -> ((path1, ResultType.Csv, None)),
-            2 -> ((path2, ResultType.Csv, None))))
+            1 -> ((Nil, path1, ResultType.Csv, None)),
+            2 -> ((Nil, path2, ResultType.Csv, None))))
 
           _ <- latchGet(ref2, "Finished")
         } yield {
@@ -369,28 +343,6 @@
           Stream("bar") ++
           Stream.eval_(ref.set("Finished"))
 
-<<<<<<< HEAD
-      for {
-        (jm, cleanup) <- JobManager[IO, Int, Nothing]().compile.resource.lastOrError.allocated
-        (destination, filesystem) <- RefDestination()
-        ref <- SignallingRef[IO, String]("Not started")
-        push <- mkResultPush(Map(TableId -> testTable), Map(DestinationId -> destination), jm, mkEvaluator(_ => IO(testStream(ref))))
-        startRes <- push.start(TableId, Nil, DestinationId, pushPath, ResultType.Csv, None)
-        _ <- latchGet(ref, "Working")
-        cancelRes <- push.cancel(TableId)
-
-        filesystemAfterPush <- waitForUpdate(filesystem) >> filesystem.get
-        // fail the test if push evaluation was not cancelled
-        evaluationFinished <- verifyTimeout(latchGet(ref, "Finished"), "Push not cancelled")
-        _ <- cleanup
-      } yield {
-        filesystemAfterPush.keySet must equal(Set(pushPath))
-        // check if a *partial* result was pushed
-        filesystemAfterPush(pushPath) must equal("foo")
-        startRes must beNormal
-        cancelRes must beNormal
-        evaluationFinished
-=======
       jobManager use { jm =>
         for {
           (destination, filesystem) <- RefDestination()
@@ -402,7 +354,7 @@
             jm,
             mkEvaluator(_ => IO(testStream(ref))))
 
-          startRes <- push.start(TableId, DestinationId, pushPath, ResultType.Csv, None)
+          startRes <- push.start(TableId, Nil, DestinationId, pushPath, ResultType.Csv, None)
           _ <- latchGet(ref, "Working")
           cancelRes <- push.cancel(TableId, DestinationId)
 
@@ -417,7 +369,6 @@
           cancelRes must beNormal
           evaluationFinished
         }
->>>>>>> b3c6ea07
       }
     }
 
@@ -425,21 +376,6 @@
       val data = Stream("1", "2", "3")
       val testTable = TableRef(TableName("foo"), "query", List())
 
-<<<<<<< HEAD
-      for {
-        (destination, filesystem) <- RefDestination()
-        sync <- SignallingRef[IO, String]("Not started")
-        (jm, cleanup) <- JobManager[IO, Int, Nothing]().compile.resource.lastOrError.allocated
-        push <- mkResultPush(Map(TableId -> testTable), Map(DestinationId -> destination), jm, mkEvaluator(_ =>
-          IO(Stream.eval(sync.set("Started")).as("1") ++ awaitS ++ Stream.eval(sync.set("Finished")).as("2"))))
-        _ <- push.start(TableId, Nil, DestinationId, ResourcePath.root(), ResultType.Csv, None)
-        _ <- latchGet(sync, "Started")
-        pushStatus <- push.status(TableId)
-        _ <- cleanup
-      } yield {
-        pushStatus must beLike {
-          case \/-(Some(PushMeta(DestinationId, _, ResultType.Csv, Status.Running(_), None))) => ok
-=======
       jobManager use { jm =>
         for {
           (destination, filesystem) <- RefDestination()
@@ -451,13 +387,12 @@
             jm,
             mkEvaluator(_ => IO(data ++ Stream.eval_(ref.set("Finished")))))
 
-          startRes <- push.start(TableId, DestinationId, ResourcePath.root(), ResultType.Csv, None)
+          startRes <- push.start(TableId, Nil, DestinationId, ResourcePath.root(), ResultType.Csv, None)
           _ <- latchGet(ref, "Finished")
           cancelRes <- push.cancel(TableId, DestinationId)
         } yield {
           startRes must beNormal
           cancelRes must beNormal
->>>>>>> b3c6ea07
         }
       }
     }
@@ -523,23 +458,6 @@
     "empty when nothing has been pushed" >>* {
       val testTable = TableRef(TableName("baz"), "query", List())
 
-<<<<<<< HEAD
-      for {
-        (destination, filesystem) <- RefDestination()
-        sync <- SignallingRef[IO, String]("Not started")
-        (jm, cleanup) <- JobManager[IO, Int, Nothing]().compile.resource.lastOrError.allocated
-        push <- mkResultPush(Map(TableId -> testTable), Map(DestinationId -> destination), jm, mkEvaluator(_ =>
-          IO(Stream.eval(sync.set("Started")).as("1") ++ awaitS ++ Stream.eval(sync.set("Finished")).as("2"))))
-        _ <- push.start(TableId, Nil, DestinationId, ResourcePath.root(), ResultType.Csv, None)
-        _ <- latchGet(sync, "Started")
-        _ <- push.cancel(TableId)
-        _ <- await
-        pushStatus <- push.status(TableId)
-        _ <- cleanup
-      } yield {
-        pushStatus must beLike {
-          case \/-(Some(PushMeta(DestinationId, _, ResultType.Csv, Status.Canceled(_, _), None))) => ok
-=======
       jobManager use { jm =>
         for {
           (destination, filesystem) <- RefDestination()
@@ -553,7 +471,6 @@
           pushStatus must beLike {
             case Right(m) => m.isEmpty must beTrue
           }
->>>>>>> b3c6ea07
         }
       }
     }
@@ -561,22 +478,6 @@
     "includes running push" >>* {
       val testTable = TableRef(TableName("baz"), "query", List())
 
-<<<<<<< HEAD
-      for {
-        (destination, filesystem) <- RefDestination()
-        sync <- SignallingRef[IO, String]("Not started")
-        (jm, cleanup) <- JobManager[IO, Int, Nothing]().compile.resource.lastOrError.allocated
-        push <- mkResultPush(Map(TableId -> testTable), Map(DestinationId -> destination), jm, mkEvaluator(_ =>
-          IO(Stream.eval_(sync.set("Started")) ++ awaitS ++ Stream.eval_(sync.set("Finished")))))
-        _ <- push.start(TableId, Nil, DestinationId, ResourcePath.root(), ResultType.Csv, None)
-        _ <- latchGet(sync, "Finished")
-        _ <- await // wait for concurrent update of push status
-        pushStatus <- push.status(TableId)
-        _ <- cleanup
-      } yield {
-        pushStatus must beLike {
-          case \/-(Some(PushMeta(DestinationId, _, ResultType.Csv, Status.Finished(_, _), None))) => ok
-=======
       jobManager use { jm =>
         for {
           (destination, filesystem) <- RefDestination()
@@ -586,14 +487,13 @@
             Map(DestinationId -> destination),
             jm,
             mkEvaluator(_ => IO(Stream.eval(sync.set("Started")).as("1") ++ awaitS ++ Stream.eval(sync.set("Finished")).as("2"))))
-          _ <- push.start(TableId, DestinationId, ResourcePath.root(), ResultType.Csv, None)
+          _ <- push.start(TableId, Nil, DestinationId, ResourcePath.root(), ResultType.Csv, None)
           _ <- latchGet(sync, "Started")
           pushStatus <- push.destinationStatus(DestinationId)
         } yield {
           pushStatus.map(_.get(TableId)) must beLike {
             case Right(Some(PushMeta(_, ResultType.Csv, None, Status.Running(_)))) => ok
           }
->>>>>>> b3c6ea07
         }
       }
     }
@@ -601,23 +501,6 @@
     "includes canceled push" >>* {
       val testTable = TableRef(TableName("baz"), "query", List())
 
-<<<<<<< HEAD
-      for {
-        (jm, cleanup) <- JobManager[IO, Int, Nothing]().compile.resource.lastOrError.allocated
-        (destination, filesystem) <- RefDestination()
-        push <- mkResultPush(
-          Map(TableId -> testTable),
-          Map(DestinationId -> destination), jm, mkEvaluator(_ =>
-            IO.raiseError[Stream[IO, String]](new Exception("boom"))))
-        pushStatus <- push.start(TableId, Nil, DestinationId, ResourcePath.root(), ResultType.Csv, None)
-        _ <- await // wait for error handling
-        status <- push.status(TableId)
-        _ <- cleanup
-      } yield {
-        status must beLike {
-          case \/-(Some(PushMeta(DestinationId, _, ResultType.Csv, Status.Failed(ex, _, _), None))) =>
-            ex.getMessage must equal("boom")
-=======
       jobManager use { jm =>
         for {
           (destination, filesystem) <- RefDestination()
@@ -627,7 +510,7 @@
             Map(DestinationId -> destination),
             jm,
             mkEvaluator(_ => IO(Stream.eval(sync.set("Started")).as("1") ++ awaitS ++ Stream.eval(sync.set("Finished")).as("2"))))
-          _ <- push.start(TableId, DestinationId, ResourcePath.root(), ResultType.Csv, None)
+          _ <- push.start(TableId, Nil, DestinationId, ResourcePath.root(), ResultType.Csv, None)
           _ <- latchGet(sync, "Started")
           _ <- push.cancel(TableId, DestinationId)
           _ <- await
@@ -636,7 +519,6 @@
           pushStatus.map(_.get(TableId)) must beLike {
             case Right(Some(PushMeta(_, ResultType.Csv, None, Status.Canceled(_, _)))) => ok
           }
->>>>>>> b3c6ea07
         }
       }
     }
@@ -644,23 +526,6 @@
     "includes completed push" >>* {
       val testTable = TableRef(TableName("baz"), "query", List())
 
-<<<<<<< HEAD
-      for {
-        (destination, filesystem) <- RefDestination()
-        (jm, cleanup) <- JobManager[IO, Int, Nothing]().compile.resource.lastOrError.allocated
-        sync <- SignallingRef[IO, String]("Not started")
-        push <- mkResultPush(Map(TableId -> testTable), Map(DestinationId -> destination), jm, mkEvaluator(_ =>
-          IO(Stream.eval_(sync.set("Started")) ++ Stream.raiseError[IO](ex))))
-        _ <- push.start(TableId, Nil, DestinationId, ResourcePath.root(), ResultType.Csv, None)
-        _ <- latchGet(sync, "Started")
-        _ <- await // wait for error handling
-        pushStatus <- push.status(TableId)
-        _ <- cleanup
-      } yield {
-        pushStatus must beLike {
-          case \/-(Some(PushMeta(DestinationId, _, ResultType.Csv, Status.Failed(ex, _, _), None))) =>
-            ex.getMessage must equal("boom")
-=======
       jobManager use { jm =>
         for {
           (destination, filesystem) <- RefDestination()
@@ -670,7 +535,7 @@
             Map(DestinationId -> destination),
             jm,
             mkEvaluator(_ => IO(Stream.eval_(sync.set("Started")) ++ awaitS ++ Stream.eval_(sync.set("Finished")))))
-          _ <- push.start(TableId, DestinationId, ResourcePath.root(), ResultType.Csv, None)
+          _ <- push.start(TableId, Nil, DestinationId, ResourcePath.root(), ResultType.Csv, None)
           _ <- latchGet(sync, "Finished")
           _ <- await // wait for concurrent update of push status
           pushStatus <- push.destinationStatus(DestinationId)
@@ -678,7 +543,6 @@
           pushStatus.map(_.get(TableId)) must beLike {
             case Right(Some(PushMeta(_, ResultType.Csv, None, Status.Finished(_, _)))) => ok
           }
->>>>>>> b3c6ea07
         }
       }
     }
@@ -694,7 +558,7 @@
             Map(DestinationId -> destination),
             jm,
             mkEvaluator(_ => IO.raiseError[Stream[IO, String]](new Exception("boom"))))
-          pushStatus <- push.start(TableId, DestinationId, ResourcePath.root(), ResultType.Csv, None)
+          pushStatus <- push.start(TableId, Nil, DestinationId, ResourcePath.root(), ResultType.Csv, None)
           _ <- await // wait for error handling
           status <- push.destinationStatus(DestinationId)
         } yield {
@@ -719,7 +583,7 @@
             Map(DestinationId -> destination),
             jm,
             mkEvaluator(_ => IO(Stream.eval_(sync.set("Started")) ++ Stream.raiseError[IO](ex))))
-          _ <- push.start(TableId, DestinationId, ResourcePath.root(), ResultType.Csv, None)
+          _ <- push.start(TableId, Nil, DestinationId, ResourcePath.root(), ResultType.Csv, None)
           _ <- latchGet(sync, "Started")
           _ <- await // wait for error handling
           pushStatus <- push.destinationStatus(DestinationId)
@@ -735,23 +599,6 @@
     "returns 'destination not found' when destination doesn't exist" >>* {
       val testTable = TableRef(TableName("baz"), "query", List())
 
-<<<<<<< HEAD
-      for {
-        (destination, filesystem) <- RefDestination()
-        sync <- SignallingRef[IO, String]("Not started")
-        (jm, cleanup) <- JobManager[IO, Int, Nothing]().compile.resource.lastOrError.allocated
-        push <- mkResultPush(
-          Map(TableId -> testTable),
-          Map(DestinationId -> destination),
-          jm,
-          mkEvaluator(_ => IO(Stream.eval(sync.set("Started")).as("1") ++ awaitS.as("2") ++ Stream.eval(sync.set("Finished")).as("3"))))
-        firstStartStatus <- push.start(TableId, Nil, DestinationId, path, ResultType.Csv, None)
-        secondStartStatus <- push.start(TableId, Nil, DestinationId, path, ResultType.Csv, None)
-        _ <- cleanup
-      } yield {
-        firstStartStatus must beNormal
-        secondStartStatus must beAbnormal(ResultPushError.PushAlreadyRunning(TableId))
-=======
       jobManager use { jm =>
         for {
           push <- mkResultPush(
@@ -763,7 +610,6 @@
         } yield {
           pushStatus must beLeft(ResultPushError.DestinationNotFound(DestinationId))
         }
->>>>>>> b3c6ea07
       }
     }
   }
@@ -776,56 +622,6 @@
       val path2 = ResourcePath.root() / ResourceName("bar")
       val testTable2 = TableRef(TableName("bar"), "queryBar", List())
 
-<<<<<<< HEAD
-      for {
-        (destination, filesystem) <- RefDestination()
-        refFoo <- SignallingRef[IO, String]("Not started")
-        refBar <- SignallingRef[IO, String]("Not started")
-        (jm, cleanup) <- JobManager[IO, Int, Nothing]().compile.resource.lastOrError.allocated
-        push <- mkResultPush(Map(1 -> testTable1, 2 -> testTable2), Map(DestinationId -> destination), jm, mkEvaluator {
-          case "queryFoo" =>
-            IO(Stream.eval_(refFoo.set("Started")) ++ awaitS ++ Stream.eval_(refFoo.set("Finished")))
-          case "queryBar" =>
-            IO(Stream.eval_(refBar.set("Started")) ++ awaitS ++ Stream.eval_(refBar.set("Finished")))
-        })
-        _ <- push.start(1, Nil, DestinationId, path1, ResultType.Csv, None)
-        _ <- push.start(2, Nil, DestinationId, path2, ResultType.Csv, None)
-        _ <- latchGet(refFoo, "Started") >> latchGet(refBar, "Started")
-        _ <- push.cancelAll
-        fooCanceled <- verifyTimeout(latchGet(refFoo, "Finished"), "queryFoo not cancelled")
-        barCanceled <- verifyTimeout(latchGet(refBar, "Finished"), "queryBar not cancelled")
-        _ <- cleanup
-      } yield ok
-    }
-
-    "fails with ResultPush.DestinationNotFound with an unknown destination id" >>* {
-      val testTable = TableRef(TableName("foo"), "query", List())
-      val UnknownDestinationId = 99
-
-      for {
-        (destination, filesystem) <- RefDestination()
-        (jm, cleanup) <- JobManager[IO, Int, Nothing]().compile.resource.lastOrError.allocated
-        push <- mkResultPush(Map(TableId -> testTable), Map(), jm, mkEvaluator(_ => IO(Stream.empty)))
-        pushRes <- push.start(TableId, Nil, UnknownDestinationId, ResourcePath.root(), ResultType.Csv, None)
-        _ <- cleanup
-      } yield {
-        pushRes must beAbnormal(ResultPushError.DestinationNotFound(UnknownDestinationId))
-      }
-    }
-
-    "fails with ResultPush.TableNotFound with an unknown table id" >>* {
-      val testTable = TableRef(TableName("foo"), "query", List())
-      val UnknownTableId = 99
-
-      for {
-        (destination, filesystem) <- RefDestination()
-        (jm, cleanup) <- JobManager[IO, Int, Nothing]().compile.resource.lastOrError.allocated
-        push <- mkResultPush(Map(), Map(DestinationId -> destination), jm, mkEvaluator(_ => IO(Stream.empty)))
-        pushRes <- push.start(UnknownTableId, Nil, DestinationId, ResourcePath.root(), ResultType.Csv, None)
-        _ <- cleanup
-      } yield {
-        pushRes must beAbnormal(ResultPushError.TableNotFound(UnknownTableId))
-=======
       jobManager use { jm =>
         for {
           (destination, filesystem) <- RefDestination()
@@ -841,8 +637,8 @@
               case "queryBar" =>
                 IO(Stream.eval_(refBar.set("Started")) ++ awaitS ++ Stream.eval_(refBar.set("Finished")))
             })
-          _ <- push.start(1, DestinationId, path1, ResultType.Csv, None)
-          _ <- push.start(2, DestinationId, path2, ResultType.Csv, None)
+          _ <- push.start(1, Nil, DestinationId, path1, ResultType.Csv, None)
+          _ <- push.start(2, Nil, DestinationId, path2, ResultType.Csv, None)
           _ <- latchGet(refFoo, "Started") >> latchGet(refBar, "Started")
           _ <- push.cancelAll
           fooCanceled <- verifyTimeout(latchGet(refFoo, "Finished"), "queryFoo not cancelled")
@@ -861,7 +657,6 @@
             mkEvaluator(_ => IO(Stream())))
           _ <- push.cancelAll
         } yield ok
->>>>>>> b3c6ea07
       }
     }
   }
