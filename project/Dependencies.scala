--- conflicted
+++ resolved
@@ -30,27 +30,20 @@
   )
 
   def foundation = Seq(
-<<<<<<< HEAD
     "org.spire-math"             %% "jawn-parser"               % "0.9.0",
     "org.spire-math"             %% "jawn-ast"                  % "0.9.0",
-=======
->>>>>>> f9b355e5
     "org.threeten"               %  "threetenbp"                % "1.3.2",
     "org.scalaz"                 %% "scalaz-core"               % scalazVersion force(),
     "org.scalaz"                 %% "scalaz-concurrent"         % scalazVersion,
     "org.scalaz"                 %% "scalaz-iteratee"           % scalazVersion,
     "org.scalaz.stream"          %% "scalaz-stream"             % "0.8.3a",
     "com.github.julien-truffaut" %% "monocle-core"              % monocleVersion,
-<<<<<<< HEAD
-    "io.argonaut"                %% "argonaut"                  % argonautVersion,
-    "io.argonaut"                %% "argonaut-jawn"             % argonautVersion,
-=======
     "com.github.julien-truffaut" %% "monocle-state"             % monocleVersion,
     "com.github.julien-truffaut" %% "monocle-generic"           % monocleVersion,
     "com.github.julien-truffaut" %% "monocle-macro"             % monocleVersion,
     "ai.x"                       %% "lens"                      % "1.0.0",
     "io.argonaut"                %% "argonaut"                  % argonautVersion,
->>>>>>> f9b355e5
+    "io.argonaut"                %% "argonaut-jawn"             % argonautVersion,
     "io.argonaut"                %% "argonaut-scalaz"           % argonautVersion,
     "org.typelevel"              %% "shapeless-scalaz"          % slcVersion,
     "com.slamdata"               %% "matryoshka-core"           % "0.11.1",
