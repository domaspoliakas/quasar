package quasar.project

import scala.Boolean
import scala.collection.Seq

import sbt._

object Dependencies {
  private val algebraVersion      = "0.7.0"
  private val argonautVersion     = "6.2"
  private val disciplineVersion   = "0.7.2"
  private val doobieVersion       = "0.4.4"
  private val jawnVersion         = "0.10.4"
  private val jacksonVersion      = "2.4.4"
  private val matryoshkaVersion   = "0.18.3"
  private val monocleVersion      = "1.4.0"
  private val pathyVersion        = "0.2.11"
  private val raptureVersion      = "2.0.0-M9"
  private val refinedVersion      = "0.8.3"
  private val scodecBitsVersion   = "1.1.2"
  private val scodecScalazVersion = "1.4.1a"
  private val http4sVersion       = "0.16.6a"
<<<<<<< HEAD
  private val scalacheckVersion   = "1.14.0"
=======
  private val scalacheckVersion   = "1.13.4"
>>>>>>> 8867bca4
  private val scalazVersion       = "7.2.23"
  private val scalazStreamVersion = "0.8.6a"
  private val scoptVersion        = "3.5.0"
  private val shapelessVersion    = "2.3.2"
  private val simulacrumVersion   = "0.10.0"
  private val specsVersion        = "4.2.0"
  private val spireVersion        = "0.14.1"
  private val akkaVersion         = "2.5.1"
  private val deloreanVersion     = "1.2.42-scalaz-7.2"
  private val fs2Version          = "1.0.0-M1"

  def foundation = Seq(
    "com.slamdata"               %% "slamdata-predef"           % "0.0.4",
    "org.scalaz"                 %% "scalaz-core"               % scalazVersion,
    "org.scalaz"                 %% "scalaz-concurrent"         % scalazVersion,
    "org.scalaz.stream"          %% "scalaz-stream"             % scalazStreamVersion,
    "com.codecommit"             %% "shims"                     % "1.2.1",
    "org.typelevel"              %% "cats-effect"               % "1.0.0-RC2",
<<<<<<< HEAD
    "io.chrisdavenport"          %% "scalaz-task-effect"        % "0.1.0",
=======
>>>>>>> 8867bca4
    "co.fs2"                     %% "fs2-core"                  % fs2Version,
    "co.fs2"                     %% "fs2-io"                    % fs2Version,
    "com.github.julien-truffaut" %% "monocle-core"              % monocleVersion,
    "org.typelevel"              %% "algebra"                   % algebraVersion,
    "org.typelevel"              %% "spire"                     % spireVersion,
    "io.argonaut"                %% "argonaut"                  % argonautVersion,
    "io.argonaut"                %% "argonaut-scalaz"           % argonautVersion,
    "com.slamdata"               %% "matryoshka-core"           % matryoshkaVersion,
    "com.slamdata"               %% "pathy-core"                % pathyVersion,
    "com.slamdata"               %% "pathy-argonaut"            % pathyVersion,
    "eu.timepit"                 %% "refined"                   % refinedVersion,
    "com.chuusai"                %% "shapeless"                 % shapelessVersion,
    "org.scalacheck"             %% "scalacheck"                % scalacheckVersion,
    "com.propensive"             %% "contextual"                % "1.0.1",
    "io.frees"                   %% "iotaz-core"                % "0.3.8",
    "com.github.mpilquist"       %% "simulacrum"                % simulacrumVersion                    % Test,
    "org.typelevel"              %% "algebra-laws"              % algebraVersion                       % Test,
    "org.typelevel"              %% "discipline"                % disciplineVersion                    % Test,
    "org.typelevel"              %% "spire-laws"                % spireVersion                         % Test,
    "org.specs2"                 %% "specs2-core"               % specsVersion                         % Test,
    "org.specs2"                 %% "specs2-scalacheck"         % specsVersion                         % Test,
    "org.specs2"                 %% "specs2-scalaz"             % specsVersion                         % Test,
    "org.scalaz"                 %% "scalaz-scalacheck-binding" % (scalazVersion + "-scalacheck-1.14") % Test,
    "org.typelevel"              %% "shapeless-scalacheck"      % "0.6.1"                              % Test
  )

  def api = Seq(
    "com.github.julien-truffaut" %% "monocle-macro"  % monocleVersion,
    "eu.timepit"                 %% "refined-scalaz" % refinedVersion
  )

  def frontend = Seq(
    "com.github.julien-truffaut" %% "monocle-macro" % monocleVersion,
    "org.typelevel"              %% "algebra-laws"  % algebraVersion  % Test
  )

  def ejson = Seq(
    "org.spire-math" %% "jawn-parser" % jawnVersion
  )

  def effect = Seq(
    "com.fasterxml.uuid" % "java-uuid-generator" % "3.1.4"
  )

  def datagen = Seq(
    "co.fs2"           %% "fs2-core"       % fs2Version,
    "co.fs2"           %% "fs2-io"         % fs2Version,
    "com.github.scopt" %% "scopt"          % scoptVersion,
    "eu.timepit"       %% "refined-scalaz" % refinedVersion
  )

  def connector = Seq(
    "co.fs2" %% "fs2-core" % fs2Version
  )

  def sql = Seq(
    "com.github.julien-truffaut" %% "monocle-macro" % monocleVersion,
    "org.scala-lang.modules"     %% "scala-parser-combinators" % "1.0.6"
  )

  def core = Seq(
    "org.tpolecat"               %% "doobie-core"               % doobieVersion,
    "org.tpolecat"               %% "doobie-hikari"             % doobieVersion,
    "org.tpolecat"               %% "doobie-postgres"           % doobieVersion,
    "org.http4s"                 %% "http4s-core"               % http4sVersion,
    "com.github.julien-truffaut" %% "monocle-macro"             % monocleVersion,
    "com.github.tototoshi"       %% "scala-csv"                 % "1.3.4",
    "com.slamdata"               %% "pathy-argonaut"            % pathyVersion,
    // Removing this will not cause any compile time errors, but will cause a runtime error once
    // Quasar attempts to connect to an h2 database to use as a metastore
    "com.h2database"              % "h2"                        % "1.4.196",
    "org.tpolecat"               %% "doobie-specs2"             % doobieVersion % Test
  )

  def interface = Seq(
    "com.github.scopt" %% "scopt" % scoptVersion,
    "org.jboss.aesh"    % "aesh"  % "0.66.17"
  )

  def mongodb = {
    val nettyVersion = "4.1.21.Final"

    Seq(
      "org.mongodb" % "mongodb-driver-async" %   "3.6.3",
      // These are optional dependencies of the mongo asynchronous driver.
      // They are needed to connect to mongodb vis SSL which we do under certain configurations
      "io.netty"    % "netty-buffer"         % nettyVersion,
      "io.netty"    % "netty-handler"        % nettyVersion
    )
  }

  def marklogic = Seq(
    "com.fasterxml.jackson.core" %  "jackson-core"         % jacksonVersion,
    "com.fasterxml.jackson.core" %  "jackson-databind"     % jacksonVersion,
    "com.marklogic"              %  "marklogic-xcc"        % "8.0.5",
    "com.slamdata"               %% "xml-names-core"       % "0.0.1",
    "org.scala-lang.modules"     %% "scala-xml"            % "1.0.6",
    "eu.timepit"                 %% "refined-scalaz"       % refinedVersion,
    "eu.timepit"                 %% "refined-scalacheck"   % refinedVersion % Test,
    "com.slamdata"               %% "xml-names-scalacheck" % "0.0.1"        % Test
  )
  val couchbase = Seq(
    "com.couchbase.client" %  "java-client" % "2.3.5",
    "io.reactivex"         %% "rxscala"     % "0.26.4",
    "org.http4s"           %% "http4s-core" % http4sVersion,
    "log4j"                %  "log4j"       % "1.2.17" % Test
  )
  def web = Seq(
    "eu.timepit"     %% "refined-scalaz"      % refinedVersion,
    "org.http4s"     %% "http4s-dsl"          % http4sVersion,
    "org.http4s"     %% "http4s-argonaut"     % http4sVersion,
    "org.http4s"     %% "http4s-client"       % http4sVersion,
    "org.http4s"     %% "http4s-server"       % http4sVersion,
    "org.http4s"     %% "http4s-blaze-server" % http4sVersion,
    "org.http4s"     %% "http4s-blaze-client" % http4sVersion,
    "org.scodec"     %% "scodec-scalaz"       % scodecScalazVersion,
    "org.scodec"     %% "scodec-bits"         % scodecBitsVersion,
    "com.propensive" %% "rapture-json"        % raptureVersion     % Test,
    "com.propensive" %% "rapture-json-json4s" % raptureVersion     % Test,
    "eu.timepit"     %% "refined-scalacheck"  % refinedVersion     % Test
  )
  def precog = Seq(
    "org.slf4s"            %% "slf4s-api"       % "1.7.25",
    "org.slf4j"            %  "slf4j-log4j12"   % "1.7.16",
    "org.typelevel"        %% "spire"           % spireVersion,
    "org.scodec"           %% "scodec-scalaz"   % scodecScalazVersion,
    "org.scodec"           %% "scodec-bits"     % scodecBitsVersion,
    "org.apache.jdbm"      %  "jdbm"            % "3.0-alpha5",
    "com.typesafe.akka"    %%  "akka-actor"     % akkaVersion,
    ("org.quartz-scheduler" %  "quartz"         % "2.3.0")
      .exclude("com.zaxxer", "HikariCP-java6"), // conflict with Doobie
    "commons-io"           %  "commons-io"      % "2.5"
  )

  def blueeyes = Seq(
    "com.google.guava" %  "guava" % "13.0"
  )

  def mimir = Seq(
    "io.verizon.delorean" %% "core" % deloreanVersion,
    "co.fs2" %% "fs2-core"   % fs2Version
  )
  def yggdrasil = Seq(
    "io.verizon.delorean" %% "core" % deloreanVersion,
    "co.fs2" %% "fs2-core"   % fs2Version,
    "co.fs2" %% "fs2-io"     % fs2Version,
<<<<<<< HEAD
    "com.codecommit" %% "smock" % "0.3.1-specs2-4.0.2" % "test"
=======
    "com.codecommit" %% "smock" % "0.4.0-specs2-4.0.2" % "test"
>>>>>>> 8867bca4
  )
  def niflheim = Seq(
    "com.typesafe.akka"  %% "akka-actor" % akkaVersion,
    "org.typelevel"      %% "spire"      % spireVersion,
    "org.objectweb.howl" %  "howl"       % "1.0.1-1"
  )
  def it = Seq(
    "io.argonaut"      %% "argonaut-monocle"    % argonautVersion     % Test,
    "org.http4s"       %% "http4s-blaze-client" % http4sVersion       % Test,
    "eu.timepit"       %% "refined-scalacheck"  % refinedVersion      % Test,
    "io.verizon.knobs" %% "core"                % "4.0.30-scalaz-7.2" % Test
  )
}<|MERGE_RESOLUTION|>--- conflicted
+++ resolved
@@ -20,11 +20,7 @@
   private val scodecBitsVersion   = "1.1.2"
   private val scodecScalazVersion = "1.4.1a"
   private val http4sVersion       = "0.16.6a"
-<<<<<<< HEAD
   private val scalacheckVersion   = "1.14.0"
-=======
-  private val scalacheckVersion   = "1.13.4"
->>>>>>> 8867bca4
   private val scalazVersion       = "7.2.23"
   private val scalazStreamVersion = "0.8.6a"
   private val scoptVersion        = "3.5.0"
@@ -43,10 +39,6 @@
     "org.scalaz.stream"          %% "scalaz-stream"             % scalazStreamVersion,
     "com.codecommit"             %% "shims"                     % "1.2.1",
     "org.typelevel"              %% "cats-effect"               % "1.0.0-RC2",
-<<<<<<< HEAD
-    "io.chrisdavenport"          %% "scalaz-task-effect"        % "0.1.0",
-=======
->>>>>>> 8867bca4
     "co.fs2"                     %% "fs2-core"                  % fs2Version,
     "co.fs2"                     %% "fs2-io"                    % fs2Version,
     "com.github.julien-truffaut" %% "monocle-core"              % monocleVersion,
@@ -193,11 +185,7 @@
     "io.verizon.delorean" %% "core" % deloreanVersion,
     "co.fs2" %% "fs2-core"   % fs2Version,
     "co.fs2" %% "fs2-io"     % fs2Version,
-<<<<<<< HEAD
-    "com.codecommit" %% "smock" % "0.3.1-specs2-4.0.2" % "test"
-=======
     "com.codecommit" %% "smock" % "0.4.0-specs2-4.0.2" % "test"
->>>>>>> 8867bca4
   )
   def niflheim = Seq(
     "com.typesafe.akka"  %% "akka-actor" % akkaVersion,
