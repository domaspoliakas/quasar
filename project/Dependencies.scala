--- conflicted
+++ resolved
@@ -88,15 +88,8 @@
   )
 
   def mongodb = {
-<<<<<<< HEAD
     val nettyVersion = "4.1.14.Final"
 
-=======
-    val nettyVersion = "4.0.43.Final" // This version is set to be the same as Spark
-                                      // to avoid problems in web and it where their classpaths get merged
-                                      // In any case, it should be binary compatible with version 4.0.26 that this
-                                      // mongo release is expecting
->>>>>>> f0881ee4
     Seq(
       "org.mongodb" % "mongodb-driver-async" %   "3.5.0",
       // These are optional dependencies of the mongo asynchronous driver.
@@ -115,16 +108,12 @@
       .exclude("commons-logging", "commons-logging")          // create an assembly jar without conflicts
       .exclude("commons-logging", "commons-logging")          // It would seem though that things work without them...
       .exclude("com.esotericsoftware.minlog", "minlog")       // It's likely this list will need to be updated
-<<<<<<< HEAD
-      .exclude("org.spark-project.spark", "unused")           // anytime the Spark dependency itself is updated
+      .exclude("org.spark-project.spark", "unused")           // anytime the Spark dependency itselft is updated
       //FIXME Mongo driver requires Netty 4.1 which conflicts with Spark's Netty (4.0).
       //For now just excluding Spark's Netty (and thus breaking Spark).
       //This should be resolved once both Spark and new Mongo are on BackendModule (#2216 resp #2094)
       //and we have dynamic backend loading in place (#2105).
-      .exclude("io.netty", "netty-all")
-      .exclude("org.scalatest", "scalatest_2.11"),
-=======
-      .exclude("org.spark-project.spark", "unused"),          // anytime the Spark dependency itselft is updated
+      .exclude("io.netty", "netty-all"),
     ("org.apache.spark" %% "spark-sql" % "2.2.0" % (if(sparkProvided) "provided" else "compile"))
       .exclude("aopalliance", "aopalliance")                  // Same limitation
       .exclude("javax.inject", "javax.inject")                // as above for
@@ -134,7 +123,6 @@
       .exclude("commons-logging", "commons-logging")          // classloaders magic
       .exclude("com.esotericsoftware.minlog", "minlog")       // Keep calm and
       .exclude("org.spark-project.spark", "unused"),          // ignore Spark.
->>>>>>> f0881ee4
     "org.apache.parquet"     % "parquet-format"          % "2.3.1",
     "org.apache.parquet"     % "parquet-hadoop"          % "1.9.0",
     "com.datastax.spark" %% "spark-cassandra-connector" % "2.0.3",
