package quasar.project

import scala.{Option, Boolean}
import java.lang.{String, System}
import scala.collection.Seq

import sbt._, Keys._
import slamdata.CommonDependencies

object Dependencies {
  private val algebraVersion           = "0.7.0"
  private val argonautVersion          = "6.2"
  private val disciplineVersion        = "0.5"
  private val jawnVersion              = "0.10.4"
  private val jacksonVersion           = "2.4.4"
  private val matryoshkaVersion        = "0.18.3"
  private val pathyVersion             = "0.2.9"
  private val slamdataPredefVersion    = "0.0.4"
  private val raptureVersion           = "2.0.0-M6"
  private val scodecBitsVersion        = "1.1.0"
  private val http4sVersion            = "0.15.13a"
  // For unknown reason sbt-slamdata's specsVersion, 3.8.7,
  // leads to a ParquetRDDE failure under a full test run
  private val specsVersion             = "3.8.4"
  private val spireVersion             = "0.14.1"

  def foundation = Seq(
    CommonDependencies.scalaz.core,
    CommonDependencies.scalaz.concurrent,
    CommonDependencies.scalazStream.scalazStream,
    CommonDependencies.monocle.core,
    "org.typelevel" %% "algebra"         % algebraVersion,
    "org.typelevel" %% "spire"           % spireVersion,
    "io.argonaut"   %% "argonaut"        % argonautVersion,
    "io.argonaut"   %% "argonaut-scalaz" % argonautVersion,
    "com.slamdata"  %% "matryoshka-core" % matryoshkaVersion,
    "com.slamdata"  %% "pathy-core"      % pathyVersion,
    "com.slamdata"  %% "pathy-argonaut"  % pathyVersion,
    "com.slamdata"  %% "slamdata-predef" % slamdataPredefVersion,
    CommonDependencies.refined.refined,
    CommonDependencies.shapeless.shapeless,
    CommonDependencies.scalacheck.scalacheck                  % Test,
    CommonDependencies.simulacrum.simulacrum                  % Test,
    "org.typelevel" %% "algebra-laws"    % algebraVersion     % Test,
    "org.typelevel" %% "discipline"      % disciplineVersion  % Test,
    "org.typelevel" %% "spire-laws"      % spireVersion       % Test,
    "org.specs2"    %% "specs2-core"     % specsVersion       % Test,
    CommonDependencies.scalaz.scalacheckBinding               % Test,
    CommonDependencies.typelevel.shapelessScalacheck          % Test,
    CommonDependencies.typelevel.scalazSpecs2                 % Test
  )

  def frontend = Seq(
    CommonDependencies.monocle.`macro`,
    "org.scala-lang.modules" %% "scala-parser-combinators" % "1.0.5",
    "org.typelevel"          %% "algebra-laws"             % algebraVersion  % Test
  )

  def ejson = Seq(
    "org.spire-math" %% "jawn-parser" % jawnVersion
  )
  def effect = Seq(
    "com.fasterxml.uuid" % "java-uuid-generator" % "3.1.4"
  )
  def core = Seq(
    CommonDependencies.doobie.core,
    CommonDependencies.doobie.hikari,
    CommonDependencies.doobie.postgres,
    "org.http4s"           %% "http4s-core" % http4sVersion,
    CommonDependencies.monocle.`macro`,
    "com.github.tototoshi" %% "scala-csv"      % "1.3.4",
    "com.slamdata"         %% "pathy-argonaut" % pathyVersion,
    CommonDependencies.doobie.specs2                          % Test,
    CommonDependencies.doobie.h2                              % Test
  )
  def interface = Seq(
    "com.github.scopt" %% "scopt" % "3.5.0",
    "org.jboss.aesh"    % "aesh"  % "0.66.8",
    "com.h2database"    % "h2"    % "1.4.192"
  )

  def mongodb = {
    val nettyVersion = "4.0.29.Final" // This version is set to be the same as Spark
                                      // to avoid problems in web and it where their classpaths get merged
                                      // In any case, it should be binary compatible with version 4.0.26 that this
                                      // mongo release is expecting
    Seq(
      "org.mongodb" % "mongodb-driver-async" %   "3.3.0", // Intentionnally not upgrading to the latest 3.4.1 in order
                                                          // to make integration easier with Spark as the latest version
                                                          // depends on netty 4.1.x
      // These are optional dependencies of the mongo asynchronous driver.
      // They are needed to connect to mongodb vis SSL which we do under certain configurations
      "io.netty"    % "netty-buffer"         % nettyVersion,
      "io.netty"    % "netty-handler"        % nettyVersion
    )
  }

  val postgresql = Seq(
    CommonDependencies.doobie.core     % "compile, test",
    CommonDependencies.doobie.postgres % "compile, test"
  )

  def sparkcore(sparkProvided: Boolean) = Seq(
    ("org.apache.spark" %% "spark-core" % "2.0.0" % (if(sparkProvided) "provided" else "compile"))
      .exclude("aopalliance", "aopalliance")                  // It seems crazy that we need to do this,
      .exclude("javax.inject", "javax.inject")                // but it looks like Spark had some dependency conflicts
      .exclude("commons-collections", "commons-collections")  // among its transitive dependencies which means
      .exclude("commons-beanutils", "commons-beanutils-core") // we need to exclude this stuff so that we can
      .exclude("commons-logging", "commons-logging")          // create an assembly jar without conflicts
      .exclude("commons-logging", "commons-logging")          // It would seem though that things work without them...
      .exclude("com.esotericsoftware.minlog", "minlog")       // It's likely this list will need to be updated
      .exclude("org.spark-project.spark", "unused")           // anytime the Spark dependency itselft is updated
      .exclude("org.scalatest", "scalatest_2.11"),
    "org.apache.parquet" % "parquet-format" % "2.3.1",
    "org.apache.parquet" % "parquet-hadoop" % "1.9.0",
<<<<<<< HEAD
    "org.elasticsearch" % "elasticsearch-spark-20_2.11" % "5.3.0",
    "org.http4s"                 %% "http4s-blaze-client"       % "0.14.1a", //TODO_ES use CommonDependecies
    // "com.sksamuel.elastic4s" %% "elastic4s-core" % "5.3.1",
    // "com.sksamuel.elastic4s" %% "elastic4s-http" % "5.3.1",
    // "com.sksamuel.elastic4s" %% "elastic4s-jackson" % "5.3.1",
    CommonDependencies.http4s.core
=======
    "org.http4s"         %% "http4s-core" % http4sVersion
>>>>>>> d2fce5ac
  )

  def marklogic = Seq(
    "com.fasterxml.jackson.core" %  "jackson-core"        % jacksonVersion,
    "com.fasterxml.jackson.core" %  "jackson-databind"    % jacksonVersion,
    "com.marklogic"              %  "marklogic-xcc"       % "8.0.5",
    "com.slamdata"               %% "xml-names-core"      % "0.0.1",
    "org.scala-lang.modules"     %% "scala-xml"           % "1.0.5",
    CommonDependencies.refined.scalacheck                                   % Test,
    "com.slamdata"               %% "xml-names-scalacheck" % "0.0.1"        % Test
  )
  val couchbase = Seq(
    "com.couchbase.client" %  "java-client" % "2.3.5",
    "io.reactivex"         %% "rxscala"     % "0.26.3",
    "org.http4s"           %% "http4s-core" % http4sVersion,
    "log4j"                %  "log4j"       % "1.2.17" % Test
  )
  def web = Seq(
    "org.http4s"     %% "http4s-dsl"          % http4sVersion,
    "org.http4s"     %% "http4s-argonaut"     % http4sVersion,
    "org.http4s"     %% "http4s-client"       % http4sVersion,
    "org.http4s"     %% "http4s-server"       % http4sVersion,
    "org.http4s"     %% "http4s-blaze-server" % http4sVersion,
    "org.http4s"     %% "http4s-blaze-client" % http4sVersion,
    "org.scodec"     %% "scodec-scalaz"       % "1.3.0a",
    "org.scodec"     %% "scodec-bits"         % scodecBitsVersion,
    "com.propensive" %% "rapture-json"        % raptureVersion     % Test,
    "com.propensive" %% "rapture-json-json4s" % raptureVersion     % Test,
    CommonDependencies.refined.scalacheck                          % Test
  )
  def precog = Seq(
    "org.slf4s"            %% "slf4s-api"       % "1.7.13",
    "org.slf4j"            %  "slf4j-log4j12"   % "1.7.16",
    "org.typelevel"        %% "spire"           % spireVersion,
    "org.scodec"           %% "scodec-scalaz"   % "1.3.0a",
    "org.apache.jdbm"      %  "jdbm"            % "3.0-alpha5",
    "com.typesafe.akka"    %  "akka-actor_2.11" % "2.5.1",
    "org.quartz-scheduler" %  "quartz"          % "2.3.0",
    "commons-io"           %  "commons-io"      % "2.5"
  )
  def it = Seq(
    "io.argonaut"      %% "argonaut-monocle" % argonautVersion     % Test,
    CommonDependencies.http4s.blazeClient                          % Test,
    CommonDependencies.refined.scalacheck                          % Test,
    "io.verizon.knobs" %% "core"             % "4.0.30-scalaz-7.2" % Test)
}<|MERGE_RESOLUTION|>--- conflicted
+++ resolved
@@ -113,16 +113,9 @@
       .exclude("org.scalatest", "scalatest_2.11"),
     "org.apache.parquet" % "parquet-format" % "2.3.1",
     "org.apache.parquet" % "parquet-hadoop" % "1.9.0",
-<<<<<<< HEAD
-    "org.elasticsearch" % "elasticsearch-spark-20_2.11" % "5.3.0",
-    "org.http4s"                 %% "http4s-blaze-client"       % "0.14.1a", //TODO_ES use CommonDependecies
-    // "com.sksamuel.elastic4s" %% "elastic4s-core" % "5.3.1",
-    // "com.sksamuel.elastic4s" %% "elastic4s-http" % "5.3.1",
-    // "com.sksamuel.elastic4s" %% "elastic4s-jackson" % "5.3.1",
-    CommonDependencies.http4s.core
-=======
-    "org.http4s"         %% "http4s-core" % http4sVersion
->>>>>>> d2fce5ac
+    "org.http4s"         %% "http4s-core" % http4sVersion,
+    "org.http4s"                 %% "http4s-blaze-client"       % http4sVersion,
+    "org.elasticsearch" % "elasticsearch-spark-20_2.11" % "5.3.0"
   )
 
   def marklogic = Seq(
