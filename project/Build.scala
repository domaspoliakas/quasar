--- conflicted
+++ resolved
@@ -23,6 +23,7 @@
 import sbt.NameFilter._
 import com.typesafe.sbteclipse.plugin.EclipsePlugin.{ EclipseKeys, EclipseCreateSrc }
 import de.johoop.cpd4sbt.CopyPasteDetector._
+import net.virtualvoid.sbt.graph.Plugin.graphSettings
 
 object PlatformBuild extends Build {
   val jprofilerLib = SettingKey[String]("jprofiler-lib", "The library file used by jprofiler")
@@ -118,17 +119,12 @@
     }
   )
 
-<<<<<<< HEAD
-  val commonNexusSettings = nexusSettings ++ commonSettings ++ net.virtualvoid.sbt.graph.Plugin.graphSettings
-  val commonAssemblySettings = sbtassembly.Plugin.assemblySettings ++ commonNexusSettings
-=======
-  val commonPluginsSettings = ScctPlugin.instrumentSettings ++ cpdSettings ++ commonSettings
+  val commonPluginsSettings = ScctPlugin.instrumentSettings ++ cpdSettings ++ graphSettings ++ commonSettings
   val commonNexusSettings = nexusSettings ++ commonPluginsSettings
   val commonAssemblySettings = sbtassembly.Plugin.assemblySettings ++ Seq(test in assembly := {}) ++ commonNexusSettings
 
   // Logging is simply a common project for the test log configuration files
   lazy val logging = Project(id = "logging", base = file("logging")).settings(commonNexusSettings: _*)
->>>>>>> 1d17dd43
 
   lazy val platform = Project(id = "platform", base = file(".")).
     settings(ScctPlugin.mergeReportSettings ++ ScctPlugin.instrumentSettings: _*).
