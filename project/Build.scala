--- conflicted
+++ resolved
@@ -55,11 +55,7 @@
     }
   )
 
-<<<<<<< HEAD
-  val blueeyesVersion = "1.0.0-M6.5"
-=======
   val blueeyesVersion = "1.0.0-M6.6"
->>>>>>> 937535ce
   val scalazVersion = "7.0-precog-M1"
 
   val commonSettings = Seq(
