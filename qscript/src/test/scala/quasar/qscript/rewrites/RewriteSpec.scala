/*
 * Copyright 2014–2018 SlamData Inc.
 *
 * Licensed under the Apache License, Version 2.0 (the "License");
 * you may not use this file except in compliance with the License.
 * You may obtain a copy of the License at
 *
 *     http://www.apache.org/licenses/LICENSE-2.0
 *
 * Unless required by applicable law or agreed to in writing, software
 * distributed under the License is distributed on an "AS IS" BASIS,
 * WITHOUT WARRANTIES OR CONDITIONS OF ANY KIND, either express or implied.
 * See the License for the specific language governing permissions and
 * limitations under the License.
 */

package quasar.qscript.rewrites

import slamdata.Predef._
import quasar._
import quasar.api.resource.ResourcePath
import quasar.common.JoinType
import quasar.fp._
import quasar.contrib.iota._
import quasar.contrib.iota.SubInject
import quasar.qscript._

import matryoshka._
import matryoshka.data.Fix
import matryoshka.implicits._
import pathy.Path._
import scalaz._, Scalaz._

import iotaz.{CopK, TNilK}
import iotaz.TListK.:::

class RewriteSpec extends quasar.Qspec with QScriptHelpers {
  import IdStatus.ExcludeId

  val rewrite = new Rewrite[Fix]

  def normalizeExpr(expr: Fix[QS]): Fix[QS] =
    expr.transCata[Fix[QS]](rewrite.normalizeTJ[QS])

  def simplifyJoinExpr(expr: Fix[QS]): Fix[QST] =
    expr.transCata[Fix[QST]](SimplifyJoin[Fix, QS, QST].simplifyJoin(idPrism.reverseGet))

  type QSI[A] = CopK[QScriptCore ::: ThetaJoin ::: TNilK, A]

  implicit val qsc: Injectable[QScriptCore, QSI] = Injectable.inject[QScriptCore, QSI]
  implicit val tj: Injectable[ThetaJoin, QSI] = Injectable.inject[ThetaJoin, QSI]

  val qsidsl = construction.mkDefaults[Fix, QSI]

  implicit def qsiToQscriptTotal: Injectable[QSI, QST] = SubInject[QSI, QST]

  // TODO instead of calling `.toOption` on the `\/`
  // write an `Equal[PlannerError]` and test for specific errors too
  "rewriter" should {

    "coalesce a Map into a subsequent LeftShift" in {
      import qsidsl._
      val exp: QSI[Fix[QSI]] =
        fix.LeftShift(
          fix.Map(
            fix.Unreferenced,
            recFunc.Constant(json.bool(true))),
          recFunc.Hole,
          ExcludeId,
          ShiftType.Array,
          OnUndefined.Omit,
          func.RightSide).unFix

      Coalesce[Fix, QSI, QSI].coalesceQC(idPrism).apply(exp) must
      equal(
        fix.LeftShift(
          fix.Unreferenced,
          recFunc.Constant(json.bool(true)),
          ExcludeId,
          ShiftType.Array,
          OnUndefined.Omit,
          func.RightSide).unFix.some)
    }

<<<<<<< HEAD
    "coalesce a Filter into a preceding ThetaJoin" in {
      import qstdsl._
      val sampleFile = ResourcePath.leaf(rootDir </> file("bar"))

      val exp =
        fix.Filter(
          fix.ThetaJoin(
            fix.Unreferenced,
            free.Read[ResourcePath](sampleFile, IncludeId),
            free.Read[ResourcePath](sampleFile, IncludeId),
            func.And(
              func.Eq(func.ProjectKeyS(func.LeftSide, "l_id"), func.ProjectKeyS(func.RightSide, "r_id")),
              func.Eq(
                func.Add(
                  func.ProjectKeyS(func.LeftSide, "l_min"),
                  func.ProjectKeyS(func.LeftSide, "l_max")),
                func.Subtract(
                  func.ProjectKeyS(func.RightSide, "l_max"),
                  func.ProjectKeyS(func.RightSide, "l_min")))),
            JoinType.Inner,
            func.StaticMapS(
              "l" -> func.LeftSide,
              "r" -> func.RightSide)),
          recFunc.Lt(
            recFunc.ProjectKeyS(
              recFunc.ProjectKeyS(recFunc.Hole, "l"),
              "lat"),
            recFunc.ProjectKeyS(
              recFunc.ProjectKeyS(recFunc.Hole, "l"),
              "lon"))).unFix

      Coalesce[Fix, QST, QST].coalesceTJ(idPrism[QST].get).apply(exp).map(rewrite.normalizeTJ[QST]) must
      equal(
        fix.ThetaJoin(
          fix.Unreferenced,
          free.Read[ResourcePath](sampleFile, IncludeId),
          free.Read[ResourcePath](sampleFile, IncludeId),
          func.And(
            func.And(
              func.Eq(func.ProjectKeyS(func.LeftSide, "l_id"), func.ProjectKeyS(func.RightSide, "r_id")),
              func.Eq(
                func.Add(
                  func.ProjectKeyS(func.LeftSide, "l_min"),
                  func.ProjectKeyS(func.LeftSide, "l_max")),
                func.Subtract(
                  func.ProjectKeyS(func.RightSide, "l_max"),
                  func.ProjectKeyS(func.RightSide, "l_min")))),
            func.Lt(
              func.ProjectKeyS(func.LeftSide, "lat"),
              func.ProjectKeyS(func.LeftSide, "lon"))),
          JoinType.Inner,
          func.StaticMapS(
            "l" -> func.LeftSide,
            "r" -> func.RightSide)).unFix.some)

=======
    "fold a constant array value" in {
      import qsdsl._
      val value: Fix[EJson] =
        json.int(7)

      val exp: Fix[QS] =
        fix.Map(
          fix.Read[ResourcePath](ResourcePath.leaf(rootDir </> file("foo")), ExcludeId),
          recFunc.MakeArray(recFunc.Constant(json.int(7))))

      val expected: Fix[QS] =
        fix.Map(
          fix.Read[ResourcePath](ResourcePath.leaf(rootDir </> file("foo")), ExcludeId),
          recFunc.Constant(json.arr(List(value))))

      normalizeFExpr(exp) must equal(expected)
    }

    "fold a constant doubly-nested array value" in {
      import qsdsl._
      val value: Fix[EJson] =
        json.int(7)

      val exp: Fix[QS] =
        fix.Map(
          fix.Read[ResourcePath](ResourcePath.leaf(rootDir </> file("foo")), ExcludeId),
          recFunc.MakeArray(recFunc.MakeArray(recFunc.Constant(json.int(7)))))

      val expected: Fix[QS] =
        fix.Map(
          fix.Read[ResourcePath](ResourcePath.leaf(rootDir </> file("foo")), ExcludeId),
          recFunc.Constant(json.arr(List(json.arr(List(value))))))

      normalizeFExpr(exp) must equal(expected)
    }

    "fold nested boolean values" in {
      import qsdsl._
      val exp: Fix[QS] =
        fix.Map(
          fix.Read[ResourcePath](ResourcePath.leaf(rootDir </> file("foo")), ExcludeId),
          recFunc.MakeArray(
            // !false && (false || !true)
            recFunc.And(
              recFunc.Not(recFunc.Constant(json.bool(false))),
              recFunc.Or(
                recFunc.Constant(json.bool(false)),
                recFunc.Not(recFunc.Constant(json.bool(true)))))))

      val expected: Fix[QS] =
        fix.Map(
          fix.Read[ResourcePath](ResourcePath.leaf(rootDir </> file("foo")), ExcludeId),
          recFunc.Constant(json.arr(List(json.bool(false)))))

      normalizeFExpr(exp) must equal(expected)
>>>>>>> 202de068
    }

    "simplify an outer ThetaJoin with a statically known condition" in {
      val exp: Fix[QS] = {
        import qsdsl._
        fix.ThetaJoin(
          fix.Unreferenced,
          free.Read[ResourcePath](ResourcePath.leaf(rootDir </> file("foo")), ExcludeId),
          free.Read[ResourcePath](ResourcePath.leaf(rootDir </> file("bar")), ExcludeId),
          func.Eq(
            func.Constant(json.int(0)),
            func.Constant(json.int(1))),
          JoinType.FullOuter,
          func.ConcatMaps(func.LeftSide, func.RightSide))
      }

      simplifyJoinExpr(exp) must equal {
        import qstdsl._
        fix.Map(
          fix.EquiJoin(
            fix.Unreferenced,
            free.Read[ResourcePath](ResourcePath.leaf(rootDir </> file("foo")), ExcludeId),
            free.Read[ResourcePath](ResourcePath.leaf(rootDir </> file("bar")), ExcludeId),
            List((
              func.Constant(json.int(0)),
              func.Constant(json.int(1)))),
            JoinType.FullOuter,
            func.StaticMapS(
              SimplifyJoin.LeftK -> func.LeftSide,
              SimplifyJoin.RightK -> func.RightSide)),
          recFunc.ConcatMaps(
            recFunc.ProjectKeyS(recFunc.Hole, SimplifyJoin.LeftK),
            recFunc.ProjectKeyS(recFunc.Hole, SimplifyJoin.RightK)))
      }
    }

    "simplify a ThetaJoin" in {
      val exp: Fix[QS] = {
        import qsdsl._
        fix.ThetaJoin(
          fix.Unreferenced,
          free.Read[ResourcePath](ResourcePath.leaf(rootDir </> file("foo")), ExcludeId),
          free.Read[ResourcePath](ResourcePath.leaf(rootDir </> file("bar")), ExcludeId),
          func.And(func.And(
            // reversed equality
            func.Eq(
              func.ProjectKeyS(func.RightSide, "r_id"),
              func.ProjectKeyS(func.LeftSide, "l_id")),
            // more complicated expression, duplicated refs
            func.Eq(
              func.Add(
                func.ProjectKeyS(func.LeftSide, "l_min"),
                func.ProjectKeyS(func.LeftSide, "l_max")),
              func.Subtract(
                func.ProjectKeyS(func.RightSide, "l_max"),
                func.ProjectKeyS(func.RightSide, "l_min")))),
            // inequality
            func.Lt(
              func.ProjectKeyS(func.LeftSide, "l_lat"),
              func.ProjectKeyS(func.RightSide, "r_lat"))),
          JoinType.Inner,
          func.ConcatMaps(func.LeftSide, func.RightSide))
      }

      simplifyJoinExpr(exp) must equal {
        import qstdsl._
        fix.Map(
          fix.Filter(
            fix.EquiJoin(
              fix.Unreferenced,
              free.Read[ResourcePath](ResourcePath.leaf(rootDir </> file("foo")), ExcludeId),
              free.Read[ResourcePath](ResourcePath.leaf(rootDir </> file("bar")), ExcludeId),
              List(
                (func.ProjectKeyS(func.Hole, "l_id"),
                  func.ProjectKeyS(func.Hole, "r_id")),
                (func.Add(
                  func.ProjectKeyS(func.Hole, "l_min"),
                  func.ProjectKeyS(func.Hole, "l_max")),
                  func.Subtract(
                    func.ProjectKeyS(func.Hole, "l_max"),
                    func.ProjectKeyS(func.Hole, "l_min")))),
              JoinType.Inner,
              func.StaticMapS(
                SimplifyJoin.LeftK -> func.LeftSide,
                SimplifyJoin.RightK -> func.RightSide)),
            recFunc.Lt(
              recFunc.ProjectKeyS(
                recFunc.ProjectKeyS(recFunc.Hole, SimplifyJoin.LeftK),
                "l_lat"),
              recFunc.ProjectKeyS(
                recFunc.ProjectKeyS(recFunc.Hole, SimplifyJoin.RightK),
                "r_lat"))),
          recFunc.ConcatMaps(
            recFunc.ProjectKeyS(recFunc.Hole, SimplifyJoin.LeftK),
            recFunc.ProjectKeyS(recFunc.Hole, SimplifyJoin.RightK)))
      }
    }

    "extract filter from join condition" >> {
      "when guard is undefined in true branch" >> {
        import qsdsl._
        val original =
          fix.ThetaJoin(
            fix.Unreferenced,
            free.Read[ResourcePath](ResourcePath.leaf(rootDir </> file("foo")), ExcludeId),
            free.Read[ResourcePath](ResourcePath.leaf(rootDir </> file("bar")), ExcludeId),
            func.Guard(
              func.LeftSide,
              Type.AnyObject,
              func.Undefined,
              func.Eq(
                func.ProjectKey(func.RightSide, func.Constant(json.str("r_id"))),
                func.ProjectKey(func.LeftSide, func.Constant(json.str("l_id"))))),
            JoinType.Inner,
            func.ConcatMaps(
              func.Guard(
                func.LeftSide,
                Type.AnyObject,
                func.Undefined,
                func.LeftSide),
              func.RightSide))

        val expected =
          fix.ThetaJoin(
            fix.Unreferenced,
            free.Filter(
              free.Read[ResourcePath](ResourcePath.leaf(rootDir </> file("foo")), ExcludeId),
              recFunc.Guard(
                recFunc.Hole,
                Type.AnyObject,
                recFunc.Constant(json.bool(false)),
                recFunc.Constant(json.bool(true)))),
            free.Read[ResourcePath](ResourcePath.leaf(rootDir </> file("bar")), ExcludeId),
            func.Eq(
              func.ProjectKeyS(func.RightSide, "r_id"),
              func.ProjectKeyS(func.LeftSide, "l_id")),
            JoinType.Inner,
            func.ConcatMaps(func.LeftSide, func.RightSide))

        normalizeExpr(original) must equal(expected)
      }

      "when guard is undefined in false branch" >> {
        import qsdsl._
        val original =
          fix.ThetaJoin(
            fix.Unreferenced,
            free.Read[ResourcePath](ResourcePath.leaf(rootDir </> file("foo")), ExcludeId),
            free.Read[ResourcePath](ResourcePath.leaf(rootDir </> file("bar")), ExcludeId),
            func.Guard(
              func.LeftSide,
              Type.AnyObject,
              func.Eq(
                func.ProjectKeyS(func.RightSide, "r_id"),
                func.ProjectKeyS(func.LeftSide, "l_id")),
              func.Undefined),
            JoinType.Inner,
            func.ConcatMaps(
              func.Guard(
                func.LeftSide,
                Type.AnyObject,
                func.LeftSide,
                func.Undefined),
              func.RightSide))

        val expected =
          fix.ThetaJoin(
            fix.Unreferenced,
            free.Filter(
              free.Read[ResourcePath](ResourcePath.leaf(rootDir </> file("foo")), ExcludeId),
              recFunc.Guard(
                recFunc.Hole,
                Type.AnyObject,
                recFunc.Constant(json.bool(true)),
                recFunc.Constant(json.bool(false)))),
            free.Read[ResourcePath](ResourcePath.leaf(rootDir </> file("bar")), ExcludeId),
            func.Eq(
              func.ProjectKeyS(func.RightSide, "r_id"),
              func.ProjectKeyS(func.LeftSide, "l_id")),
            JoinType.Inner,
            func.ConcatMaps(func.LeftSide, func.RightSide))

        normalizeExpr(original) must equal(expected)
      }

      "when cond is undefined in true branch" >> {
        import qsdsl._
        val original =
          fix.ThetaJoin(
            fix.Unreferenced,
            free.Read[ResourcePath](ResourcePath.leaf(rootDir </> file("foo")), ExcludeId),
            free.Read[ResourcePath](ResourcePath.leaf(rootDir </> file("bar")), ExcludeId),
            func.Cond(
              func.Lt(func.ProjectKeyS(func.LeftSide, "x"), func.Constant(json.int(7))),
              func.Undefined,
              func.Eq(
                func.ProjectKeyS(func.RightSide, "r_id"),
                func.ProjectKeyS(func.LeftSide, "l_id"))),
            JoinType.Inner,
            func.ConcatMaps(
              func.Cond(
                func.Lt(func.ProjectKeyS(func.LeftSide, "x"), func.Constant(json.int(7))),
                func.Undefined,
                func.LeftSide),
              func.RightSide))

        val expected =
          fix.ThetaJoin(
            fix.Unreferenced,
            free.Filter(
              free.Read[ResourcePath](ResourcePath.leaf(rootDir </> file("foo")), ExcludeId),
              recFunc.Not(recFunc.Lt(recFunc.ProjectKeyS(recFunc.Hole, "x"), recFunc.Constant(json.int(7))))),
            free.Read[ResourcePath](ResourcePath.leaf(rootDir </> file("bar")), ExcludeId),
            func.Eq(
              func.ProjectKeyS(func.RightSide, "r_id"),
              func.ProjectKeyS(func.LeftSide, "l_id")),
            JoinType.Inner,
            func.ConcatMaps(func.LeftSide, func.RightSide))

        normalizeExpr(original) must equal(expected)
      }

      "when cond is undefined in false branch" >> {
        import qsdsl._
        val original =
          fix.ThetaJoin(
            fix.Unreferenced,
            free.Read[ResourcePath](ResourcePath.leaf(rootDir </> file("foo")), ExcludeId),
            free.Read[ResourcePath](ResourcePath.leaf(rootDir </> file("bar")), ExcludeId),
            func.Cond(
              func.Lt(func.ProjectKeyS(func.LeftSide, "x"), func.Constant(json.int(7))),
              func.Eq(
                func.ProjectKeyS(func.RightSide, "r_id"),
                func.ProjectKeyS(func.LeftSide, "l_id")),
              func.Undefined),
            JoinType.Inner,
            func.ConcatMaps(
              func.Cond(
                func.Lt(func.ProjectKeyS(func.LeftSide, "x"), func.Constant(json.int(7))),
                func.LeftSide,
                func.Undefined),
              func.RightSide))

        val expected =
          fix.ThetaJoin(
            fix.Unreferenced,
            free.Filter(
              free.Read[ResourcePath](ResourcePath.leaf(rootDir </> file("foo")), ExcludeId),
              recFunc.Lt(recFunc.ProjectKeyS(recFunc.Hole, "x"), recFunc.Constant(json.int(7)))),
            free.Read[ResourcePath](ResourcePath.leaf(rootDir </> file("bar")), ExcludeId),
            func.Eq(
              func.ProjectKeyS(func.RightSide, "r_id"),
              func.ProjectKeyS(func.LeftSide, "l_id")),
            JoinType.Inner,
            func.ConcatMaps(func.LeftSide, func.RightSide))

        normalizeExpr(original) must equal(expected)
      }
    }
  }
}<|MERGE_RESOLUTION|>--- conflicted
+++ resolved
@@ -80,121 +80,6 @@
           ShiftType.Array,
           OnUndefined.Omit,
           func.RightSide).unFix.some)
-    }
-
-<<<<<<< HEAD
-    "coalesce a Filter into a preceding ThetaJoin" in {
-      import qstdsl._
-      val sampleFile = ResourcePath.leaf(rootDir </> file("bar"))
-
-      val exp =
-        fix.Filter(
-          fix.ThetaJoin(
-            fix.Unreferenced,
-            free.Read[ResourcePath](sampleFile, IncludeId),
-            free.Read[ResourcePath](sampleFile, IncludeId),
-            func.And(
-              func.Eq(func.ProjectKeyS(func.LeftSide, "l_id"), func.ProjectKeyS(func.RightSide, "r_id")),
-              func.Eq(
-                func.Add(
-                  func.ProjectKeyS(func.LeftSide, "l_min"),
-                  func.ProjectKeyS(func.LeftSide, "l_max")),
-                func.Subtract(
-                  func.ProjectKeyS(func.RightSide, "l_max"),
-                  func.ProjectKeyS(func.RightSide, "l_min")))),
-            JoinType.Inner,
-            func.StaticMapS(
-              "l" -> func.LeftSide,
-              "r" -> func.RightSide)),
-          recFunc.Lt(
-            recFunc.ProjectKeyS(
-              recFunc.ProjectKeyS(recFunc.Hole, "l"),
-              "lat"),
-            recFunc.ProjectKeyS(
-              recFunc.ProjectKeyS(recFunc.Hole, "l"),
-              "lon"))).unFix
-
-      Coalesce[Fix, QST, QST].coalesceTJ(idPrism[QST].get).apply(exp).map(rewrite.normalizeTJ[QST]) must
-      equal(
-        fix.ThetaJoin(
-          fix.Unreferenced,
-          free.Read[ResourcePath](sampleFile, IncludeId),
-          free.Read[ResourcePath](sampleFile, IncludeId),
-          func.And(
-            func.And(
-              func.Eq(func.ProjectKeyS(func.LeftSide, "l_id"), func.ProjectKeyS(func.RightSide, "r_id")),
-              func.Eq(
-                func.Add(
-                  func.ProjectKeyS(func.LeftSide, "l_min"),
-                  func.ProjectKeyS(func.LeftSide, "l_max")),
-                func.Subtract(
-                  func.ProjectKeyS(func.RightSide, "l_max"),
-                  func.ProjectKeyS(func.RightSide, "l_min")))),
-            func.Lt(
-              func.ProjectKeyS(func.LeftSide, "lat"),
-              func.ProjectKeyS(func.LeftSide, "lon"))),
-          JoinType.Inner,
-          func.StaticMapS(
-            "l" -> func.LeftSide,
-            "r" -> func.RightSide)).unFix.some)
-
-=======
-    "fold a constant array value" in {
-      import qsdsl._
-      val value: Fix[EJson] =
-        json.int(7)
-
-      val exp: Fix[QS] =
-        fix.Map(
-          fix.Read[ResourcePath](ResourcePath.leaf(rootDir </> file("foo")), ExcludeId),
-          recFunc.MakeArray(recFunc.Constant(json.int(7))))
-
-      val expected: Fix[QS] =
-        fix.Map(
-          fix.Read[ResourcePath](ResourcePath.leaf(rootDir </> file("foo")), ExcludeId),
-          recFunc.Constant(json.arr(List(value))))
-
-      normalizeFExpr(exp) must equal(expected)
-    }
-
-    "fold a constant doubly-nested array value" in {
-      import qsdsl._
-      val value: Fix[EJson] =
-        json.int(7)
-
-      val exp: Fix[QS] =
-        fix.Map(
-          fix.Read[ResourcePath](ResourcePath.leaf(rootDir </> file("foo")), ExcludeId),
-          recFunc.MakeArray(recFunc.MakeArray(recFunc.Constant(json.int(7)))))
-
-      val expected: Fix[QS] =
-        fix.Map(
-          fix.Read[ResourcePath](ResourcePath.leaf(rootDir </> file("foo")), ExcludeId),
-          recFunc.Constant(json.arr(List(json.arr(List(value))))))
-
-      normalizeFExpr(exp) must equal(expected)
-    }
-
-    "fold nested boolean values" in {
-      import qsdsl._
-      val exp: Fix[QS] =
-        fix.Map(
-          fix.Read[ResourcePath](ResourcePath.leaf(rootDir </> file("foo")), ExcludeId),
-          recFunc.MakeArray(
-            // !false && (false || !true)
-            recFunc.And(
-              recFunc.Not(recFunc.Constant(json.bool(false))),
-              recFunc.Or(
-                recFunc.Constant(json.bool(false)),
-                recFunc.Not(recFunc.Constant(json.bool(true)))))))
-
-      val expected: Fix[QS] =
-        fix.Map(
-          fix.Read[ResourcePath](ResourcePath.leaf(rootDir </> file("foo")), ExcludeId),
-          recFunc.Constant(json.arr(List(json.bool(false)))))
-
-      normalizeFExpr(exp) must equal(expected)
->>>>>>> 202de068
     }
 
     "simplify an outer ThetaJoin with a statically known condition" in {
