--- conflicted
+++ resolved
@@ -89,23 +89,12 @@
   }
 
   "JSON building example" in {
-<<<<<<< HEAD
-    val json = concat(JField("name", JString("joe")), JField("age", JNum(34))) ++ concat(JField("name", JString("mazy")), JField("age", JNum(31)))
-    compact(render(json)) mustEqual """[{"name":"joe","age":34.0},{"name":"mazy","age":31.0}]"""
-  }
-
-  "JSON building with implicit primitive conversions example" in {
-    import Implicits._
-    val json = concat(JField("name", "joe"), JField("age", 34)) ++ concat(JField("name", "mazy"), JField("age", 31))
-    compact(render(json)) mustEqual """[{"name":"joe","age":34.0},{"name":"mazy","age":31.0}]"""
-=======
     val json = concat(JObject(JField("name", JString("joe")) :: Nil), 
-                      JObject(JField("age", JInt(34)) :: Nil)) ++ 
+                      JObject(JField("age", JNum(34)) :: Nil)) ++ 
                concat(JObject(JField("name", JString("mazy")) :: Nil), 
-                      JObject(JField("age", JInt(31)) :: Nil))
-
-    compact(render(json)) mustEqual """[{"name":"joe"},{"age":34},{"name":"mazy"},{"age":31}]"""
->>>>>>> 6d926871
+                      JObject(JField("age", JNum(31)) :: Nil))
+
+    compact(render(json)) mustEqual """[{"name":"joe"},{"age":34.0},{"name":"mazy"},{"age":31.0}]"""
   }
 
   "Example which collects all integers and forms a new JSON" in {
@@ -145,11 +134,7 @@
   "Renders JSON as Scala code" in {
     val json = parse(lotto)
 
-<<<<<<< HEAD
-    Printer.compact(renderScala(json)) mustEqual """JObject(JField("lotto",JObject(JField("lotto-id",JNum(5))::JField("winning-numbers",JArray(JNum(2)::JNum(45)::JNum(34)::JNum(23)::JNum(7)::JNum(5)::JNum(3)::Nil))::JField("winners",JArray(JObject(JField("winner-id",JNum(23))::JField("numbers",JArray(JNum(2)::JNum(45)::JNum(34)::JNum(23)::JNum(3)::JNum(5)::Nil))::Nil)::JObject(JField("winner-id",JNum(54))::JField("numbers",JArray(JNum(52)::JNum(3)::JNum(12)::JNum(11)::JNum(18)::JNum(22)::Nil))::Nil)::Nil))::Nil))::Nil)"""
-=======
-    Printer.compact(renderScala(json)) mustEqual """JObject("lotto",JObject("lotto-id",JInt(5)::"winning-numbers",JArray(JInt(2)::JInt(45)::JInt(34)::JInt(23)::JInt(7)::JInt(5)::JInt(3)::Nil)::"winners",JArray(JObject("winner-id",JInt(23)::"numbers",JArray(JInt(2)::JInt(45)::JInt(34)::JInt(23)::JInt(3)::JInt(5)::Nil)::Nil)::JObject("winner-id",JInt(54)::"numbers",JArray(JInt(52)::JInt(3)::JInt(12)::JInt(11)::JInt(18)::JInt(22)::Nil)::Nil)::Nil)::Nil)::Nil)"""
->>>>>>> 6d926871
+    Printer.compact(renderScala(json)) mustEqual """JObject("lotto",JObject("lotto-id",JNum(5)::"winning-numbers",JArray(JNum(2)::JNum(45)::JNum(34)::JNum(23)::JNum(7)::JNum(5)::JNum(3)::Nil)::"winners",JArray(JObject("winner-id",JNum(23)::"numbers",JArray(JNum(2)::JNum(45)::JNum(34)::JNum(23)::JNum(3)::JNum(5)::Nil)::Nil)::JObject("winner-id",JNum(54)::"numbers",JArray(JNum(52)::JNum(3)::JNum(12)::JNum(11)::JNum(18)::JNum(22)::Nil)::Nil)::Nil)::Nil)::Nil)"""
   }
 
   val lotto = """
