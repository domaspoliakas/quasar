/*
 * Copyright 2014–2016 SlamData Inc.
 *
 * Licensed under the Apache License, Version 2.0 (the "License");
 * you may not use this file except in compliance with the License.
 * You may obtain a copy of the License at
 *
 *     http://www.apache.org/licenses/LICENSE-2.0
 *
 * Unless required by applicable law or agreed to in writing, software
 * distributed under the License is distributed on an "AS IS" BASIS,
 * WITHOUT WARRANTIES OR CONDITIONS OF ANY KIND, either express or implied.
 * See the License for the specific language governing permissions and
 * limitations under the License.
 */

package quasar

import quasar.Predef._
import quasar.contrib.matryoshka._

import matryoshka._, TraverseT.ops._
import matryoshka.patterns._
import monocle.Lens
import scalaz.{Lens => _, _}, Liskov._, Scalaz._
import scalaz.iteratee.EnumeratorT
import scalaz.stream._
import shapeless.{Fin, Nat, Sized, Succ}
import simulacrum.typeclass

sealed trait LowerPriorityTreeInstances {
  implicit def Tuple2RenderTree[A, B](implicit RA: RenderTree[A], RB: RenderTree[B]):
      RenderTree[(A, B)] =
    new RenderTree[(A, B)] {
      def render(t: (A, B)) =
        NonTerminal("tuple" :: Nil, None,
          RA.render(t._1) ::
            RB.render(t._2) ::
            Nil)
    }
}

sealed trait LowPriorityTreeInstances extends LowerPriorityTreeInstances {
  implicit def LeftTuple3RenderTree[A, B, C](implicit RA: RenderTree[A], RB: RenderTree[B], RC: RenderTree[C]):
      RenderTree[((A, B), C)] =
    new RenderTree[((A, B), C)] {
      def render(t: ((A, B), C)) =
        NonTerminal("tuple" :: Nil, None,
          RA.render(t._1._1) ::
            RB.render(t._1._2) ::
            RC.render(t._2) ::
            Nil)
    }
}

sealed trait TreeInstances extends LowPriorityTreeInstances {
  implicit def LeftTuple4RenderTree[A, B, C, D](implicit RA: RenderTree[A], RB: RenderTree[B], RC: RenderTree[C], RD: RenderTree[D]):
      RenderTree[(((A, B), C), D)] =
    new RenderTree[(((A, B), C), D)] {
      def render(t: (((A, B), C), D)) =
        NonTerminal("tuple" :: Nil, None,
           RA.render(t._1._1._1) ::
            RB.render(t._1._1._2) ::
            RC.render(t._1._2) ::
            RD.render(t._2) ::
            Nil)
    }

  implicit def EitherRenderTree[A, B](implicit RA: RenderTree[A], RB: RenderTree[B]):
      RenderTree[A \/ B] =
    new RenderTree[A \/ B] {
      def render(v: A \/ B) =
        v match {
          case -\/ (a) => NonTerminal("-\\/" :: Nil, None, RA.render(a) :: Nil)
          case \/- (b) => NonTerminal("\\/-" :: Nil, None, RB.render(b) :: Nil)
        }
    }

  implicit def OptionRenderTree[A](implicit RA: RenderTree[A]):
      RenderTree[Option[A]] =
    new RenderTree[Option[A]] {
      def render(o: Option[A]) = o match {
        case Some(a) => RA.render(a)
        case None => Terminal("None" :: "Option" :: Nil, None)
      }
    }

  implicit def ListRenderTree[A](implicit RA: RenderTree[A]):
      RenderTree[List[A]] =
    new RenderTree[List[A]] {
      def render(v: List[A]) = NonTerminal(List("List"), None, v.map(RA.render))
    }

  implicit def ListMapRenderTree[K: Show, V](implicit RV: RenderTree[V]):
      RenderTree[ListMap[K, V]] =
    new RenderTree[ListMap[K, V]] {
      def render(v: ListMap[K, V]) =
        NonTerminal("Map" :: Nil, None,
          v.toList.map { case (k, v) =>
            NonTerminal("Key" :: "Map" :: Nil, Some(k.shows), RV.render(v) :: Nil)
          })
    }

  implicit def ListMapEqual[A: Equal, B: Equal]: Equal[ListMap[A, B]] =
    Equal.equalBy(_.toList)

  implicit def VectorRenderTree[A](implicit RA: RenderTree[A]):
      RenderTree[Vector[A]] =
    new RenderTree[Vector[A]] {
      def render(v: Vector[A]) = NonTerminal(List("Vector"), None, v.map(RA.render).toList)
    }

  implicit val BooleanRenderTree: RenderTree[Boolean] =
    RenderTree.fromShow[Boolean]("Boolean")
  implicit val IntRenderTree: RenderTree[Int] =
    RenderTree.fromShow[Int]("Int")
  implicit val DoubleRenderTree: RenderTree[Double] =
    RenderTree.fromShow[Double]("Double")
  implicit val StringRenderTree: RenderTree[String] =
    RenderTree.fromShow[String]("String")

  implicit val SymbolEqual: Equal[Symbol] = Equal.equalA

  implicit def PathRenderTree[B,T,S]: RenderTree[pathy.Path[B,T,S]] =
    new RenderTree[pathy.Path[B,T,S]] {
      // NB: the implicit Show instance in scope here ends up being a circular
      // call, so an explicit reference to pathy's Show is needed.
      def render(v: pathy.Path[B,T,S]) = Terminal(List("Path"), pathy.Path.PathShow.shows(v).some)
    }
}

sealed trait ListMapInstances {
  implicit def seqW[A](xs: Seq[A]): SeqW[A] = new SeqW(xs)
  class SeqW[A](xs: Seq[A]) {
    def toListMap[B, C](implicit ev: A <~< (B, C)): ListMap[B, C] = {
      ListMap(co[Seq, A, (B, C)](ev)(xs) : _*)
    }
  }

  implicit def TraverseListMap[K]:
      Traverse[ListMap[K, ?]] with IsEmpty[ListMap[K, ?]] =
    new Traverse[ListMap[K, ?]] with IsEmpty[ListMap[K, ?]] {
      // FIXME: not sure what is being overloaded here
      @SuppressWarnings(Array("org.wartremover.warts.Overloading"))
      def empty[V] = ListMap.empty[K, V]
      def plus[V](a: ListMap[K, V], b: => ListMap[K, V]) = a ++ b
      def isEmpty[V](fa: ListMap[K, V]) = fa.isEmpty
      override def map[A, B](fa: ListMap[K, A])(f: A => B) = fa.map{case (k, v) => (k, f(v))}
      def traverseImpl[G[_],A,B](m: ListMap[K,A])(f: A => G[B])(implicit G: Applicative[G]): G[ListMap[K,B]] = {
        import G.functorSyntax._
        scalaz.std.list.listInstance.traverseImpl(m.toList)({ case (k, v) => f(v) map (k -> _) }) map (_.toListMap)
      }
    }
}

trait OptionTInstances {
  implicit def optionTCatchable[F[_]: Catchable : Functor]: Catchable[OptionT[F, ?]] =
    new Catchable[OptionT[F, ?]] {
      def attempt[A](fa: OptionT[F, A]) =
        OptionT[F, Throwable \/ A](
          Catchable[F].attempt(fa.run) map {
            case -\/(t)  => Some(\/.left(t))
            case \/-(oa) => oa map (\/.right)
          })

      def fail[A](t: Throwable) =
        OptionT[F, A](Catchable[F].fail(t))
    }
}

trait StateTInstances {
  implicit def stateTCatchable[F[_]: Catchable : Monad, S]: Catchable[StateT[F, S, ?]] =
    new Catchable[StateT[F, S, ?]] {
      def attempt[A](fa: StateT[F, S, A]) =
        StateT[F, S, Throwable \/ A](s =>
          Catchable[F].attempt(fa.run(s)) map {
            case -\/(t)       => (s, t.left)
            case \/-((s1, a)) => (s1, a.right)
          })

      def fail[A](t: Throwable) =
        StateT[F, S, A](_ => Catchable[F].fail(t))
    }
}

trait WriterTInstances {
  implicit def writerTCatchable[F[_]: Catchable : Functor, W: Monoid]: Catchable[WriterT[F, W, ?]] =
    new Catchable[WriterT[F, W, ?]] {
      def attempt[A](fa: WriterT[F, W, A]) =
        WriterT[F, W, Throwable \/ A](
          Catchable[F].attempt(fa.run) map {
            case -\/(t)      => (mzero[W], t.left)
            case \/-((w, a)) => (w, a.right)
          })

      def fail[A](t: Throwable) =
        WriterT(Catchable[F].fail(t).strengthL(mzero[W]))
    }
}

trait ToCatchableOps {
  trait CatchableOps[F[_], A] extends scalaz.syntax.Ops[F[A]] {
    import fp.ski._

    /** A new task which runs a cleanup task only in the case of failure, and
      * ignores any result from the cleanup task.
      */
    final def onFailure(cleanup: F[_])(implicit FM: Monad[F], FC: Catchable[F]):
        F[A] =
      self.attempt.flatMap(_.fold(
        err => cleanup.attempt.flatMap(κ(FC.fail(err))),
        _.point[F]))

    /** A new task that ignores the result of this task, and runs another task
      * no matter what.
      */
    final def ignoreAndThen[B](t: F[B])(implicit FB: Bind[F], FC: Catchable[F]):
        F[B] =
      self.attempt.flatMap(κ(t))
  }

  implicit def ToCatchableOpsFromCatchable[F[_], A](a: F[A]):
      CatchableOps[F, A] =
    new CatchableOps[F, A] { val self = a }
}

trait PartialFunctionOps {
  implicit class PFOps[A, B](self: PartialFunction[A, B]) {
    def |?| [C](that: PartialFunction[A, C]): PartialFunction[A, B \/ C] =
      Function.unlift(v =>
        self.lift(v).fold[Option[B \/ C]](
          that.lift(v).map(\/-(_)))(
          x => Some(-\/(x))))
  }
}

trait JsonOps {
  import argonaut._
  import fp.ski._

  def optional[A: DecodeJson](cur: ACursor): DecodeResult[Option[A]] =
    cur.either.fold(
      κ(DecodeResult(scala.util.Right(None))),
      v => v.as[A].map(Some(_)))

  def orElse[A: DecodeJson](cur: ACursor, default: => A): DecodeResult[A] =
    cur.either.fold(
      κ(DecodeResult(scala.util.Right(default))),
      v => v.as[A]
    )

  def decodeJson[A](text: String)(implicit DA: DecodeJson[A]): String \/ A = \/.fromEither(for {
    json <- Parse.parse(text)
    a <- DA.decode(json.hcursor).result.leftMap { case (exp, hist) => "expected: " + exp + "; " + hist }
  } yield a)


  /* Nicely formatted, order-preserving, single-line. */
  val minspace = PrettyParams(
    "",       // indent
    "", " ",  // lbrace
    " ", "",  // rbrace
    "", " ",  // lbracket
    " ", "",  // rbracket
    "",       // lrbracketsEmpty
    "", " ",  // arrayComma
    "", " ",  // objectComma
    "", " ",  // colon
    true,     // preserveOrder
    false     // dropNullKeys
  )

  /** Nicely formatted, order-preserving, 2-space indented. */
  val multiline = PrettyParams(
    "  ",     // indent
    "", "\n",  // lbrace
    "\n", "",  // rbrace
    "", "\n",  // lbracket
    "\n", "",  // rbracket
    "",       // lrbracketsEmpty
    "", "\n",  // arrayComma
    "", "\n",  // objectComma
    "", " ",  // colon
    true,     // preserveOrder
    false     // dropNullKeys
  )
}

trait QFoldableOps {
  final implicit class ToQFoldableOps[F[_]: Foldable, A](val self: F[A]) {
    final def toProcess: Process0[A] =
      self.foldRight[Process0[A]](Process.halt)((a, p) => Process.emit(a) ++ p)
  }
}

trait DebugOps {
  final implicit class ToDebugOps[A](val self: A) {
    /** Applies some operation to a value and returns the original value. Useful
      * for things like adding debugging printlns in the middle of an
      * expression.
      */
    final def <|(f: A => Unit): A = {
      f(self)
      self
    }
  }
}

<<<<<<< HEAD
trait SKI {
  // NB: Unicode has double-struck and bold versions of the letters, which might
  //     be more appropriate, but the code points are larger than 2 bytes, so
  //     Scala doesn't handle them.

  /** Probably not useful; implemented here mostly because it's amusing. */
  def σ[A, B, C](x: A => B => C, y: A => B, z: A): C = x(z)(y(z))

  /**
   A shorter name for the constant function of 1, 2, 3, or 6 args.
   NB: the argument is eager here, so use `_ => ...` instead if you need it to be thunked.
   */
  def κ[A, B](x: B): A => B                                 = _ => x
  def κ2[A, B, C](x: C): (A, B) => C                         = (_, _) => x
  def κ3[A, B, C, D](x: D): (A, B, C) => D                   = (_, _, _) => x
  def κ6[A, B, C, D, E, F, G](x: G): (A, B, C, D, E, F) => G = (_, _, _, _, _, _) => x

  /** A shorter name for the identity function. */
  def ι[A]: A => A = x => x
}
object SKI extends SKI

trait StringOps {
  final implicit class StringOps(val s: String) {
    // NB: see scalaz's `parseInt`, et al.
    // These will appear in scalaz 7.3.

    def parseBigInt: Validation[NumberFormatException, BigInt] =
      Validation.fromTryCatchThrowable[BigInt, NumberFormatException](BigInt(s))

    def parseBigDecimal: Validation[NumberFormatException, BigDecimal] =
      Validation.fromTryCatchThrowable[BigDecimal, NumberFormatException](BigDecimal(s))
  }
}

trait LowPriorityCoEnvImplicits {
  // TODO: move to matryoshka

  implicit def coenvTraverse[F[_]: Traverse, E]: Traverse[CoEnv[E, F, ?]] =
    CoEnv.bitraverse[F, E].rightTraverse
}

trait CoEnvInstances extends LowPriorityCoEnvImplicits {
  implicit def coenvFunctor[F[_]: Functor, E]: Functor[CoEnv[E, F, ?]] =
    CoEnv.bifunctor[F].rightFunctor
}
=======
>>>>>>> 4a355f94

package object fp
    extends TreeInstances
    with ListMapInstances
    with OptionTInstances
    with StateTInstances
    with WriterTInstances
    with ToCatchableOps
    with PartialFunctionOps
    with JsonOps
    with ProcessOps
    with QFoldableOps
    with DebugOps
    with CatchableInstances {


  import ski._

  type EnumT[F[_], A] = EnumeratorT[A, F]

  /** An endomorphism is a mapping from a category to itself.
   *  It looks like scalaz already staked out "Endo" for the
   *  lower version.
   */
  type EndoK[F[X]] = scalaz.NaturalTransformation[F, F]

  // TODO generalize this and matryoshka.Delay into
  // `type KleisliK[M[_], F[_], G[_]] = F ~> (M ∘ G)#λ`
  type NTComp[F[X], G[Y]] = scalaz.NaturalTransformation[F, matryoshka.∘[G, F]#λ]

  implicit def ShowShowF[F[_], A: Show, FF[A] <: F[A]](implicit FS: ShowF[F]):
      Show[FF[A]] =
    new Show[FF[A]] { override def show(fa: FF[A]) = FS.show(fa) }

  implicit def ShowFNT[F[_]](implicit SF: ShowF[F]) =
    λ[Show ~> λ[α => Show[F[α]]]](st => ShowShowF(st, SF))

  implicit def EqualEqualF[F[_], A: Equal, FF[A] <: F[A]](implicit FE: EqualF[F]):
      Equal[FF[A]] =
    new Equal[FF[A]] { def equal(fa1: FF[A], fa2: FF[A]) = FE.equal(fa1, fa2) }

  implicit def EqualFNT[F[_]](implicit EF: EqualF[F]):
      Equal ~> λ[α => Equal[F[α]]] =
    new (Equal ~> λ[α => Equal[F[α]]]) {
      def apply[α](eq: Equal[α]): Equal[F[α]] = EqualEqualF(eq, EF)
    }

  def unzipDisj[A, B](ds: List[A \/ B]): (List[A], List[B]) = {
    val (as, bs) = ds.foldLeft((List[A](), List[B]())) {
      case ((as, bs), -\/ (a)) => (a :: as, bs)
      case ((as, bs),  \/-(b)) => (as, b :: bs)
    }
    (as.reverse, bs.reverse)
  }

  /** Accept a value (forcing the argument expression to be evaluated for its
    * effects), and then discard it, returning Unit. Makes it explicit that
    * you're discarding the result, and effectively suppresses the
    * "NonUnitStatement" warning from wartremover.
    */
  def ignore[A](a: A): Unit = ()

  def reflNT[F[_]] = λ[F ~> F](x => x)

  /** `liftM` as a natural transformation
    *
    * TODO: PR to scalaz
    */
  def liftMT[F[_]: Monad, G[_[_], _]: MonadTrans] = λ[F ~> G[F, ?]](_.liftM[G])

  /** `point` as a natural transformation */
  def pointNT[F[_]: Applicative] = λ[Id ~> F](Applicative[F] point _)

  def evalNT[F[_]: Monad, S](initial: S) = λ[StateT[F, S, ?] ~> F](_ eval initial)

  def liftFG[F[_], G[_], A](orig: F[A] => G[A])(implicit F: F :<: G):
      G[A] => G[A] =
    ftf => F.prj(ftf).fold(ftf)(orig)

  def liftFGM[M[_]: Monad, F[_], G[_], A](orig: F[A] => M[G[A]])(implicit F: F :<: G):
      G[A] => M[G[A]] =
    ftf => F.prj(ftf).fold(ftf.point[M])(orig)

  def liftFF[F[_], G[_], A](orig: F[A] => F[A])(implicit F: F :<: G):
      G[A] => G[A] =
    ftf => F.prj(ftf).fold(ftf)(orig.andThen(F.inj))

  implicit final class ListOps[A](val self: List[A]) extends scala.AnyVal {
    final def mapAccumLeft1[B, C](c: C)(f: (C, A) => (C, B)): (C, List[B]) = self.mapAccumLeft(c, f)
  }

  implicit def coproductEqual[F[_], G[_]](implicit F: Delay[Equal, F], G: Delay[Equal, G]) = λ[Equal ~> DelayedFG[F, G]#Equal](eq =>
    Equal equal ((cp1, cp2) =>
      (cp1.run, cp2.run) match {
        case (-\/(f1), -\/(f2)) => F(eq).equal(f1, f2)
        case (\/-(g1), \/-(g2)) => G(eq).equal(g1, g2)
        case (_,       _)       => false
      }
    )
  )
  implicit def coproductShow[F[_], G[_]](implicit F: Delay[Show, F], G: Delay[Show, G]) =
    λ[Show ~> DelayedFG[F, G]#Show](sh => Show show (_.run.fold(F(sh).show, G(sh).show)))

  implicit def constEqual[A: Equal] =
    λ[Equal ~> DelayedA[A]#Equal](_ => Equal equal (_.getConst === _.getConst))

  implicit def constShow[A: Show] =
    λ[Show ~> DelayedA[A]#Show](_ => Show show (Show[A] show _.getConst))

  implicit def sizedEqual[A: Equal, N <: Nat]: Equal[Sized[A, N]] =
    Equal.equal((a, b) => a.unsized ≟ b.unsized)

  implicit def sizedShow[A: Show, N <: Nat]: Show[Sized[A, N]] =
    Show.showFromToString

  implicit def natEqual[N <: Nat]: Equal[N] = Equal.equal((a, b) => true)

  implicit def natShow[N <: Nat]: Show[N] = Show.showFromToString

  implicit def finEqual[N <: Succ[_]]: Equal[Fin[N]] =
    Equal.equal((a, b) => true)

  implicit def finShow[N <: Succ[_]]: Show[Fin[N]] = Show.showFromToString

  implicit final class QuasarFreeOps[F[_], A](val self: Free[F, A]) extends scala.AnyVal {
    type Self    = Free[F, A]
    type Step[X] = F[X] \/ A

    def resumeTwice(implicit F: Functor[F]): Step[Step[Self]] =
      self.resume leftMap (_ map (_.resume))

    def toCoEnv[T[_[_]]: Corecursive](implicit F: Functor[F]): T[CoEnv[A, F, ?]] =
      self ana CoEnv.freeIso[A, F].reverseGet
  }

  def liftCo[T[_[_]], F[_], A](f: F[T[CoEnv[A, F, ?]]] => CoEnv[A, F, T[CoEnv[A, F, ?]]]):
      CoEnv[A, F, T[CoEnv[A, F, ?]]] => CoEnv[A, F, T[CoEnv[A, F, ?]]] =
    co => co.run.fold(κ(co), f)

  def idPrism[F[_]] = PrismNT[F, F](
    λ[F ~> (Option ∘ F)#λ](_.some),
    reflNT[F])

  def coenvPrism[F[_], A] = PrismNT[CoEnv[A, F, ?], F](
    λ[CoEnv[A, F, ?] ~> λ[α => Option[F[α]]]](_.run.toOption),
    λ[F ~> CoEnv[A, F, ?]](fb => CoEnv(fb.right[A])))
}

package fp {
  @typeclass
  trait ShowF[F[_]] {
    def show[A](fa: F[A])(implicit sa: Show[A]): Cord
  }
  @typeclass
  trait EqualF[F[_]] {
    @op("≟", true) def equal[A](fa1: F[A], fa2: F[A])(implicit eq: Equal[A]): Boolean
    @op("≠") def notEqual[A](fa1: F[A], fa2: F[A])(implicit eq: Equal[A]): Boolean = !equal(fa1, fa2)
  }
  @typeclass
  trait SemigroupF[F[_]] {
    @op("⊹", true) def append[A: Semigroup](fa1: F[A], fa2: F[A]): F[A]
  }

  /** Lift a `State` computation to operate over a "larger" state given a `Lens`.
    *
    * NB: Uses partial application of `F[_]` for better type inference, usage:
    *
    *   `zoomNT[F](lens)`
    */
  object zoomNT {
    def apply[F[_]]: Aux[F] =
      new Aux[F]

    final class Aux[F[_]] {
      type ST[S, A] = StateT[F, S, A]
      def apply[A, B](lens: Lens[A, B])(implicit M: Monad[F]): ST[B, ?] ~> ST[A, ?] =
        new (ST[B, ?] ~> ST[A, ?]) {
          def apply[C](s: ST[B, C]) =
            StateT((a: A) => s.run(lens.get(a)).map(_.leftMap(lens.set(_)(a))))
        }
    }
  }
  object Inj {
    def unapply[F[_], G[_], A](g: G[A])(implicit F: F :<: G): Option[F[A]] =
      F.prj(g)
  }

<<<<<<< HEAD
  /** Applies a transformation over `Free`, treating it like `T[CoEnv]`.
    */
  def freeTransCata[T[_[_]]: Recursive: Corecursive, F[_]: Functor, G[_]: Functor, A, B](
    free: Free[F, A])(
    f: CoEnv[A, F, T[CoEnv[B, G, ?]]] => CoEnv[B, G, T[CoEnv[B, G, ?]]]):
      Free[G, B] =
    free.toCoEnv[T].transCata[CoEnv[B, G, ?]](f).fromCoEnv

  def freeTransCataM[T[_[_]]: Recursive: Corecursive, M[_]: Monad, F[_]: Traverse, G[_]: Functor, A, B](
    free: Free[F, A])(
    f: CoEnv[A, F, T[CoEnv[B, G, ?]]] => M[CoEnv[B, G, T[CoEnv[B, G, ?]]]]):
      M[Free[G, B]] =
    free.toCoEnv[T].transCataM[M, CoEnv[B, G, ?]](f) ∘ (_.fromCoEnv)

  def transFutu[T[_[_]]: FunctorT: Corecursive, F[_]: Functor, G[_]: Traverse]
    (t: T[F])
    (f: GCoalgebraicTransform[T, Free[G, ?], F, G]):
      T[G] =
    FunctorT[T].map(t)(f(_).copoint.map(freeCata(_)(interpret[G, T[F], T[G]](transFutu(_)(f), _.embed))))

  def freeTransFutu[T[_[_]]: Recursive: Corecursive, F[_]: Functor, G[_]: Traverse, A, B]
    (free: Free[F, A])
    (f: CoEnv[A, F, T[CoEnv[A, F, ?]]] => CoEnv[B, G, Free[CoEnv[B, G, ?], T[CoEnv[A, F, ?]]]])
      : Free[G, B] =
    transFutu(free.toCoEnv[T])(f).fromCoEnv

  def liftCo[T[_[_]], F[_], A](f: F[T[CoEnv[A, F, ?]]] => CoEnv[A, F, T[CoEnv[A, F, ?]]]):
      CoEnv[A, F, T[CoEnv[A, F, ?]]] => CoEnv[A, F, T[CoEnv[A, F, ?]]] =
    co => co.run.fold(κ(co), f)

  def liftCoM[T[_[_]], M[_]: Applicative, F[_], A]
    (f: F[T[CoEnv[A, F, ?]]] => M[CoEnv[A, F, T[CoEnv[A, F, ?]]]])
      : CoEnv[A, F, T[CoEnv[A, F, ?]]] => M[CoEnv[A, F, T[CoEnv[A, F, ?]]]] =
    co => co.run.fold(κ(co.point[M]), f)

  def idPrism[F[_]] = PrismNT[F, F](
    λ[F ~> (Option ∘ F)#λ](_.some),
    reflNT[F]
  )

  def coenvPrism[F[_], A] = PrismNT[CoEnv[A, F, ?], F](
    λ[CoEnv[A, F, ?] ~> λ[α => Option[F[α]]]](_.run.toOption),
    λ[F ~> CoEnv[A, F, ?]](fb => CoEnv(fb.right[A]))
  )
=======
  // type Delay[F[_], G[_]] = F ~> λ[A => F[G[A]]]
  trait DelayedA[A] {
    /** The B is discarded in each case; the type was fixed by A. */
    type Show[B]       = scalaz.Show[Const[A, B]]
    type Equal[B]      = scalaz.Equal[Const[A, B]]
    type RenderTree[B] = quasar.RenderTree[Const[A, B]]
  }
  trait DelayedFG[F[_], G[_]] {
    type Equal[A]      = scalaz.Equal[Coproduct[F, G, A]]
    type Show[A]       = scalaz.Show[Coproduct[F, G, A]]
    type RenderTree[A] = quasar.RenderTree[Coproduct[F, G, A]]
  }
>>>>>>> 4a355f94
}<|MERGE_RESOLUTION|>--- conflicted
+++ resolved
@@ -306,56 +306,6 @@
   }
 }
 
-<<<<<<< HEAD
-trait SKI {
-  // NB: Unicode has double-struck and bold versions of the letters, which might
-  //     be more appropriate, but the code points are larger than 2 bytes, so
-  //     Scala doesn't handle them.
-
-  /** Probably not useful; implemented here mostly because it's amusing. */
-  def σ[A, B, C](x: A => B => C, y: A => B, z: A): C = x(z)(y(z))
-
-  /**
-   A shorter name for the constant function of 1, 2, 3, or 6 args.
-   NB: the argument is eager here, so use `_ => ...` instead if you need it to be thunked.
-   */
-  def κ[A, B](x: B): A => B                                 = _ => x
-  def κ2[A, B, C](x: C): (A, B) => C                         = (_, _) => x
-  def κ3[A, B, C, D](x: D): (A, B, C) => D                   = (_, _, _) => x
-  def κ6[A, B, C, D, E, F, G](x: G): (A, B, C, D, E, F) => G = (_, _, _, _, _, _) => x
-
-  /** A shorter name for the identity function. */
-  def ι[A]: A => A = x => x
-}
-object SKI extends SKI
-
-trait StringOps {
-  final implicit class StringOps(val s: String) {
-    // NB: see scalaz's `parseInt`, et al.
-    // These will appear in scalaz 7.3.
-
-    def parseBigInt: Validation[NumberFormatException, BigInt] =
-      Validation.fromTryCatchThrowable[BigInt, NumberFormatException](BigInt(s))
-
-    def parseBigDecimal: Validation[NumberFormatException, BigDecimal] =
-      Validation.fromTryCatchThrowable[BigDecimal, NumberFormatException](BigDecimal(s))
-  }
-}
-
-trait LowPriorityCoEnvImplicits {
-  // TODO: move to matryoshka
-
-  implicit def coenvTraverse[F[_]: Traverse, E]: Traverse[CoEnv[E, F, ?]] =
-    CoEnv.bitraverse[F, E].rightTraverse
-}
-
-trait CoEnvInstances extends LowPriorityCoEnvImplicits {
-  implicit def coenvFunctor[F[_]: Functor, E]: Functor[CoEnv[E, F, ?]] =
-    CoEnv.bifunctor[F].rightFunctor
-}
-=======
->>>>>>> 4a355f94
-
 package object fp
     extends TreeInstances
     with ListMapInstances
@@ -369,8 +319,6 @@
     with QFoldableOps
     with DebugOps
     with CatchableInstances {
-
-
   import ski._
 
   type EnumT[F[_], A] = EnumeratorT[A, F]
@@ -494,6 +442,11 @@
       CoEnv[A, F, T[CoEnv[A, F, ?]]] => CoEnv[A, F, T[CoEnv[A, F, ?]]] =
     co => co.run.fold(κ(co), f)
 
+  def liftCoM[T[_[_]], M[_]: Applicative, F[_], A]
+    (f: F[T[CoEnv[A, F, ?]]] => M[CoEnv[A, F, T[CoEnv[A, F, ?]]]])
+      : CoEnv[A, F, T[CoEnv[A, F, ?]]] => M[CoEnv[A, F, T[CoEnv[A, F, ?]]]] =
+    co => co.run.fold(κ(co.point[M]), f)
+
   def idPrism[F[_]] = PrismNT[F, F](
     λ[F ~> (Option ∘ F)#λ](_.some),
     reflNT[F])
@@ -542,52 +495,6 @@
       F.prj(g)
   }
 
-<<<<<<< HEAD
-  /** Applies a transformation over `Free`, treating it like `T[CoEnv]`.
-    */
-  def freeTransCata[T[_[_]]: Recursive: Corecursive, F[_]: Functor, G[_]: Functor, A, B](
-    free: Free[F, A])(
-    f: CoEnv[A, F, T[CoEnv[B, G, ?]]] => CoEnv[B, G, T[CoEnv[B, G, ?]]]):
-      Free[G, B] =
-    free.toCoEnv[T].transCata[CoEnv[B, G, ?]](f).fromCoEnv
-
-  def freeTransCataM[T[_[_]]: Recursive: Corecursive, M[_]: Monad, F[_]: Traverse, G[_]: Functor, A, B](
-    free: Free[F, A])(
-    f: CoEnv[A, F, T[CoEnv[B, G, ?]]] => M[CoEnv[B, G, T[CoEnv[B, G, ?]]]]):
-      M[Free[G, B]] =
-    free.toCoEnv[T].transCataM[M, CoEnv[B, G, ?]](f) ∘ (_.fromCoEnv)
-
-  def transFutu[T[_[_]]: FunctorT: Corecursive, F[_]: Functor, G[_]: Traverse]
-    (t: T[F])
-    (f: GCoalgebraicTransform[T, Free[G, ?], F, G]):
-      T[G] =
-    FunctorT[T].map(t)(f(_).copoint.map(freeCata(_)(interpret[G, T[F], T[G]](transFutu(_)(f), _.embed))))
-
-  def freeTransFutu[T[_[_]]: Recursive: Corecursive, F[_]: Functor, G[_]: Traverse, A, B]
-    (free: Free[F, A])
-    (f: CoEnv[A, F, T[CoEnv[A, F, ?]]] => CoEnv[B, G, Free[CoEnv[B, G, ?], T[CoEnv[A, F, ?]]]])
-      : Free[G, B] =
-    transFutu(free.toCoEnv[T])(f).fromCoEnv
-
-  def liftCo[T[_[_]], F[_], A](f: F[T[CoEnv[A, F, ?]]] => CoEnv[A, F, T[CoEnv[A, F, ?]]]):
-      CoEnv[A, F, T[CoEnv[A, F, ?]]] => CoEnv[A, F, T[CoEnv[A, F, ?]]] =
-    co => co.run.fold(κ(co), f)
-
-  def liftCoM[T[_[_]], M[_]: Applicative, F[_], A]
-    (f: F[T[CoEnv[A, F, ?]]] => M[CoEnv[A, F, T[CoEnv[A, F, ?]]]])
-      : CoEnv[A, F, T[CoEnv[A, F, ?]]] => M[CoEnv[A, F, T[CoEnv[A, F, ?]]]] =
-    co => co.run.fold(κ(co.point[M]), f)
-
-  def idPrism[F[_]] = PrismNT[F, F](
-    λ[F ~> (Option ∘ F)#λ](_.some),
-    reflNT[F]
-  )
-
-  def coenvPrism[F[_], A] = PrismNT[CoEnv[A, F, ?], F](
-    λ[CoEnv[A, F, ?] ~> λ[α => Option[F[α]]]](_.run.toOption),
-    λ[F ~> CoEnv[A, F, ?]](fb => CoEnv(fb.right[A]))
-  )
-=======
   // type Delay[F[_], G[_]] = F ~> λ[A => F[G[A]]]
   trait DelayedA[A] {
     /** The B is discarded in each case; the type was fixed by A. */
@@ -600,5 +507,4 @@
     type Show[A]       = scalaz.Show[Coproduct[F, G, A]]
     type RenderTree[A] = quasar.RenderTree[Coproduct[F, G, A]]
   }
->>>>>>> 4a355f94
 }