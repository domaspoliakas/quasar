/*
 * Copyright 2014–2019 SlamData Inc.
 *
 * Licensed under the Apache License, Version 2.0 (the "License");
 * you may not use this file except in compliance with the License.
 * You may obtain a copy of the License at
 *
 *     http://www.apache.org/licenses/LICENSE-2.0
 *
 * Unless required by applicable law or agreed to in writing, software
 * distributed under the License is distributed on an "AS IS" BASIS,
 * WITHOUT WARRANTIES OR CONDITIONS OF ANY KIND, either express or implied.
 * See the License for the specific language governing permissions and
 * limitations under the License.
 */

package quasar.api.push

import scala.{Boolean, Option, None}

import java.lang.String
import java.time.format.DateTimeFormatter

object RenderConfig {
  import DateTimeFormatter._

  // please note that binary compatibility is *only* guaranteed on this if you
  // construct instances based on named arguments
  final case class Csv(
      includeHeader: Boolean = true,
<<<<<<< HEAD
      includeBom: Boolean = true,
      offsetDateTimeFormat: DateTimeFormatter = ISO_DATE_TIME,
=======
      nullSentinel: Option[String] = None,
      offsetDateTimeFormat: DateTimeFormatter = ISO_OFFSET_DATE_TIME,
>>>>>>> 466e98bc
      offsetDateFormat: DateTimeFormatter = ISO_OFFSET_DATE,
      offsetTimeFormat: DateTimeFormatter = ISO_OFFSET_TIME,
      localDateTimeFormat: DateTimeFormatter = ISO_LOCAL_DATE_TIME,
      localDateFormat: DateTimeFormatter = ISO_LOCAL_DATE,
      localTimeFormat: DateTimeFormatter = ISO_LOCAL_TIME)
}<|MERGE_RESOLUTION|>--- conflicted
+++ resolved
@@ -28,13 +28,9 @@
   // construct instances based on named arguments
   final case class Csv(
       includeHeader: Boolean = true,
-<<<<<<< HEAD
+      nullSentinel: Option[String] = None,
       includeBom: Boolean = true,
       offsetDateTimeFormat: DateTimeFormatter = ISO_DATE_TIME,
-=======
-      nullSentinel: Option[String] = None,
-      offsetDateTimeFormat: DateTimeFormatter = ISO_OFFSET_DATE_TIME,
->>>>>>> 466e98bc
       offsetDateFormat: DateTimeFormatter = ISO_OFFSET_DATE,
       offsetTimeFormat: DateTimeFormatter = ISO_OFFSET_TIME,
       localDateTimeFormat: DateTimeFormatter = ISO_LOCAL_DATE_TIME,
