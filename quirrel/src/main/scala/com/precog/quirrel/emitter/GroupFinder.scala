/*
 *  ____    ____    _____    ____    ___     ____ 
 * |  _ \  |  _ \  | ____|  / ___|  / _/    / ___|        Precog (R)
 * | |_) | | |_) | |  _|   | |     | |  /| | |  _         Advanced Analytics Engine for NoSQL Data
 * |  __/  |  _ <  | |___  | |___  |/ _| | | |_| |        Copyright (C) 2010 - 2013 SlamData, Inc.
 * |_|     |_| \_\ |_____|  \____|   /__/   \____|        All Rights Reserved.
 *
 * This program is free software: you can redistribute it and/or modify it under the terms of the 
 * GNU Affero General Public License as published by the Free Software Foundation, either version 
 * 3 of the License, or (at your option) any later version.
 *
 * This program is distributed in the hope that it will be useful, but WITHOUT ANY WARRANTY; 
 * without even the implied warranty of MERCHANTABILITY or FITNESS FOR A PARTICULAR PURPOSE. See 
 * the GNU Affero General Public License for more details.
 *
 * You should have received a copy of the GNU Affero General Public License along with this 
 * program. If not, see <http://www.gnu.org/licenses/>.
 *
 */
package com.precog.quirrel
package emitter

trait GroupFinder extends parser.AST with typer.Binder with Solutions {
  import Utils._
  import ast._
  
  override def findGroups(expr: Expr): Set[GroupTree] = {
    import group._
    
    def loop(root: Let, expr: Expr, currentWhere: Option[Where]): Set[GroupTree] = expr match {
      case Let(_, _, _, left, right) => loop(root, right, currentWhere)
      
      case Import(_, _, child) => loop(root, child, currentWhere)
      
      case New(_, child) => loop(root, child, currentWhere)
      
      case Relate(_, from, to, in) => {
        val first = loop(root, from, currentWhere)
        val second = loop(root, to, currentWhere)
        val third = loop(root, in, currentWhere)
        first ++ second
      }
      
      case t @ TicVar(_, id) => t.binding match {
        case UserDef(`root`) => currentWhere map { where => Set(Condition(where): GroupTree) } getOrElse Set()
        case _ => Set()
      }
      
      case StrLit(_, _) => Set()
      case NumLit(_, _) => Set()
      case BoolLit(_, _) => Set()
      case NullLit(_) => Set()
      
      case ObjectDef(_, props) => {
        val sets = props map { case (_, expr) => loop(root, expr, currentWhere) }
        sets.fold(Set()) { _ ++ _ }
      }
      
      case ArrayDef(_, values) => {
        val sets = values map { expr => loop(root, expr, currentWhere) }
        sets.fold(Set()) { _ ++ _ }
      }
      
      case Descent(_, child, _) => loop(root, child, currentWhere)
      
      case Deref(loc, left, right) =>
        loop(root, left, currentWhere) ++ loop(root, right, currentWhere)
      
      case d @ Dispatch(_, _, actuals) => {
        val sets = actuals map { expr => loop(root, expr, currentWhere) }
        val merged = sets.fold(Set()) { _ ++ _ }
        
        val fromDef = d.binding match {
          case UserDef(e) => loop(root, e.left, currentWhere)
          case _ => Set[GroupTree]()
        }
        
        val back: Set[GroupTree] = merged ++ fromDef
        
        d.binding match {
<<<<<<< HEAD
          case b: RedLibBuiltIn if d.isReduction =>
            back map { case (key, value) => key -> Set(Reduction(b, value): GroupTree) }
=======
          case b: BuiltIn if d.isReduction =>
            Set(Reduction(b, back): GroupTree)
>>>>>>> a79b488c
          
          case _ => back
        }
      }
      
      case op @ Where(_, left, right) => {
        val leftSet = loop(root, left, currentWhere)
        val rightSet = loop(root, right, Some(op))
        leftSet ++ rightSet
      }
      
      case With(_, left, right) =>
        loop(root, left, currentWhere) ++ loop(root, right, currentWhere)
      
      case Union(_, left, right) =>
        loop(root, left, currentWhere) ++ loop(root, right, currentWhere)
      
      case Intersect(_, left, right) =>
<<<<<<< HEAD
        merge(loop(root, left, currentWhere), loop(root, right, currentWhere))
            
      case Difference(_, left, right) =>
        merge(loop(root, left, currentWhere), loop(root, right, currentWhere))
=======
        loop(root, left, currentWhere) ++ loop(root, right, currentWhere)
>>>>>>> a79b488c
      
      case Add(_, left, right) =>
        loop(root, left, currentWhere) ++ loop(root, right, currentWhere)
      
      case Sub(_, left, right) =>
        loop(root, left, currentWhere) ++ loop(root, right, currentWhere)
      
      case Mul(_, left, right) =>
        loop(root, left, currentWhere) ++ loop(root, right, currentWhere)
      
      case Div(_, left, right) =>
        loop(root, left, currentWhere) ++ loop(root, right, currentWhere)
      
      case Lt(_, left, right) =>
        loop(root, left, currentWhere) ++ loop(root, right, currentWhere)
      
      case LtEq(_, left, right) =>
        loop(root, left, currentWhere) ++ loop(root, right, currentWhere)
      
      case Gt(_, left, right) =>
        loop(root, left, currentWhere) ++ loop(root, right, currentWhere)
      
      case GtEq(_, left, right) =>
        loop(root, left, currentWhere) ++ loop(root, right, currentWhere)
      
      case Eq(_, left, right) =>
        loop(root, left, currentWhere) ++ loop(root, right, currentWhere)
      
      case NotEq(_, left, right) =>
        loop(root, left, currentWhere) ++ loop(root, right, currentWhere)
      
      case And(_, left, right) =>
        loop(root, left, currentWhere) ++ loop(root, right, currentWhere)
      
      case Or(_, left, right) =>
        loop(root, left, currentWhere) ++ loop(root, right, currentWhere)
      
      case Comp(_, child) => loop(root, child, currentWhere)
      
      case Neg(_, child) => loop(root, child, currentWhere)
      
      case Paren(_, child) => loop(root, child, currentWhere)
    }
    
    expr match {
      case root @ Let(_, _, _, left, _) => loop(root, left, None)
      case _ => Set()
    }
  }
  
  
  sealed trait GroupTree
  
  object group {
    case class Condition(op: Where) extends GroupTree
    case class Reduction(b: RedLibBuiltIn, children: Set[GroupTree]) extends GroupTree
  }
}<|MERGE_RESOLUTION|>--- conflicted
+++ resolved
@@ -78,13 +78,8 @@
         val back: Set[GroupTree] = merged ++ fromDef
         
         d.binding match {
-<<<<<<< HEAD
           case b: RedLibBuiltIn if d.isReduction =>
-            back map { case (key, value) => key -> Set(Reduction(b, value): GroupTree) }
-=======
-          case b: BuiltIn if d.isReduction =>
             Set(Reduction(b, back): GroupTree)
->>>>>>> a79b488c
           
           case _ => back
         }
@@ -103,14 +98,10 @@
         loop(root, left, currentWhere) ++ loop(root, right, currentWhere)
       
       case Intersect(_, left, right) =>
-<<<<<<< HEAD
-        merge(loop(root, left, currentWhere), loop(root, right, currentWhere))
+        loop(root, left, currentWhere) ++ loop(root, right, currentWhere)
             
       case Difference(_, left, right) =>
-        merge(loop(root, left, currentWhere), loop(root, right, currentWhere))
-=======
         loop(root, left, currentWhere) ++ loop(root, right, currentWhere)
->>>>>>> a79b488c
       
       case Add(_, left, right) =>
         loop(root, left, currentWhere) ++ loop(root, right, currentWhere)
