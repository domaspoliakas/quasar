/*
 * Copyright 2014–2018 SlamData Inc.
 *
 * Licensed under the Apache License, Version 2.0 (the "License");
 * you may not use this file except in compliance with the License.
 * You may obtain a copy of the License at
 *
 *     http://www.apache.org/licenses/LICENSE-2.0
 *
 * Unless required by applicable law or agreed to in writing, software
 * distributed under the License is distributed on an "AS IS" BASIS,
 * WITHOUT WARRANTIES OR CONDITIONS OF ANY KIND, either express or implied.
 * See the License for the specific language governing permissions and
 * limitations under the License.
 */

package quasar.run

import slamdata.Predef.Double

import quasar.api.QueryEvaluator
import quasar.api.datasource.{DatasourceRef, Datasources}
import quasar.common.PhaseResultTell
import quasar.common.data.Data
import quasar.contrib.pathy.ADir
import quasar.contrib.std.uuid._
import quasar.ejson.EJson
import quasar.fp.numeric.Positive
import quasar.impl.DatasourceModule
import quasar.impl.datasource.local.LocalDatasourceModule
import quasar.impl.datasources.{DatasourceManagement, DefaultDatasources}
import quasar.impl.evaluate.FederatingQueryEvaluator
import quasar.impl.external.{ExternalConfig, ExternalDatasources}
import quasar.impl.schema.SstConfig
import quasar.mimir.Precog
import quasar.mimir.evaluate.MimirQueryFederation
import quasar.mimir.storage.{MimirIndexedStore, StoreKey}
import quasar.run.implicits._
import quasar.run.optics._

import java.nio.file.Path
import java.util.UUID
import scala.concurrent.ExecutionContext

import argonaut.Json
import argonaut.JsonScalaz._
import cats.~>
import cats.effect.{ConcurrentEffect, IO, Timer}
import cats.syntax.flatMap._
import fs2.{Scheduler, Stream}
import matryoshka.data.Fix
import pathy.Path._
import scalaz.IMap
import scalaz.syntax.{foldable, functor}, foldable._, functor._
import shims._
import spire.std.double._

final class Quasar[F[_]](
<<<<<<< HEAD
    val datasources: Datasources[F, Stream[F, ?], UUID, Json],
    val queryEvaluator: QueryEvaluator[F, SqlQuery, Stream[F, Data]])
=======
    val datasources: Datasources[F, Stream[F, ?], UUID, Json, SstConfig[Fix[EJson], Double]],
    val queryEvaluator: QueryEvaluator[F, SqlQuery, Stream[IO, Data]])
>>>>>>> c308a3fc

object Quasar {
  // The location the datasource refs tables within `mimir`.
  val DatasourceRefsLocation: ADir =
    rootDir </> dir("quasar") </> dir("datasource-refs")

  /** What it says on the tin.
    *
    * @param mimirDir directory where mimir should store its data
    * @param extConfig datasource plugin configuration
    * @param sstSampleSize the number of records to sample when generating SST schemas
    */
  def apply[F[_]: ConcurrentEffect: MonadQuasarErr: PhaseResultTell: Timer](
      mimirDir: Path,
      extConfig: ExternalConfig,
      sstSampleSize: Positive)(
      implicit ec: ExecutionContext)
      : Stream[F, Quasar[F]] = {

    for {
      precog <- Stream.bracket(Precog(mimirDir.toFile).to[F])(
        d => Stream.emit(d.unsafeValue),
        _.dispose.to[F])

      refs =
        MimirIndexedStore.transformValue(
          MimirIndexedStore.transformIndex(
            MimirIndexedStore[F](precog, DatasourceRefsLocation),
            "UUID",
            StoreKey.stringIso composePrism stringUuidP),
          "DatasourceRef",
          rValueDatasourceRefP(rValueJsonP))

      configured <- refs.entries.fold(IMap.empty[UUID, DatasourceRef[Json]])(_ + _)

      extMods <- ExternalDatasources[F](extConfig)

      modules = extMods.insert(
        LocalDatasourceModule.kind,
        DatasourceModule.Lightweight(LocalDatasourceModule))

      scheduler <- Scheduler(corePoolSize = 1, threadPrefix = "quasar-scheduler")

      mr <- Stream.bracket(
        DatasourceManagement[Fix, F, UUID, Double](modules, configured, sstSampleSize, scheduler))(
        Stream.emit(_),
        { case (_, r) => r.get.flatMap(_.traverse_(_.dispose)) })

      (mgmt, running) = mr

      freshUUID = ConcurrentEffect[F].delay(UUID.randomUUID)

      datasources = DefaultDatasources(freshUUID, refs, mgmt, mgmt)

      federation = MimirQueryFederation[Fix, F](precog)

      (queryEvaluatorIO: QueryEvaluator[F, SqlQuery, Stream[IO, Data]]) =
        Sql2QueryEvaluator(FederatingQueryEvaluator(federation, ResourceRouter(running.get)))

      queryEvaluator = queryEvaluatorIO.map(_.translate(λ[IO ~> F](_.to[F])))

    } yield new Quasar(datasources, queryEvaluator)
  }
}<|MERGE_RESOLUTION|>--- conflicted
+++ resolved
@@ -56,13 +56,8 @@
 import spire.std.double._
 
 final class Quasar[F[_]](
-<<<<<<< HEAD
-    val datasources: Datasources[F, Stream[F, ?], UUID, Json],
+    val datasources: Datasources[F, Stream[F, ?], UUID, Json, SstConfig[Fix[EJson], Double]],
     val queryEvaluator: QueryEvaluator[F, SqlQuery, Stream[F, Data]])
-=======
-    val datasources: Datasources[F, Stream[F, ?], UUID, Json, SstConfig[Fix[EJson], Double]],
-    val queryEvaluator: QueryEvaluator[F, SqlQuery, Stream[IO, Data]])
->>>>>>> c308a3fc
 
 object Quasar {
   // The location the datasource refs tables within `mimir`.
