--- conflicted
+++ resolved
@@ -132,13 +132,8 @@
         case None => rvalues
         case Some(shiftInfo) =>
           rvalues.mapChunks(chunk =>
-<<<<<<< HEAD
             Chunk.seq(chunk.foldLeft(List[RValue]()) {
-              case (acc, rv) => Shifting.shiftRValue(rv, shiftInfo) ::: acc
-=======
-            Segment.seq(chunk.foldLeft(List[RValue]()) {
               case (acc, rv) => Interpreter.interpret(rv, shiftInfo) ::: acc
->>>>>>> db357958
             }))
       }
 
