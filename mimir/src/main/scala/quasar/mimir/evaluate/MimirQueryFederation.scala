--- conflicted
+++ resolved
@@ -35,13 +35,8 @@
 final class MimirQueryFederation[
     T[_[_]]: BirecursiveT: EqualT: ShowT: RenderTreeT,
     F[_]: LiftIO: Monad: MonadPlannerErr: PhaseResultTell] private (
-<<<<<<< HEAD
     P: Cake, pushdown: PushdownControl[F])(
-    implicit ec: ExecutionContext)
-=======
-    P: Cake)(
     implicit cs: ContextShift[IO], ec: ExecutionContext)
->>>>>>> a2a2bdc6
     extends QueryFederation[T, F, QueryAssociate[T, IO], Stream[IO, MimirRepr]] {
 
   type FinalizersT[X[_], A] = WriterT[X, List[IO[Unit]], A]
@@ -69,13 +64,8 @@
   def apply[
       T[_[_]]: BirecursiveT: EqualT: ShowT: RenderTreeT,
       F[_]: LiftIO: Monad: MonadPlannerErr: PhaseResultTell](
-<<<<<<< HEAD
       P: Cake, pushdown: PushdownControl[F])(
-      implicit ec: ExecutionContext)
-=======
-      P: Cake)(
       implicit cs: ContextShift[IO], ec: ExecutionContext)
->>>>>>> a2a2bdc6
       : QueryFederation[T, F, QueryAssociate[T, IO], Stream[IO, MimirRepr]] =
     new MimirQueryFederation[T, F](P, pushdown)
 }