--- conflicted
+++ resolved
@@ -28,13 +28,7 @@
   type X      = Throwable
   type SEvent = (Vector[IdType], SValue)
 
-<<<<<<< HEAD
-  implicit def M: Monad[M] with Comonad[M]
-
-  def Evaluator[N[+ _]](N0: Monad[N])(implicit mn: M ~> N): EvaluatorLike[N]
-=======
   def Evaluator: EvaluatorLike
->>>>>>> c46f91dc
 
   def extractIds(jv: JValue): Seq[IdType]
 
