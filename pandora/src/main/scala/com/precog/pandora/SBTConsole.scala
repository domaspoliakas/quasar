--- conflicted
+++ resolved
@@ -28,6 +28,7 @@
 import pandora._
 
 import com.precog.common.Path
+import com.precog.common.accounts._
 
 import quirrel._
 import quirrel.emitter._
@@ -123,32 +124,19 @@
 
     val metadataStorage = FileMetadataStorage.load(yggConfig.dataDir, yggConfig.archiveDir, FilesystemFileOps).unsafePerformIO
 
-<<<<<<< HEAD
-    val metadataStorage = FileMetadataStorage.load(yggConfig.dataDir, yggConfig.archiveDir, FilesystemFileOps).unsafePerformIO
-    val accountFinder = None
-
-    class Storage extends SystemActorStorageLike {
-      val accessControl = new UnrestrictedAccessControl[Future]()
-    }
-=======
     val projectionsActor = actorSystem.actorOf(Props(new ProjectionsActor), "projections")
     val shardActors @ ShardActors(ingestSupervisor, metadataActor, metadataSync) =
-      initShardActors(metadataStorage, new InMemoryAccountManager[Future](), projectionsActor)
+      initShardActors(metadataStorage, AccountFinder.Empty[Future], projectionsActor)
 
     val accessControl = new UnrestrictedAccessControl[Future]()
->>>>>>> 2b0a9edc
 
     object Projection extends ProjectionCompanion(projectionsActor, yggConfig.metadataTimeout)
     class Storage extends ActorStorageLike(actorSystem, ingestSupervisor, metadataActor)
     val storage = new Storage
 
-<<<<<<< HEAD
+    def userMetadataView(apiKey: APIKey) = storage.userMetadataView(apiKey)
+
     val report = LoggingQueryLogger[Future, instructions.Line]
-=======
-    def userMetadataView(apiKey: APIKey) = storage.userMetadataView(apiKey)
-
-    val report = LoggingQueryLogger[Future]
->>>>>>> 2b0a9edc
 
     val rawProjectionModule = new JDBMProjectionModule {
       type YggConfig = PlatformConfig
