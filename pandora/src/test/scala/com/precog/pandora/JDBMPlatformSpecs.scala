/*
 *  ____    ____    _____    ____    ___     ____ 
 * |  _ \  |  _ \  | ____|  / ___|  / _/    / ___|        Precog (R)
 * | |_) | | |_) | |  _|   | |     | |  /| | |  _         Advanced Analytics Engine for NoSQL Data
 * |  __/  |  _ <  | |___  | |___  |/ _| | | |_| |        Copyright (C) 2010 - 2013 SlamData, Inc.
 * |_|     |_| \_\ |_____|  \____|   /__/   \____|        All Rights Reserved.
 *
 * This program is free software: you can redistribute it and/or modify it under the terms of the 
 * GNU Affero General Public License as published by the Free Software Foundation, either version 
 * 3 of the License, or (at your option) any later version.
 *
 * This program is distributed in the hope that it will be useful, but WITHOUT ANY WARRANTY; 
 * without even the implied warranty of MERCHANTABILITY or FITNESS FOR A PARTICULAR PURPOSE. See 
 * the GNU Affero General Public License for more details.
 *
 * You should have received a copy of the GNU Affero General Public License along with this 
 * program. If not, see <http://www.gnu.org/licenses/>.
 *
 */
package com.precog.pandora

import com.precog.common.Path
import com.precog.common.VectorCase
import com.precog.common.kafka._
import com.precog.common.security._

import com.precog.bytecode.JType

import com.precog.daze._

import com.precog.quirrel._
import com.precog.quirrel.emitter._
import com.precog.quirrel.parser._
import com.precog.quirrel.typer._

import com.precog.yggdrasil._
import com.precog.yggdrasil.actor._
import com.precog.yggdrasil.jdbm3._
import com.precog.yggdrasil.metadata._
import com.precog.yggdrasil.serialization._
import com.precog.yggdrasil.table._
import com.precog.yggdrasil.table.jdbm3._
import com.precog.yggdrasil.util._
import com.precog.yggdrasil.test.YId

import com.precog.muspelheim._
import com.precog.util.FilesystemFileOps

import org.specs2.mutable._
import org.specs2.specification.Fragments
  
import akka.actor.ActorSystem
import akka.dispatch._
import akka.util.duration._

import java.io.File

import blueeyes.json._

import org.slf4j.LoggerFactory

import scalaz._
import scalaz.std.anyVal._
import scalaz.syntax.monad._
import scalaz.syntax.copointed._
import scalaz.effect.IO

import org.streum.configrity.Configuration
import org.streum.configrity.io.BlockFormat

trait JDBMPlatformSpecs extends ParseEvalStackSpecs[Future] 
    with LongIdMemoryDatasetConsumer[Future]
    with JDBMColumnarTableModule[Future] 
    with SystemActorStorageModule 
    with StandaloneShardSystemActorModule 
    with JDBMProjectionModule {
      
  lazy val psLogger = LoggerFactory.getLogger("com.precog.pandora.PlatformSpecs")

  abstract class YggConfig extends ParseEvalStackSpecConfig
      with StandaloneShardSystemConfig
      with IdSourceConfig
      with ColumnarTableModuleConfig
      with BlockStoreColumnarTableModuleConfig
      with JDBMProjectionModuleConfig
      
  object yggConfig extends YggConfig {
    val ingestConfig = None
  }

  override def map(fs: => Fragments): Fragments = step { startup() } ^ fs ^ step { shutdown() }
      
  implicit val M: Monad[Future] with Copointed[Future] = new blueeyes.bkka.FutureMonad(asyncContext) with Copointed[Future] {
    def copoint[A](f: Future[A]) = Await.result(f, yggConfig.maxEvalDuration)
  }

  val metadataStorage = FileMetadataStorage.load(yggConfig.dataDir, yggConfig.archiveDir, FilesystemFileOps).unsafePerformIO

  val accountFinder = None

  class Storage extends SystemActorStorageLike {
    val accessControl = new UnrestrictedAccessControl[Future]
  }

  val storage = new Storage

  object Projection extends JDBMProjectionCompanion {
    val fileOps = FilesystemFileOps
<<<<<<< HEAD
    def baseDir(descriptor: ProjectionDescriptor): IO[Option[File]] =
      metadataStorage.findDescriptorRoot(descriptor, false)
=======
    def ensureBaseDir(descriptor: ProjectionDescriptor): IO[File] =
      fileMetadataStorage.ensureDescriptorRoot(descriptor)

    def findBaseDir(descriptor: ProjectionDescriptor): Option[File] =
      fileMetadataStorage.findDescriptorRoot(descriptor)

>>>>>>> e01d2c56
    def archiveDir(descriptor: ProjectionDescriptor): IO[Option[File]] =
      metadataStorage.findArchiveRoot(descriptor)
  }

  trait TableCompanion extends JDBMColumnarTableCompanion
  object Table extends TableCompanion {
    //override def apply(slices: StreamT[M, Slice]) = super.apply(slices map { s => if (s.size != 96) s else sys.error("Slice size seen as 96 for the first time.") })
    implicit val geq: scalaz.Equal[Int] = intInstance
  }

  def startup() {
    // start storage shard 
    Await.result(storage.start(), controlTimeout)
    psLogger.info("Test shard started")
  }
  
  def shutdown() {
    psLogger.info("Shutting down test shard")
    // stop storage shard
    Await.result(storage.stop(), controlTimeout)
    
    actorSystem.shutdown()
  }
}

class JDBMBasicValidationSpecs extends BasicValidationSpecs with JDBMPlatformSpecs

class JDBMHelloQuirrelSpecs extends HelloQuirrelSpecs with JDBMPlatformSpecs

class JDBMLogisticRegressionSpecs extends LogisticRegressionSpecs with JDBMPlatformSpecs

class JDBMMiscStackSpecs extends MiscStackSpecs with JDBMPlatformSpecs

class JDBMNonObjectStackSpecs extends NonObjectStackSpecs with JDBMPlatformSpecs

class JDBMRankSpecs extends RankSpecs with JDBMPlatformSpecs

class JDBMRenderStackSpecs extends RenderStackSpecs with JDBMPlatformSpecs

class JDBMUndefinedLiteralSpecs extends UndefinedLiteralSpecs with JDBMPlatformSpecs<|MERGE_RESOLUTION|>--- conflicted
+++ resolved
@@ -106,17 +106,12 @@
 
   object Projection extends JDBMProjectionCompanion {
     val fileOps = FilesystemFileOps
-<<<<<<< HEAD
-    def baseDir(descriptor: ProjectionDescriptor): IO[Option[File]] =
-      metadataStorage.findDescriptorRoot(descriptor, false)
-=======
     def ensureBaseDir(descriptor: ProjectionDescriptor): IO[File] =
       fileMetadataStorage.ensureDescriptorRoot(descriptor)
 
     def findBaseDir(descriptor: ProjectionDescriptor): Option[File] =
       fileMetadataStorage.findDescriptorRoot(descriptor)
 
->>>>>>> e01d2c56
     def archiveDir(descriptor: ProjectionDescriptor): IO[Option[File]] =
       metadataStorage.findArchiveRoot(descriptor)
   }
