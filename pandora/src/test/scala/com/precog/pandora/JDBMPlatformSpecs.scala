/*
 *  ____    ____    _____    ____    ___     ____ 
 * |  _ \  |  _ \  | ____|  / ___|  / _/    / ___|        Precog (R)
 * | |_) | | |_) | |  _|   | |     | |  /| | |  _         Advanced Analytics Engine for NoSQL Data
 * |  __/  |  _ <  | |___  | |___  |/ _| | | |_| |        Copyright (C) 2010 - 2013 SlamData, Inc.
 * |_|     |_| \_\ |_____|  \____|   /__/   \____|        All Rights Reserved.
 *
 * This program is free software: you can redistribute it and/or modify it under the terms of the 
 * GNU Affero General Public License as published by the Free Software Foundation, either version 
 * 3 of the License, or (at your option) any later version.
 *
 * This program is distributed in the hope that it will be useful, but WITHOUT ANY WARRANTY; 
 * without even the implied warranty of MERCHANTABILITY or FITNESS FOR A PARTICULAR PURPOSE. See 
 * the GNU Affero General Public License for more details.
 *
 * You should have received a copy of the GNU Affero General Public License along with this 
 * program. If not, see <http://www.gnu.org/licenses/>.
 *
 */
package com.precog.pandora

import com.precog.common.Path
import com.precog.common.VectorCase
import com.precog.common.kafka._
import com.precog.common.security._

import com.precog.bytecode.JType

import com.precog.daze._

import com.precog.quirrel._
import com.precog.quirrel.emitter._
import com.precog.quirrel.parser._
import com.precog.quirrel.typer._

import com.precog.yggdrasil._
import com.precog.yggdrasil.actor._
import com.precog.yggdrasil.jdbm3._
import com.precog.yggdrasil.metadata._
import com.precog.yggdrasil.serialization._
import com.precog.yggdrasil.table._
import com.precog.yggdrasil.table.jdbm3._
import com.precog.yggdrasil.util._
import com.precog.yggdrasil.test.YId

import com.precog.muspelheim._
import com.precog.util.FilesystemFileOps

import org.specs2.mutable._
import org.specs2.specification.Fragments
  
import akka.actor.ActorSystem
import akka.dispatch._
import akka.util.duration._

import java.io.File

import blueeyes.json._

import org.slf4j.LoggerFactory

import scalaz._
import scalaz.std.anyVal._
import scalaz.syntax.monad._
import scalaz.syntax.copointed._
import scalaz.effect.IO

import org.streum.configrity.Configuration
import org.streum.configrity.io.BlockFormat

trait JDBMPlatformSpecs extends ParseEvalStackSpecs[Future] 
    with LongIdMemoryDatasetConsumer[Future]
    with JDBMColumnarTableModule[Future] 
    with SystemActorStorageModule 
    with StandaloneShardSystemActorModule 
    with JDBMProjectionModule { outer =>
      
  lazy val psLogger = LoggerFactory.getLogger("com.precog.pandora.PlatformSpecs")

  abstract class YggConfig extends ParseEvalStackSpecConfig
      with StandaloneShardSystemConfig
      with IdSourceConfig
      with ColumnarTableModuleConfig
      with BlockStoreColumnarTableModuleConfig
      with JDBMProjectionModuleConfig
      
  object yggConfig extends YggConfig {
    val ingestConfig = None
  }

  override def map(fs: => Fragments): Fragments = step { startup() } ^ fs ^ step { shutdown() }
      
  implicit val M: Monad[Future] with Copointed[Future] = new blueeyes.bkka.FutureMonad(asyncContext) with Copointed[Future] {
    def copoint[A](f: Future[A]) = Await.result(f, yggConfig.maxEvalDuration)
  }

  val metadataStorage = FileMetadataStorage.load(yggConfig.dataDir, yggConfig.archiveDir, FilesystemFileOps).unsafePerformIO

  val accountFinder = None

  class Storage extends SystemActorStorageLike {
    val accessControl = new UnrestrictedAccessControl[Future]
  }

  val storage = new Storage

<<<<<<< HEAD
  val report = LoggingQueryLogger[Future, instructions.Line]
=======
  val report = new LoggingQueryLogger[Future, instructions.Line] with ExceptionQueryLogger[Future, instructions.Line] {
    implicit def M = outer.M
  }
>>>>>>> 4dc280c6

  object Projection extends JDBMProjectionCompanion {
    val fileOps = FilesystemFileOps
    def ensureBaseDir(descriptor: ProjectionDescriptor): IO[File] =
      metadataStorage.ensureDescriptorRoot(descriptor)

    def findBaseDir(descriptor: ProjectionDescriptor): Option[File] =
      metadataStorage.findDescriptorRoot(descriptor)

    def archiveDir(descriptor: ProjectionDescriptor): IO[Option[File]] =
      metadataStorage.findArchiveRoot(descriptor)
  }

  trait TableCompanion extends JDBMColumnarTableCompanion
  object Table extends TableCompanion {
    //override def apply(slices: StreamT[M, Slice]) = super.apply(slices map { s => if (s.size != 96) s else sys.error("Slice size seen as 96 for the first time.") })
    implicit val geq: scalaz.Equal[Int] = intInstance
  }

  def startup() {
    // start storage shard 
    Await.result(storage.start(), controlTimeout)
    psLogger.info("Test shard started")
  }
  
  def shutdown() {
    psLogger.info("Shutting down test shard")
    // stop storage shard
    Await.result(storage.stop(), controlTimeout)
    
    actorSystem.shutdown()
  }
}

class JDBMBasicValidationSpecs extends BasicValidationSpecs with JDBMPlatformSpecs

class JDBMHelloQuirrelSpecs extends HelloQuirrelSpecs with JDBMPlatformSpecs

class JDBMLogisticRegressionSpecs extends LogisticRegressionSpecs with JDBMPlatformSpecs

class JDBMMiscStackSpecs extends MiscStackSpecs with JDBMPlatformSpecs

class JDBMNonObjectStackSpecs extends NonObjectStackSpecs with JDBMPlatformSpecs

class JDBMRankSpecs extends RankSpecs with JDBMPlatformSpecs

class JDBMRenderStackSpecs extends RenderStackSpecs with JDBMPlatformSpecs

class JDBMUndefinedLiteralSpecs extends UndefinedLiteralSpecs with JDBMPlatformSpecs<|MERGE_RESOLUTION|>--- conflicted
+++ resolved
@@ -104,13 +104,9 @@
 
   val storage = new Storage
 
-<<<<<<< HEAD
-  val report = LoggingQueryLogger[Future, instructions.Line]
-=======
   val report = new LoggingQueryLogger[Future, instructions.Line] with ExceptionQueryLogger[Future, instructions.Line] {
     implicit def M = outer.M
   }
->>>>>>> 4dc280c6
 
   object Projection extends JDBMProjectionCompanion {
     val fileOps = FilesystemFileOps
