/*
 * Copyright 2014–2017 SlamData Inc.
 *
 * Licensed under the Apache License, Version 2.0 (the "License");
 * you may not use this file except in compliance with the License.
 * You may obtain a copy of the License at
 *
 *     http://www.apache.org/licenses/LICENSE-2.0
 *
 * Unless required by applicable law or agreed to in writing, software
 * distributed under the License is distributed on an "AS IS" BASIS,
 * WITHOUT WARRANTIES OR CONDITIONS OF ANY KIND, either express or implied.
 * See the License for the specific language governing permissions and
 * limitations under the License.
 */

package quasar.physical.couchbase.planner

import slamdata.Predef._
import quasar.common.JoinType
import quasar.contrib.pathy.AFile
import quasar.ejson
import quasar.fp.ski.κ
import quasar.NameGenerator
import quasar.physical.couchbase._,
  common.{ContextReader, DocTypeValue},
  N1QL.{Eq, Unreferenced, _},
  Select.{Filter, Value, _}
<<<<<<< HEAD
import quasar.qscript, qscript.{MapFuncsCore => mfs, _}, MapFuncCore.StaticArray
=======
import quasar.Planner.PlannerErrorME
import quasar.qscript, qscript.{MapFuncs => mfs, _}, MapFunc.StaticArray
>>>>>>> c1530d0b

import matryoshka._
import matryoshka.data._
import matryoshka.implicits._
import matryoshka.patterns._
import scalaz._, Scalaz._

// NB: Only handling a limited simple set of cases to start

final class EquiJoinPlanner[
    T[_[_]]: BirecursiveT: ShowT,
    F[_]: Monad: ContextReader: NameGenerator: PlannerErrorME]
  extends Planner[T, F, EquiJoin[T, ?]] {

  object CShiftedRead {
    def unapply[F[_], A](
      fa: F[A]
    )(implicit
      C: Const[ShiftedRead[AFile], ?] :<: F
    ): Option[Const[ShiftedRead[AFile], A]] =
      C.prj(fa)
  }

  object MetaGuard {
    def unapply[A](mf: FreeMapA[T, A]): Boolean = (
      mf.resume.swap.toOption >>= { case mfs.Guard(Meta(), _, _, _) => ().some; case _ => none }
    ).isDefined

    object Meta {
      def unapply[A](mf: FreeMapA[T, A]): Boolean =
        (mf.resume.swap.toOption >>= { case mfs.Meta(_) => ().some; case _ => none }).isDefined
    }
  }

  val QC = Inject[QScriptCore[T, ?], QScriptTotal[T, ?]]

  object BranchCollection {
    def unapply(qs: FreeQS[T]): Option[DocTypeValue] = (qs match {
      case Embed(CoEnv(\/-(CShiftedRead(c))))                              => c.some
      case Embed(CoEnv(\/-(QC(
        qscript.Filter(Embed(CoEnv(\/-(CShiftedRead(c)))),MetaGuard()))))) => c.some
      case _                                                               => none
    }) ∘ (c =>  common.docTypeValueFromPath(c.getConst.path))
  }

  object KeyMetaId {
    def unapply(mf: FreeMap[T]): Boolean = mf match {
      case Embed(StaticArray(v :: Nil)) => v.resume match {
        case -\/(mfs.ProjectField(src, field)) => (src.resume, field.resume) match {
          case (-\/(mfs.Meta(_)), -\/(mfs.Constant(Embed(MapFuncCore.EC(ejson.Str(v2)))))) => true
          case _                                                                       => false
        }
        case v => false
      }
      case _ => false
    }
  }

  lazy val tPlan: AlgebraM[F, QScriptTotal[T, ?], T[N1QL]] =
    Planner[T, F, QScriptTotal[T, ?]].plan

<<<<<<< HEAD
  lazy val mfPlan: AlgebraM[M, MapFuncCore[T, ?], T[N1QL]] =
=======
  lazy val mfPlan: AlgebraM[F, MapFunc[T, ?], T[N1QL]] =
>>>>>>> c1530d0b
    Planner.mapFuncPlanner[T, F].plan

  def unimpl[A] =
    unimplemented[F, A]("EquiJoin: Not currently mapped to N1QL's key join")

  def keyJoin(
    branch: FreeQS[T], key: FreeMap[T], combine: JoinFunc[T],
    col: String, side: JoinSide, joinType: LookupJoinType
  ): F[T[N1QL]] =
    for {
      id1 <- genId[T[N1QL], F]
      id2 <- genId[T[N1QL], F]
      ctx <- ContextReader[F].ask
      b   <- branch.cataM(interpretM(κ(N1QL.Null[T[N1QL]]().embed.η[F]), tPlan))
      k   <- key.cataM(interpretM(κ(id1.embed.η[F]), mfPlan))
      c   <- combine.cataM(interpretM({
               case `side` => id1.embed.η[F]
               case _      => Arr(List(N1QL.Null[T[N1QL]]().embed, id2.embed)).embed.η[F]
             }, mfPlan))
    } yield Select(
      Value(true),
      ResultExpr(c, none).wrapNel,
      Keyspace(b, id1.some).some,
      LookupJoin(N1QL.Id(ctx.bucket.v), id2.some, k, joinType).some,
      unnest = none, let = nil,
      Filter(Eq(
        SelectField(id2.embed, Data[T[N1QL]](quasar.Data.Str(ctx.docTypeKey.v)).embed).embed,
        Data[T[N1QL]](quasar.Data.Str(col)).embed).embed).some,
      groupBy = none, orderBy = nil).embed

  def plan: AlgebraM[F, EquiJoin[T, ?], T[N1QL]] = {
    case EquiJoin(
        Embed(Unreferenced()),
        lBranch, BranchCollection(rCol),
        lKey, KeyMetaId(),
        joinType, combine) =>
      joinType match {
        case JoinType.Inner     =>
          keyJoin(lBranch, lKey, combine, rCol.v, LeftSide, JoinType.Inner.right)
        case JoinType.LeftOuter =>
          keyJoin(lBranch, lKey, combine, rCol.v, LeftSide, JoinType.LeftOuter.left)
        case _         =>
          unimpl
      }
    case EquiJoin(
        Embed(Unreferenced()),
        BranchCollection(lCol), rBranch,
        KeyMetaId(), rKey,
        joinType, combine) =>
      joinType match {
        case JoinType.Inner     =>
          keyJoin(rBranch, rKey, combine, lCol.v, RightSide, JoinType.Inner.right)
        case JoinType.RightOuter =>
          keyJoin(rBranch, rKey, combine, lCol.v, RightSide, JoinType.LeftOuter.left)
        case _         =>
          unimpl
      }
    case _ =>
      unimpl
  }
}<|MERGE_RESOLUTION|>--- conflicted
+++ resolved
@@ -26,12 +26,8 @@
   common.{ContextReader, DocTypeValue},
   N1QL.{Eq, Unreferenced, _},
   Select.{Filter, Value, _}
-<<<<<<< HEAD
+import quasar.Planner.PlannerErrorME
 import quasar.qscript, qscript.{MapFuncsCore => mfs, _}, MapFuncCore.StaticArray
-=======
-import quasar.Planner.PlannerErrorME
-import quasar.qscript, qscript.{MapFuncs => mfs, _}, MapFunc.StaticArray
->>>>>>> c1530d0b
 
 import matryoshka._
 import matryoshka.data._
@@ -93,11 +89,7 @@
   lazy val tPlan: AlgebraM[F, QScriptTotal[T, ?], T[N1QL]] =
     Planner[T, F, QScriptTotal[T, ?]].plan
 
-<<<<<<< HEAD
-  lazy val mfPlan: AlgebraM[M, MapFuncCore[T, ?], T[N1QL]] =
-=======
-  lazy val mfPlan: AlgebraM[F, MapFunc[T, ?], T[N1QL]] =
->>>>>>> c1530d0b
+  lazy val mfPlan: AlgebraM[F, MapFuncCore[T, ?], T[N1QL]] =
     Planner.mapFuncPlanner[T, F].plan
 
   def unimpl[A] =
